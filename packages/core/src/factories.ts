--- conflicted
+++ resolved
@@ -505,7 +505,7 @@
       { protocol: Protocol.SOLANA },
       { transient: { protocol: Protocol.SOLANA } },
     ),
-    type: protobufs.MessageType.VERIFICATION_ADD_ADDRESS,
+    type: protobufs.MessageType.VERIFICATION_ADD_ETH_ADDRESS,
   }) as protobufs.VerificationAddAddressData;
 });
 
@@ -555,13 +555,8 @@
 
   return MessageDataFactory.build({
     // verificationAddEthAddressBody will not be valid until onCreate
-<<<<<<< HEAD
     verificationAddAddressBody: VerificationAddAddressBodyFactory.build({ protocol: Protocol.ETHEREUM }),
-    type: protobufs.MessageType.VERIFICATION_ADD_ADDRESS,
-=======
-    verificationAddAddressBody: VerificationAddEthAddressBodyFactory.build({}),
     type: protobufs.MessageType.VERIFICATION_ADD_ETH_ADDRESS,
->>>>>>> c0551bfb
   }) as protobufs.VerificationAddAddressData;
 });
 
