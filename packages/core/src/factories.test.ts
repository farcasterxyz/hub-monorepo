import * as protobufs from "./protobufs";
import { ok } from "neverthrow";
import { Factories } from "./factories";
import * as validations from "./validations";

describe("CastAddMessageFactory", () => {
  test("generates a valid CastAdd", async () => {
    const message = await Factories.CastAddMessage.create();
    expect(protobufs.isCastAddMessage(message)).toBeTruthy();
    await expect(validations.validateMessage(message)).resolves.toEqual(ok(message));
  });

  test("generates new data each time", async () => {
    const message1 = await Factories.CastAddMessage.create();
    const message2 = await Factories.CastAddMessage.create();
    expect(message1.data.castAddBody.text).not.toEqual(message2.data.castAddBody.text);
    expect(message1.hash).not.toEqual(message2.hash);
  });
});

describe("CastRemoveMessageFactory", () => {
  test("generates a valid CastRemove", async () => {
    const message = await Factories.CastRemoveMessage.create();
    expect(protobufs.isCastRemoveMessage(message)).toBeTruthy();
    await expect(validations.validateMessage(message)).resolves.toEqual(ok(message));
  });
});

describe("ReactionAddMessageFactory", () => {
  test("generates a valid ReactionAdd", async () => {
    const message = await Factories.ReactionAddMessage.create();
    expect(protobufs.isReactionAddMessage(message)).toBeTruthy();
    await expect(validations.validateMessage(message)).resolves.toEqual(ok(message));
  });
});

describe("ReactionRemoveMessageFactory", () => {
  test("generates a valid ReactionRemove", async () => {
    const message = await Factories.ReactionRemoveMessage.create();
    expect(protobufs.isReactionRemoveMessage(message)).toBeTruthy();
    await expect(validations.validateMessage(message)).resolves.toEqual(ok(message));
  });
});

<<<<<<< HEAD
describe('LinkAddMessageFactory', () => {
  test('generates a valid LinkAdd', async () => {
    const message = await Factories.LinkAddMessage.create();
    expect(protobufs.isLinkAddMessage(message)).toBeTruthy();
    await expect(validations.validateMessage(message)).resolves.toEqual(ok(message));
  });
});

describe('LinkRemoveMessageFactory', () => {
  test('generates a valid LinkRemove', async () => {
    const message = await Factories.LinkRemoveMessage.create();
    expect(protobufs.isLinkRemoveMessage(message)).toBeTruthy();
    await expect(validations.validateMessage(message)).resolves.toEqual(ok(message));
  });
});

describe('VerificationAddEthAddressMessageFactory', () => {
  test('generates a valid VerificationAddEthAddress', async () => {
=======
describe("VerificationAddEthAddressMessageFactory", () => {
  test("generates a valid VerificationAddEthAddress", async () => {
>>>>>>> dbe60748
    const message = await Factories.VerificationAddEthAddressMessage.create();
    expect(protobufs.isVerificationAddEthAddressMessage(message)).toBeTruthy();
    await expect(validations.validateMessage(message)).resolves.toEqual(ok(message));
  });
});

describe("VerificationRemoveMessageFactory", () => {
  test("generates a valid VerificationRemove", async () => {
    const message = await Factories.VerificationRemoveMessage.create();
    expect(protobufs.isVerificationRemoveMessage(message)).toBeTruthy();
    await expect(validations.validateMessage(message)).resolves.toEqual(ok(message));
  });
});

describe("SignerAddMessageFactory", () => {
  test("generates a valid SignerAdd", async () => {
    const message = await Factories.SignerAddMessage.create();
    expect(protobufs.isSignerAddMessage(message)).toBeTruthy();
    await expect(validations.validateMessage(message)).resolves.toEqual(ok(message));
  });

  test("generates new data each time", async () => {
    const message1 = await Factories.SignerAddMessage.create();
    const message2 = await Factories.SignerAddMessage.create();
    expect(message1.hash).not.toEqual(message2.hash);
  });
});

describe("SignerRemoveMessageFactory", () => {
  test("generates a valid SignerRemove", async () => {
    const message = await Factories.SignerRemoveMessage.create();
    expect(protobufs.isSignerRemoveMessage(message)).toBeTruthy();
    await expect(validations.validateMessage(message)).resolves.toEqual(ok(message));
  });
});

describe("UserDataAddMessageFactory", () => {
  test("generates a valid UserDataAdd", async () => {
    const message = await Factories.UserDataAddMessage.create();
    expect(protobufs.isUserDataAddMessage(message)).toBeTruthy();
    await expect(validations.validateMessage(message)).resolves.toEqual(ok(message));
  });
});

describe("IdRegistryEventFactory", () => {
  test("succeeds", () => {
    const event = Factories.IdRegistryEvent.build();
    const encoded = protobufs.IdRegistryEvent.encode(event).finish();
    const decoded = protobufs.IdRegistryEvent.decode(encoded);
    expect(protobufs.IdRegistryEvent.toJSON(decoded)).toEqual(protobufs.IdRegistryEvent.toJSON(event));
  });
});

describe("NameRegistryEventFactory", () => {
  test("succeeds", () => {
    const event = Factories.NameRegistryEvent.build();
    const encoded = protobufs.NameRegistryEvent.encode(event).finish();
    const decoded = protobufs.NameRegistryEvent.decode(encoded);
    expect(protobufs.NameRegistryEvent.toJSON(decoded)).toEqual(protobufs.NameRegistryEvent.toJSON(event));
  });
});

describe('RentRegistryEventFactory', () => {
  test('succeeds', () => {
    const event = Factories.RentRegistryEvent.build();
    const encoded = protobufs.RentRegistryEvent.encode(event).finish();
    const decoded = protobufs.RentRegistryEvent.decode(encoded);
    expect(protobufs.RentRegistryEvent.toJSON(decoded)).toEqual(protobufs.RentRegistryEvent.toJSON(event));
  });
});

describe('StorageAdminRegistryEventFactory', () => {
  test('succeeds', () => {
    const event = Factories.StorageAdminRegistryEvent.build();
    const encoded = protobufs.StorageAdminRegistryEvent.encode(event).finish();
    const decoded = protobufs.StorageAdminRegistryEvent.decode(encoded);
    expect(protobufs.StorageAdminRegistryEvent.toJSON(decoded)).toEqual(
      protobufs.StorageAdminRegistryEvent.toJSON(event)
    );
  });
});<|MERGE_RESOLUTION|>--- conflicted
+++ resolved
@@ -42,29 +42,24 @@
   });
 });
 
-<<<<<<< HEAD
-describe('LinkAddMessageFactory', () => {
-  test('generates a valid LinkAdd', async () => {
+describe("LinkAddMessageFactory", () => {
+  test("generates a valid LinkAdd", async () => {
     const message = await Factories.LinkAddMessage.create();
     expect(protobufs.isLinkAddMessage(message)).toBeTruthy();
     await expect(validations.validateMessage(message)).resolves.toEqual(ok(message));
   });
 });
 
-describe('LinkRemoveMessageFactory', () => {
-  test('generates a valid LinkRemove', async () => {
+describe("LinkRemoveMessageFactory", () => {
+  test("generates a valid LinkRemove", async () => {
     const message = await Factories.LinkRemoveMessage.create();
     expect(protobufs.isLinkRemoveMessage(message)).toBeTruthy();
     await expect(validations.validateMessage(message)).resolves.toEqual(ok(message));
   });
 });
 
-describe('VerificationAddEthAddressMessageFactory', () => {
-  test('generates a valid VerificationAddEthAddress', async () => {
-=======
 describe("VerificationAddEthAddressMessageFactory", () => {
   test("generates a valid VerificationAddEthAddress", async () => {
->>>>>>> dbe60748
     const message = await Factories.VerificationAddEthAddressMessage.create();
     expect(protobufs.isVerificationAddEthAddressMessage(message)).toBeTruthy();
     await expect(validations.validateMessage(message)).resolves.toEqual(ok(message));
@@ -127,8 +122,8 @@
   });
 });
 
-describe('RentRegistryEventFactory', () => {
-  test('succeeds', () => {
+describe("RentRegistryEventFactory", () => {
+  test("succeeds", () => {
     const event = Factories.RentRegistryEvent.build();
     const encoded = protobufs.RentRegistryEvent.encode(event).finish();
     const decoded = protobufs.RentRegistryEvent.decode(encoded);
@@ -136,13 +131,13 @@
   });
 });
 
-describe('StorageAdminRegistryEventFactory', () => {
-  test('succeeds', () => {
+describe("StorageAdminRegistryEventFactory", () => {
+  test("succeeds", () => {
     const event = Factories.StorageAdminRegistryEvent.build();
     const encoded = protobufs.StorageAdminRegistryEvent.encode(event).finish();
     const decoded = protobufs.StorageAdminRegistryEvent.decode(encoded);
     expect(protobufs.StorageAdminRegistryEvent.toJSON(decoded)).toEqual(
-      protobufs.StorageAdminRegistryEvent.toJSON(event)
+      protobufs.StorageAdminRegistryEvent.toJSON(event),
     );
   });
 });