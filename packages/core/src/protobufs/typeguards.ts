import * as hubEventProtobufs from "./generated/hub_event";
import * as onChainEventProtobufs from "./generated/onchain_event";
import * as protobufs from "./generated/message";
import { Protocol } from "./generated/message";
import * as types from "./types";

/** Message typeguards */

export const isCastAddData = (data: protobufs.MessageData): data is types.CastAddData => {
  return data.type === protobufs.MessageType.CAST_ADD && typeof data.castAddBody !== "undefined";
};

export const isCastAddMessage = (message: protobufs.Message): message is types.CastAddMessage => {
  return (
    message.signatureScheme === protobufs.SignatureScheme.ED25519 &&
    typeof message.data !== "undefined" &&
    isCastAddData(message.data)
  );
};

export const isCastRemoveData = (data: protobufs.MessageData): data is types.CastRemoveData => {
  return data.type === protobufs.MessageType.CAST_REMOVE && typeof data.castRemoveBody !== "undefined";
};

export const isCastRemoveMessage = (message: protobufs.Message): message is types.CastRemoveMessage => {
  return (
    message.signatureScheme === protobufs.SignatureScheme.ED25519 &&
    typeof message.data !== "undefined" &&
    isCastRemoveData(message.data)
  );
};

export const isLinkAddData = (data: protobufs.MessageData): data is types.LinkAddData => {
  return data.type === protobufs.MessageType.LINK_ADD && typeof data.linkBody !== "undefined";
};

export const isLinkAddMessage = (message: protobufs.Message): message is types.LinkAddMessage => {
  return (
    message.signatureScheme === protobufs.SignatureScheme.ED25519 &&
    typeof message.data !== "undefined" &&
    isLinkAddData(message.data)
  );
};

export const isLinkRemoveData = (data: protobufs.MessageData): data is types.LinkRemoveData => {
  return data.type === protobufs.MessageType.LINK_REMOVE && typeof data.linkBody !== "undefined";
};

export const isLinkRemoveMessage = (message: protobufs.Message): message is types.LinkRemoveMessage => {
  return (
    message.signatureScheme === protobufs.SignatureScheme.ED25519 &&
    typeof message.data !== "undefined" &&
    isLinkRemoveData(message.data)
  );
};

export const isReactionAddData = (data: protobufs.MessageData): data is types.ReactionAddData => {
  return data.type === protobufs.MessageType.REACTION_ADD && typeof data.reactionBody !== "undefined";
};

export const isReactionAddMessage = (message: protobufs.Message): message is types.ReactionAddMessage => {
  return (
    message.signatureScheme === protobufs.SignatureScheme.ED25519 &&
    typeof message.data !== "undefined" &&
    isReactionAddData(message.data)
  );
};

export const isReactionRemoveData = (data: protobufs.MessageData): data is types.ReactionRemoveData => {
  return data.type === protobufs.MessageType.REACTION_REMOVE && typeof data.reactionBody !== "undefined";
};

export const isReactionRemoveMessage = (message: protobufs.Message): message is types.ReactionRemoveMessage => {
  return (
    message.signatureScheme === protobufs.SignatureScheme.ED25519 &&
    typeof message.data !== "undefined" &&
    isReactionRemoveData(message.data)
  );
};

export const isVerificationAddAddressData = (data: protobufs.MessageData): data is types.VerificationAddAddressData => {
  return (
<<<<<<< HEAD
    data.type === protobufs.MessageType.VERIFICATION_ADD_ADDRESS &&
    typeof data.verificationAddAddressBody !== "undefined" &&
    (data.verificationAddAddressBody.protocol === Protocol.ETHEREUM ||
      data.verificationAddAddressBody.protocol === Protocol.SOLANA)
=======
    data.type === protobufs.MessageType.VERIFICATION_ADD_ETH_ADDRESS &&
    typeof data.verificationAddAddressBody !== "undefined"
>>>>>>> c0551bfb
  );
};

export const isVerificationAddAddressMessage = (
  message: protobufs.Message,
): message is types.VerificationAddAddressMessage => {
  return (
    message.signatureScheme === protobufs.SignatureScheme.ED25519 &&
    typeof message.data !== "undefined" &&
    isVerificationAddAddressData(message.data)
  );
};
export const isVerificationRemoveData = (data: protobufs.MessageData): data is types.VerificationRemoveData => {
  return (
    data.type === protobufs.MessageType.VERIFICATION_REMOVE &&
    typeof data.verificationRemoveBody !== "undefined" &&
    (data.verificationRemoveBody.protocol === Protocol.ETHEREUM ||
      data.verificationRemoveBody.protocol === Protocol.SOLANA)
  );
};

export const isVerificationRemoveMessage = (message: protobufs.Message): message is types.VerificationRemoveMessage => {
  return (
    message.signatureScheme === protobufs.SignatureScheme.ED25519 &&
    typeof message.data !== "undefined" &&
    isVerificationRemoveData(message.data)
  );
};

export const isUserDataAddData = (data: protobufs.MessageData): data is types.UserDataAddData => {
  return data.type === protobufs.MessageType.USER_DATA_ADD && typeof data.userDataBody !== "undefined";
};

export const isUserDataAddMessage = (message: protobufs.Message): message is types.UserDataAddMessage => {
  return (
    message.signatureScheme === protobufs.SignatureScheme.ED25519 &&
    typeof message.data !== "undefined" &&
    isUserDataAddData(message.data)
  );
};

export const isUsernameProofData = (data: protobufs.MessageData): data is types.UsernameProofData => {
  return data.type === protobufs.MessageType.USERNAME_PROOF && typeof data.usernameProofBody !== "undefined";
};

export const isUsernameProofMessage = (message: protobufs.Message): message is types.UsernameProofMessage => {
  return (
    message.signatureScheme === protobufs.SignatureScheme.ED25519 &&
    typeof message.data !== "undefined" &&
    isUsernameProofData(message.data)
  );
};

export const isFrameActionData = (data: protobufs.MessageData): data is types.FrameActionData => {
  return data.type === protobufs.MessageType.FRAME_ACTION && typeof data.frameActionBody !== "undefined";
};

export const isFrameActionMessage = (message: protobufs.Message): message is types.FrameActionMessage => {
  return (
    message.signatureScheme === protobufs.SignatureScheme.ED25519 &&
    typeof message.data !== "undefined" &&
    isFrameActionData(message.data)
  );
};

export const isSignerOnChainEvent = (event: onChainEventProtobufs.OnChainEvent): event is types.SignerOnChainEvent => {
  return (
    event.type === onChainEventProtobufs.OnChainEventType.EVENT_TYPE_SIGNER &&
    typeof event.signerEventBody !== "undefined"
  );
};

export const isSignerMigratedOnChainEvent = (
  event: onChainEventProtobufs.OnChainEvent,
): event is types.SignerMigratedOnChainEvent => {
  return (
    event.type === onChainEventProtobufs.OnChainEventType.EVENT_TYPE_SIGNER_MIGRATED &&
    typeof event.signerMigratedEventBody !== "undefined"
  );
};

export const isIdRegisterOnChainEvent = (
  event: onChainEventProtobufs.OnChainEvent,
): event is types.IdRegisterOnChainEvent => {
  return (
    event.type === onChainEventProtobufs.OnChainEventType.EVENT_TYPE_ID_REGISTER &&
    typeof event.idRegisterEventBody !== "undefined"
  );
};

export const isStorageRentOnChainEvent = (
  event: onChainEventProtobufs.OnChainEvent,
): event is types.StorageRentOnChainEvent => {
  return (
    event.type === onChainEventProtobufs.OnChainEventType.EVENT_TYPE_STORAGE_RENT &&
    typeof event.storageRentEventBody !== "undefined"
  );
};

/** Hub event typeguards */

export const isMergeMessageHubEvent = (event: hubEventProtobufs.HubEvent): event is types.MergeMessageHubEvent => {
  return (
    event.type === hubEventProtobufs.HubEventType.MERGE_MESSAGE &&
    typeof event.mergeMessageBody !== "undefined" &&
    typeof event.mergeMessageBody.message !== "undefined"
  );
};

export const isRevokeMessageHubEvent = (event: hubEventProtobufs.HubEvent): event is types.RevokeMessageHubEvent => {
  return (
    event.type === hubEventProtobufs.HubEventType.REVOKE_MESSAGE &&
    typeof event.revokeMessageBody !== "undefined" &&
    typeof event.revokeMessageBody.message !== "undefined"
  );
};

export const isPruneMessageHubEvent = (event: hubEventProtobufs.HubEvent): event is types.PruneMessageHubEvent => {
  return (
    event.type === hubEventProtobufs.HubEventType.PRUNE_MESSAGE &&
    typeof event.pruneMessageBody !== "undefined" &&
    typeof event.pruneMessageBody.message !== "undefined"
  );
};

export const isMergeOnChainHubEvent = (event: hubEventProtobufs.HubEvent): event is types.MergeOnChainEventHubEvent => {
  return (
    event.type === hubEventProtobufs.HubEventType.MERGE_ON_CHAIN_EVENT &&
    typeof event.mergeOnChainEventBody !== "undefined" &&
    typeof event.mergeOnChainEventBody.onChainEvent !== "undefined"
  );
};

export const isMergeUsernameProofHubEvent = (
  event: hubEventProtobufs.HubEvent,
): event is types.MergeUsernameProofHubEvent => {
  return (
    event.type === hubEventProtobufs.HubEventType.MERGE_USERNAME_PROOF &&
    typeof event.mergeUsernameProofBody !== "undefined" &&
    (typeof event.mergeUsernameProofBody.usernameProof !== "undefined" ||
      typeof event.mergeUsernameProofBody.deletedUsernameProof !== "undefined")
  );
};<|MERGE_RESOLUTION|>--- conflicted
+++ resolved
@@ -80,15 +80,10 @@
 
 export const isVerificationAddAddressData = (data: protobufs.MessageData): data is types.VerificationAddAddressData => {
   return (
-<<<<<<< HEAD
-    data.type === protobufs.MessageType.VERIFICATION_ADD_ADDRESS &&
+    data.type === protobufs.MessageType.VERIFICATION_ADD_ETH_ADDRESS &&
     typeof data.verificationAddAddressBody !== "undefined" &&
     (data.verificationAddAddressBody.protocol === Protocol.ETHEREUM ||
       data.verificationAddAddressBody.protocol === Protocol.SOLANA)
-=======
-    data.type === protobufs.MessageType.VERIFICATION_ADD_ETH_ADDRESS &&
-    typeof data.verificationAddAddressBody !== "undefined"
->>>>>>> c0551bfb
   );
 };
 
