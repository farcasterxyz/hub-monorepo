/* eslint-disable */
<<<<<<< HEAD
import { grpc } from '@improbable-eng/grpc-web';
import { BrowserHeaders } from 'browser-headers';
import { Observable } from 'rxjs';
import { share } from 'rxjs/operators';
import { HubEvent } from './hub_event';
import { IdRegistryEvent } from './id_registry_event';
import { CastId, Message } from './message';
import { NameRegistryEvent } from './name_registry_event';
=======
// This must be manually change to a default import right now
import grpcWeb from '@improbable-eng/grpc-web';
import { BrowserHeaders } from "browser-headers";
import { Observable } from "rxjs";
import { share } from "rxjs/operators";
import { HubEvent } from "./hub_event";
import { IdRegistryEvent } from "./id_registry_event";
import { CastId, Message } from "./message";
import { NameRegistryEvent } from "./name_registry_event";
>>>>>>> f4587bbb
import {
  CastsByParentRequest,
  Empty,
  EventRequest,
  FidRequest,
  FidsRequest,
  FidsResponse,
  HubInfoRequest,
  HubInfoResponse,
  IdRegistryEventByAddressRequest,
  IdRegistryEventRequest,
  LinkRequest,
  LinksByFidRequest,
  LinksByTargetRequest,
  MessagesResponse,
  NameRegistryEventRequest,
  ReactionRequest,
  ReactionsByFidRequest,
  ReactionsByTargetRequest,
  RentRegistryEventsRequest,
  RentRegistryEventsResponse,
  SignerRequest,
  SubscribeRequest,
  SyncIds,
  SyncStatusRequest,
  SyncStatusResponse,
  TrieNodeMetadataResponse,
  TrieNodePrefix,
  TrieNodeSnapshotResponse,
  UserDataRequest,
  UsernameProofRequest,
  UsernameProofsResponse,
  VerificationRequest,
<<<<<<< HEAD
} from './request_response';
import { RentRegistryEvent, StorageAdminRegistryEvent } from './storage_event';
import { UserNameProof } from './username_proof';
=======
} from "./request_response";
import { UserNameProof } from "./username_proof";
>>>>>>> f4587bbb

export interface HubService {
  /** Submit Methods */
  submitMessage(request: DeepPartial<Message>, metadata?: grpc.Metadata): Promise<Message>;
  /** Event Methods */
  subscribe(request: DeepPartial<SubscribeRequest>, metadata?: grpc.Metadata): Observable<HubEvent>;
  getEvent(request: DeepPartial<EventRequest>, metadata?: grpc.Metadata): Promise<HubEvent>;
  /** Casts */
<<<<<<< HEAD
  getCast(request: DeepPartial<CastId>, metadata?: grpc.Metadata): Promise<Message>;
  getCastsByFid(request: DeepPartial<FidRequest>, metadata?: grpc.Metadata): Promise<MessagesResponse>;
  getCastsByParent(request: DeepPartial<CastsByParentRequest>, metadata?: grpc.Metadata): Promise<MessagesResponse>;
  getCastsByMention(request: DeepPartial<FidRequest>, metadata?: grpc.Metadata): Promise<MessagesResponse>;
  /** Reactions */
  getReaction(request: DeepPartial<ReactionRequest>, metadata?: grpc.Metadata): Promise<Message>;
  getReactionsByFid(request: DeepPartial<ReactionsByFidRequest>, metadata?: grpc.Metadata): Promise<MessagesResponse>;
  /** To be deprecated */
  getReactionsByCast(
    request: DeepPartial<ReactionsByTargetRequest>,
    metadata?: grpc.Metadata
  ): Promise<MessagesResponse>;
  getReactionsByTarget(
    request: DeepPartial<ReactionsByTargetRequest>,
    metadata?: grpc.Metadata
=======
  getCast(request: DeepPartial<CastId>, metadata?: grpcWeb.grpc.Metadata): Promise<Message>;
  getCastsByFid(request: DeepPartial<FidRequest>, metadata?: grpcWeb.grpc.Metadata): Promise<MessagesResponse>;
  getCastsByParent(request: DeepPartial<CastsByParentRequest>, metadata?: grpcWeb.grpc.Metadata): Promise<MessagesResponse>;
  getCastsByMention(request: DeepPartial<FidRequest>, metadata?: grpcWeb.grpc.Metadata): Promise<MessagesResponse>;
  /** Reactions */
  getReaction(request: DeepPartial<ReactionRequest>, metadata?: grpcWeb.grpc.Metadata): Promise<Message>;
  getReactionsByFid(request: DeepPartial<ReactionsByFidRequest>, metadata?: grpcWeb.grpc.Metadata): Promise<MessagesResponse>;
  /** To be deprecated */
  getReactionsByCast(
    request: DeepPartial<ReactionsByTargetRequest>,
    metadata?: grpcWeb.grpc.Metadata,
  ): Promise<MessagesResponse>;
  getReactionsByTarget(
    request: DeepPartial<ReactionsByTargetRequest>,
    metadata?: grpcWeb.grpc.Metadata,
>>>>>>> f4587bbb
  ): Promise<MessagesResponse>;
  /** User Data */
  getUserData(request: DeepPartial<UserDataRequest>, metadata?: grpc.Metadata): Promise<Message>;
  getUserDataByFid(request: DeepPartial<FidRequest>, metadata?: grpc.Metadata): Promise<MessagesResponse>;
  getNameRegistryEvent(
    request: DeepPartial<NameRegistryEventRequest>,
<<<<<<< HEAD
    metadata?: grpc.Metadata
  ): Promise<NameRegistryEvent>;
  getRentRegistryEvents(
    request: DeepPartial<RentRegistryEventsRequest>,
    metadata?: grpc.Metadata
  ): Promise<RentRegistryEventsResponse>;
  getUsernameProof(request: DeepPartial<UsernameProofRequest>, metadata?: grpc.Metadata): Promise<UserNameProof>;
=======
    metadata?: grpcWeb.grpc.Metadata,
  ): Promise<NameRegistryEvent>;
  /** Username Proof */
  getUsernameProof(request: DeepPartial<UsernameProofRequest>, metadata?: grpcWeb.grpc.Metadata): Promise<UserNameProof>;
  getUserNameProofsByFid(request: DeepPartial<FidRequest>, metadata?: grpcWeb.grpc.Metadata): Promise<UsernameProofsResponse>;
>>>>>>> f4587bbb
  /** Verifications */
  getVerification(request: DeepPartial<VerificationRequest>, metadata?: grpc.Metadata): Promise<Message>;
  getVerificationsByFid(request: DeepPartial<FidRequest>, metadata?: grpc.Metadata): Promise<MessagesResponse>;
  /** Signer */
<<<<<<< HEAD
  getSigner(request: DeepPartial<SignerRequest>, metadata?: grpc.Metadata): Promise<Message>;
  getSignersByFid(request: DeepPartial<FidRequest>, metadata?: grpc.Metadata): Promise<MessagesResponse>;
  getIdRegistryEvent(request: DeepPartial<IdRegistryEventRequest>, metadata?: grpc.Metadata): Promise<IdRegistryEvent>;
  getIdRegistryEventByAddress(
    request: DeepPartial<IdRegistryEventByAddressRequest>,
    metadata?: grpc.Metadata
=======
  getSigner(request: DeepPartial<SignerRequest>, metadata?: grpcWeb.grpc.Metadata): Promise<Message>;
  getSignersByFid(request: DeepPartial<FidRequest>, metadata?: grpcWeb.grpc.Metadata): Promise<MessagesResponse>;
  getIdRegistryEvent(request: DeepPartial<IdRegistryEventRequest>, metadata?: grpcWeb.grpc.Metadata): Promise<IdRegistryEvent>;
  getIdRegistryEventByAddress(
    request: DeepPartial<IdRegistryEventByAddressRequest>,
    metadata?: grpcWeb.grpc.Metadata,
>>>>>>> f4587bbb
  ): Promise<IdRegistryEvent>;
  getFids(request: DeepPartial<FidsRequest>, metadata?: grpc.Metadata): Promise<FidsResponse>;
  /** Links */
<<<<<<< HEAD
  getLink(request: DeepPartial<LinkRequest>, metadata?: grpc.Metadata): Promise<Message>;
  getLinksByFid(request: DeepPartial<LinksByFidRequest>, metadata?: grpc.Metadata): Promise<MessagesResponse>;
  getLinksByTarget(request: DeepPartial<LinksByTargetRequest>, metadata?: grpc.Metadata): Promise<MessagesResponse>;
  /** Bulk Methods */
  getAllCastMessagesByFid(request: DeepPartial<FidRequest>, metadata?: grpc.Metadata): Promise<MessagesResponse>;
  getAllReactionMessagesByFid(request: DeepPartial<FidRequest>, metadata?: grpc.Metadata): Promise<MessagesResponse>;
  getAllVerificationMessagesByFid(
    request: DeepPartial<FidRequest>,
    metadata?: grpc.Metadata
  ): Promise<MessagesResponse>;
  getAllSignerMessagesByFid(request: DeepPartial<FidRequest>, metadata?: grpc.Metadata): Promise<MessagesResponse>;
  getAllUserDataMessagesByFid(request: DeepPartial<FidRequest>, metadata?: grpc.Metadata): Promise<MessagesResponse>;
  getAllLinkMessagesByFid(request: DeepPartial<FidRequest>, metadata?: grpc.Metadata): Promise<MessagesResponse>;
=======
  getLink(request: DeepPartial<LinkRequest>, metadata?: grpcWeb.grpc.Metadata): Promise<Message>;
  getLinksByFid(request: DeepPartial<LinksByFidRequest>, metadata?: grpcWeb.grpc.Metadata): Promise<MessagesResponse>;
  getLinksByTarget(request: DeepPartial<LinksByTargetRequest>, metadata?: grpcWeb.grpc.Metadata): Promise<MessagesResponse>;
  /** Bulk Methods */
  getAllCastMessagesByFid(request: DeepPartial<FidRequest>, metadata?: grpcWeb.grpc.Metadata): Promise<MessagesResponse>;
  getAllReactionMessagesByFid(request: DeepPartial<FidRequest>, metadata?: grpcWeb.grpc.Metadata): Promise<MessagesResponse>;
  getAllVerificationMessagesByFid(
    request: DeepPartial<FidRequest>,
    metadata?: grpcWeb.grpc.Metadata,
  ): Promise<MessagesResponse>;
  getAllSignerMessagesByFid(request: DeepPartial<FidRequest>, metadata?: grpcWeb.grpc.Metadata): Promise<MessagesResponse>;
  getAllUserDataMessagesByFid(request: DeepPartial<FidRequest>, metadata?: grpcWeb.grpc.Metadata): Promise<MessagesResponse>;
  getAllLinkMessagesByFid(request: DeepPartial<FidRequest>, metadata?: grpcWeb.grpc.Metadata): Promise<MessagesResponse>;
>>>>>>> f4587bbb
  /** Sync Methods */
  getInfo(request: DeepPartial<HubInfoRequest>, metadata?: grpc.Metadata): Promise<HubInfoResponse>;
  getSyncStatus(request: DeepPartial<SyncStatusRequest>, metadata?: grpc.Metadata): Promise<SyncStatusResponse>;
  getAllSyncIdsByPrefix(request: DeepPartial<TrieNodePrefix>, metadata?: grpc.Metadata): Promise<SyncIds>;
  getAllMessagesBySyncIds(request: DeepPartial<SyncIds>, metadata?: grpc.Metadata): Promise<MessagesResponse>;
  getSyncMetadataByPrefix(
    request: DeepPartial<TrieNodePrefix>,
<<<<<<< HEAD
    metadata?: grpc.Metadata
  ): Promise<TrieNodeMetadataResponse>;
  getSyncSnapshotByPrefix(
    request: DeepPartial<TrieNodePrefix>,
    metadata?: grpc.Metadata
=======
    metadata?: grpcWeb.grpc.Metadata,
  ): Promise<TrieNodeMetadataResponse>;
  getSyncSnapshotByPrefix(
    request: DeepPartial<TrieNodePrefix>,
    metadata?: grpcWeb.grpc.Metadata,
>>>>>>> f4587bbb
  ): Promise<TrieNodeSnapshotResponse>;
}

export class HubServiceClientImpl implements HubService {
  private readonly rpc: Rpc;

  constructor(rpc: Rpc) {
    this.rpc = rpc;
    this.submitMessage = this.submitMessage.bind(this);
    this.subscribe = this.subscribe.bind(this);
    this.getEvent = this.getEvent.bind(this);
    this.getCast = this.getCast.bind(this);
    this.getCastsByFid = this.getCastsByFid.bind(this);
    this.getCastsByParent = this.getCastsByParent.bind(this);
    this.getCastsByMention = this.getCastsByMention.bind(this);
    this.getReaction = this.getReaction.bind(this);
    this.getReactionsByFid = this.getReactionsByFid.bind(this);
    this.getReactionsByCast = this.getReactionsByCast.bind(this);
    this.getReactionsByTarget = this.getReactionsByTarget.bind(this);
    this.getUserData = this.getUserData.bind(this);
    this.getUserDataByFid = this.getUserDataByFid.bind(this);
    this.getNameRegistryEvent = this.getNameRegistryEvent.bind(this);
    this.getRentRegistryEvents = this.getRentRegistryEvents.bind(this);
    this.getUsernameProof = this.getUsernameProof.bind(this);
    this.getUserNameProofsByFid = this.getUserNameProofsByFid.bind(this);
    this.getVerification = this.getVerification.bind(this);
    this.getVerificationsByFid = this.getVerificationsByFid.bind(this);
    this.getSigner = this.getSigner.bind(this);
    this.getSignersByFid = this.getSignersByFid.bind(this);
    this.getIdRegistryEvent = this.getIdRegistryEvent.bind(this);
    this.getIdRegistryEventByAddress = this.getIdRegistryEventByAddress.bind(this);
    this.getFids = this.getFids.bind(this);
    this.getLink = this.getLink.bind(this);
    this.getLinksByFid = this.getLinksByFid.bind(this);
    this.getLinksByTarget = this.getLinksByTarget.bind(this);
    this.getAllCastMessagesByFid = this.getAllCastMessagesByFid.bind(this);
    this.getAllReactionMessagesByFid = this.getAllReactionMessagesByFid.bind(this);
    this.getAllVerificationMessagesByFid = this.getAllVerificationMessagesByFid.bind(this);
    this.getAllSignerMessagesByFid = this.getAllSignerMessagesByFid.bind(this);
    this.getAllUserDataMessagesByFid = this.getAllUserDataMessagesByFid.bind(this);
    this.getAllLinkMessagesByFid = this.getAllLinkMessagesByFid.bind(this);
    this.getInfo = this.getInfo.bind(this);
    this.getSyncStatus = this.getSyncStatus.bind(this);
    this.getAllSyncIdsByPrefix = this.getAllSyncIdsByPrefix.bind(this);
    this.getAllMessagesBySyncIds = this.getAllMessagesBySyncIds.bind(this);
    this.getSyncMetadataByPrefix = this.getSyncMetadataByPrefix.bind(this);
    this.getSyncSnapshotByPrefix = this.getSyncSnapshotByPrefix.bind(this);
  }

  submitMessage(request: DeepPartial<Message>, metadata?: grpc.Metadata): Promise<Message> {
    return this.rpc.unary(HubServiceSubmitMessageDesc, Message.fromPartial(request), metadata);
  }

  subscribe(request: DeepPartial<SubscribeRequest>, metadata?: grpc.Metadata): Observable<HubEvent> {
    return this.rpc.invoke(HubServiceSubscribeDesc, SubscribeRequest.fromPartial(request), metadata);
  }

  getEvent(request: DeepPartial<EventRequest>, metadata?: grpc.Metadata): Promise<HubEvent> {
    return this.rpc.unary(HubServiceGetEventDesc, EventRequest.fromPartial(request), metadata);
  }

  getCast(request: DeepPartial<CastId>, metadata?: grpc.Metadata): Promise<Message> {
    return this.rpc.unary(HubServiceGetCastDesc, CastId.fromPartial(request), metadata);
  }

  getCastsByFid(request: DeepPartial<FidRequest>, metadata?: grpc.Metadata): Promise<MessagesResponse> {
    return this.rpc.unary(HubServiceGetCastsByFidDesc, FidRequest.fromPartial(request), metadata);
  }

<<<<<<< HEAD
  getCastsByParent(request: DeepPartial<CastsByParentRequest>, metadata?: grpc.Metadata): Promise<MessagesResponse> {
=======
  getCastsByParent(request: DeepPartial<CastsByParentRequest>, metadata?: grpcWeb.grpc.Metadata): Promise<MessagesResponse> {
>>>>>>> f4587bbb
    return this.rpc.unary(HubServiceGetCastsByParentDesc, CastsByParentRequest.fromPartial(request), metadata);
  }

  getCastsByMention(request: DeepPartial<FidRequest>, metadata?: grpc.Metadata): Promise<MessagesResponse> {
    return this.rpc.unary(HubServiceGetCastsByMentionDesc, FidRequest.fromPartial(request), metadata);
  }

  getReaction(request: DeepPartial<ReactionRequest>, metadata?: grpc.Metadata): Promise<Message> {
    return this.rpc.unary(HubServiceGetReactionDesc, ReactionRequest.fromPartial(request), metadata);
  }

<<<<<<< HEAD
  getReactionsByFid(request: DeepPartial<ReactionsByFidRequest>, metadata?: grpc.Metadata): Promise<MessagesResponse> {
=======
  getReactionsByFid(request: DeepPartial<ReactionsByFidRequest>, metadata?: grpcWeb.grpc.Metadata): Promise<MessagesResponse> {
>>>>>>> f4587bbb
    return this.rpc.unary(HubServiceGetReactionsByFidDesc, ReactionsByFidRequest.fromPartial(request), metadata);
  }

  getReactionsByCast(
    request: DeepPartial<ReactionsByTargetRequest>,
<<<<<<< HEAD
    metadata?: grpc.Metadata
=======
    metadata?: grpcWeb.grpc.Metadata,
>>>>>>> f4587bbb
  ): Promise<MessagesResponse> {
    return this.rpc.unary(HubServiceGetReactionsByCastDesc, ReactionsByTargetRequest.fromPartial(request), metadata);
  }

  getReactionsByTarget(
    request: DeepPartial<ReactionsByTargetRequest>,
<<<<<<< HEAD
    metadata?: grpc.Metadata
=======
    metadata?: grpcWeb.grpc.Metadata,
>>>>>>> f4587bbb
  ): Promise<MessagesResponse> {
    return this.rpc.unary(HubServiceGetReactionsByTargetDesc, ReactionsByTargetRequest.fromPartial(request), metadata);
  }

  getUserData(request: DeepPartial<UserDataRequest>, metadata?: grpc.Metadata): Promise<Message> {
    return this.rpc.unary(HubServiceGetUserDataDesc, UserDataRequest.fromPartial(request), metadata);
  }

  getUserDataByFid(request: DeepPartial<FidRequest>, metadata?: grpc.Metadata): Promise<MessagesResponse> {
    return this.rpc.unary(HubServiceGetUserDataByFidDesc, FidRequest.fromPartial(request), metadata);
  }

  getNameRegistryEvent(
    request: DeepPartial<NameRegistryEventRequest>,
<<<<<<< HEAD
    metadata?: grpc.Metadata
=======
    metadata?: grpcWeb.grpc.Metadata,
>>>>>>> f4587bbb
  ): Promise<NameRegistryEvent> {
    return this.rpc.unary(HubServiceGetNameRegistryEventDesc, NameRegistryEventRequest.fromPartial(request), metadata);
  }

<<<<<<< HEAD
  getRentRegistryEvents(
    request: DeepPartial<RentRegistryEventsRequest>,
    metadata?: grpc.Metadata
  ): Promise<RentRegistryEventsResponse> {
    return this.rpc.unary(
      HubServiceGetRentRegistryEventsDesc,
      RentRegistryEventsRequest.fromPartial(request),
      metadata
    );
  }

  getUsernameProof(request: DeepPartial<UsernameProofRequest>, metadata?: grpc.Metadata): Promise<UserNameProof> {
    return this.rpc.unary(HubServiceGetUsernameProofDesc, UsernameProofRequest.fromPartial(request), metadata);
  }

  getVerification(request: DeepPartial<VerificationRequest>, metadata?: grpc.Metadata): Promise<Message> {
=======
  getUsernameProof(request: DeepPartial<UsernameProofRequest>, metadata?: grpcWeb.grpc.Metadata): Promise<UserNameProof> {
    return this.rpc.unary(HubServiceGetUsernameProofDesc, UsernameProofRequest.fromPartial(request), metadata);
  }

  getUserNameProofsByFid(request: DeepPartial<FidRequest>, metadata?: grpcWeb.grpc.Metadata): Promise<UsernameProofsResponse> {
    return this.rpc.unary(HubServiceGetUserNameProofsByFidDesc, FidRequest.fromPartial(request), metadata);
  }

  getVerification(request: DeepPartial<VerificationRequest>, metadata?: grpcWeb.grpc.Metadata): Promise<Message> {
>>>>>>> f4587bbb
    return this.rpc.unary(HubServiceGetVerificationDesc, VerificationRequest.fromPartial(request), metadata);
  }

  getVerificationsByFid(request: DeepPartial<FidRequest>, metadata?: grpc.Metadata): Promise<MessagesResponse> {
    return this.rpc.unary(HubServiceGetVerificationsByFidDesc, FidRequest.fromPartial(request), metadata);
  }

  getSigner(request: DeepPartial<SignerRequest>, metadata?: grpc.Metadata): Promise<Message> {
    return this.rpc.unary(HubServiceGetSignerDesc, SignerRequest.fromPartial(request), metadata);
  }

  getSignersByFid(request: DeepPartial<FidRequest>, metadata?: grpc.Metadata): Promise<MessagesResponse> {
    return this.rpc.unary(HubServiceGetSignersByFidDesc, FidRequest.fromPartial(request), metadata);
  }

<<<<<<< HEAD
  getIdRegistryEvent(request: DeepPartial<IdRegistryEventRequest>, metadata?: grpc.Metadata): Promise<IdRegistryEvent> {
=======
  getIdRegistryEvent(request: DeepPartial<IdRegistryEventRequest>, metadata?: grpcWeb.grpc.Metadata): Promise<IdRegistryEvent> {
>>>>>>> f4587bbb
    return this.rpc.unary(HubServiceGetIdRegistryEventDesc, IdRegistryEventRequest.fromPartial(request), metadata);
  }

  getIdRegistryEventByAddress(
    request: DeepPartial<IdRegistryEventByAddressRequest>,
<<<<<<< HEAD
    metadata?: grpc.Metadata
=======
    metadata?: grpcWeb.grpc.Metadata,
>>>>>>> f4587bbb
  ): Promise<IdRegistryEvent> {
    return this.rpc.unary(
      HubServiceGetIdRegistryEventByAddressDesc,
      IdRegistryEventByAddressRequest.fromPartial(request),
      metadata,
    );
  }

  getFids(request: DeepPartial<FidsRequest>, metadata?: grpc.Metadata): Promise<FidsResponse> {
    return this.rpc.unary(HubServiceGetFidsDesc, FidsRequest.fromPartial(request), metadata);
  }

  getLink(request: DeepPartial<LinkRequest>, metadata?: grpc.Metadata): Promise<Message> {
    return this.rpc.unary(HubServiceGetLinkDesc, LinkRequest.fromPartial(request), metadata);
  }

  getLinksByFid(request: DeepPartial<LinksByFidRequest>, metadata?: grpc.Metadata): Promise<MessagesResponse> {
    return this.rpc.unary(HubServiceGetLinksByFidDesc, LinksByFidRequest.fromPartial(request), metadata);
  }

<<<<<<< HEAD
  getLinksByTarget(request: DeepPartial<LinksByTargetRequest>, metadata?: grpc.Metadata): Promise<MessagesResponse> {
    return this.rpc.unary(HubServiceGetLinksByTargetDesc, LinksByTargetRequest.fromPartial(request), metadata);
  }

  getAllCastMessagesByFid(request: DeepPartial<FidRequest>, metadata?: grpc.Metadata): Promise<MessagesResponse> {
    return this.rpc.unary(HubServiceGetAllCastMessagesByFidDesc, FidRequest.fromPartial(request), metadata);
  }

  getAllReactionMessagesByFid(request: DeepPartial<FidRequest>, metadata?: grpc.Metadata): Promise<MessagesResponse> {
=======
  getLinksByTarget(request: DeepPartial<LinksByTargetRequest>, metadata?: grpcWeb.grpc.Metadata): Promise<MessagesResponse> {
    return this.rpc.unary(HubServiceGetLinksByTargetDesc, LinksByTargetRequest.fromPartial(request), metadata);
  }

  getAllCastMessagesByFid(request: DeepPartial<FidRequest>, metadata?: grpcWeb.grpc.Metadata): Promise<MessagesResponse> {
    return this.rpc.unary(HubServiceGetAllCastMessagesByFidDesc, FidRequest.fromPartial(request), metadata);
  }

  getAllReactionMessagesByFid(request: DeepPartial<FidRequest>, metadata?: grpcWeb.grpc.Metadata): Promise<MessagesResponse> {
>>>>>>> f4587bbb
    return this.rpc.unary(HubServiceGetAllReactionMessagesByFidDesc, FidRequest.fromPartial(request), metadata);
  }

  getAllVerificationMessagesByFid(
    request: DeepPartial<FidRequest>,
<<<<<<< HEAD
    metadata?: grpc.Metadata
=======
    metadata?: grpcWeb.grpc.Metadata,
>>>>>>> f4587bbb
  ): Promise<MessagesResponse> {
    return this.rpc.unary(HubServiceGetAllVerificationMessagesByFidDesc, FidRequest.fromPartial(request), metadata);
  }

<<<<<<< HEAD
  getAllSignerMessagesByFid(request: DeepPartial<FidRequest>, metadata?: grpc.Metadata): Promise<MessagesResponse> {
    return this.rpc.unary(HubServiceGetAllSignerMessagesByFidDesc, FidRequest.fromPartial(request), metadata);
  }

  getAllUserDataMessagesByFid(request: DeepPartial<FidRequest>, metadata?: grpc.Metadata): Promise<MessagesResponse> {
    return this.rpc.unary(HubServiceGetAllUserDataMessagesByFidDesc, FidRequest.fromPartial(request), metadata);
  }

  getAllLinkMessagesByFid(request: DeepPartial<FidRequest>, metadata?: grpc.Metadata): Promise<MessagesResponse> {
=======
  getAllSignerMessagesByFid(request: DeepPartial<FidRequest>, metadata?: grpcWeb.grpc.Metadata): Promise<MessagesResponse> {
    return this.rpc.unary(HubServiceGetAllSignerMessagesByFidDesc, FidRequest.fromPartial(request), metadata);
  }

  getAllUserDataMessagesByFid(request: DeepPartial<FidRequest>, metadata?: grpcWeb.grpc.Metadata): Promise<MessagesResponse> {
    return this.rpc.unary(HubServiceGetAllUserDataMessagesByFidDesc, FidRequest.fromPartial(request), metadata);
  }

  getAllLinkMessagesByFid(request: DeepPartial<FidRequest>, metadata?: grpcWeb.grpc.Metadata): Promise<MessagesResponse> {
>>>>>>> f4587bbb
    return this.rpc.unary(HubServiceGetAllLinkMessagesByFidDesc, FidRequest.fromPartial(request), metadata);
  }

  getInfo(request: DeepPartial<HubInfoRequest>, metadata?: grpc.Metadata): Promise<HubInfoResponse> {
    return this.rpc.unary(HubServiceGetInfoDesc, HubInfoRequest.fromPartial(request), metadata);
  }

<<<<<<< HEAD
  getSyncStatus(request: DeepPartial<SyncStatusRequest>, metadata?: grpc.Metadata): Promise<SyncStatusResponse> {
=======
  getSyncStatus(request: DeepPartial<SyncStatusRequest>, metadata?: grpcWeb.grpc.Metadata): Promise<SyncStatusResponse> {
>>>>>>> f4587bbb
    return this.rpc.unary(HubServiceGetSyncStatusDesc, SyncStatusRequest.fromPartial(request), metadata);
  }

  getAllSyncIdsByPrefix(request: DeepPartial<TrieNodePrefix>, metadata?: grpc.Metadata): Promise<SyncIds> {
    return this.rpc.unary(HubServiceGetAllSyncIdsByPrefixDesc, TrieNodePrefix.fromPartial(request), metadata);
  }

  getAllMessagesBySyncIds(request: DeepPartial<SyncIds>, metadata?: grpc.Metadata): Promise<MessagesResponse> {
    return this.rpc.unary(HubServiceGetAllMessagesBySyncIdsDesc, SyncIds.fromPartial(request), metadata);
  }

  getSyncMetadataByPrefix(
    request: DeepPartial<TrieNodePrefix>,
<<<<<<< HEAD
    metadata?: grpc.Metadata
=======
    metadata?: grpcWeb.grpc.Metadata,
>>>>>>> f4587bbb
  ): Promise<TrieNodeMetadataResponse> {
    return this.rpc.unary(HubServiceGetSyncMetadataByPrefixDesc, TrieNodePrefix.fromPartial(request), metadata);
  }

  getSyncSnapshotByPrefix(
    request: DeepPartial<TrieNodePrefix>,
<<<<<<< HEAD
    metadata?: grpc.Metadata
=======
    metadata?: grpcWeb.grpc.Metadata,
>>>>>>> f4587bbb
  ): Promise<TrieNodeSnapshotResponse> {
    return this.rpc.unary(HubServiceGetSyncSnapshotByPrefixDesc, TrieNodePrefix.fromPartial(request), metadata);
  }
}

export const HubServiceDesc = { serviceName: "HubService" };

export const HubServiceSubmitMessageDesc: UnaryMethodDefinitionish = {
  methodName: "SubmitMessage",
  service: HubServiceDesc,
  requestStream: false,
  responseStream: false,
  requestType: {
    serializeBinary() {
      return Message.encode(this).finish();
    },
  } as any,
  responseType: {
    deserializeBinary(data: Uint8Array) {
      const value = Message.decode(data);
      return {
        ...value,
        toObject() {
          return value;
        },
      };
    },
  } as any,
};

export const HubServiceSubscribeDesc: UnaryMethodDefinitionish = {
  methodName: "Subscribe",
  service: HubServiceDesc,
  requestStream: false,
  responseStream: true,
  requestType: {
    serializeBinary() {
      return SubscribeRequest.encode(this).finish();
    },
  } as any,
  responseType: {
    deserializeBinary(data: Uint8Array) {
      const value = HubEvent.decode(data);
      return {
        ...value,
        toObject() {
          return value;
        },
      };
    },
  } as any,
};

export const HubServiceGetEventDesc: UnaryMethodDefinitionish = {
  methodName: "GetEvent",
  service: HubServiceDesc,
  requestStream: false,
  responseStream: false,
  requestType: {
    serializeBinary() {
      return EventRequest.encode(this).finish();
    },
  } as any,
  responseType: {
    deserializeBinary(data: Uint8Array) {
      const value = HubEvent.decode(data);
      return {
        ...value,
        toObject() {
          return value;
        },
      };
    },
  } as any,
};

export const HubServiceGetCastDesc: UnaryMethodDefinitionish = {
  methodName: "GetCast",
  service: HubServiceDesc,
  requestStream: false,
  responseStream: false,
  requestType: {
    serializeBinary() {
      return CastId.encode(this).finish();
    },
  } as any,
  responseType: {
    deserializeBinary(data: Uint8Array) {
      const value = Message.decode(data);
      return {
        ...value,
        toObject() {
          return value;
        },
      };
    },
  } as any,
};

export const HubServiceGetCastsByFidDesc: UnaryMethodDefinitionish = {
  methodName: "GetCastsByFid",
  service: HubServiceDesc,
  requestStream: false,
  responseStream: false,
  requestType: {
    serializeBinary() {
      return FidRequest.encode(this).finish();
    },
  } as any,
  responseType: {
    deserializeBinary(data: Uint8Array) {
      const value = MessagesResponse.decode(data);
      return {
        ...value,
        toObject() {
          return value;
        },
      };
    },
  } as any,
};

export const HubServiceGetCastsByParentDesc: UnaryMethodDefinitionish = {
  methodName: "GetCastsByParent",
  service: HubServiceDesc,
  requestStream: false,
  responseStream: false,
  requestType: {
    serializeBinary() {
      return CastsByParentRequest.encode(this).finish();
    },
  } as any,
  responseType: {
    deserializeBinary(data: Uint8Array) {
      const value = MessagesResponse.decode(data);
      return {
        ...value,
        toObject() {
          return value;
        },
      };
    },
  } as any,
};

export const HubServiceGetCastsByMentionDesc: UnaryMethodDefinitionish = {
  methodName: "GetCastsByMention",
  service: HubServiceDesc,
  requestStream: false,
  responseStream: false,
  requestType: {
    serializeBinary() {
      return FidRequest.encode(this).finish();
    },
  } as any,
  responseType: {
    deserializeBinary(data: Uint8Array) {
      const value = MessagesResponse.decode(data);
      return {
        ...value,
        toObject() {
          return value;
        },
      };
    },
  } as any,
};

export const HubServiceGetReactionDesc: UnaryMethodDefinitionish = {
  methodName: "GetReaction",
  service: HubServiceDesc,
  requestStream: false,
  responseStream: false,
  requestType: {
    serializeBinary() {
      return ReactionRequest.encode(this).finish();
    },
  } as any,
  responseType: {
    deserializeBinary(data: Uint8Array) {
      const value = Message.decode(data);
      return {
        ...value,
        toObject() {
          return value;
        },
      };
    },
  } as any,
};

export const HubServiceGetReactionsByFidDesc: UnaryMethodDefinitionish = {
  methodName: "GetReactionsByFid",
  service: HubServiceDesc,
  requestStream: false,
  responseStream: false,
  requestType: {
    serializeBinary() {
      return ReactionsByFidRequest.encode(this).finish();
    },
  } as any,
  responseType: {
    deserializeBinary(data: Uint8Array) {
      const value = MessagesResponse.decode(data);
      return {
        ...value,
        toObject() {
          return value;
        },
      };
    },
  } as any,
};

export const HubServiceGetReactionsByCastDesc: UnaryMethodDefinitionish = {
  methodName: "GetReactionsByCast",
  service: HubServiceDesc,
  requestStream: false,
  responseStream: false,
  requestType: {
    serializeBinary() {
      return ReactionsByTargetRequest.encode(this).finish();
    },
  } as any,
  responseType: {
    deserializeBinary(data: Uint8Array) {
      const value = MessagesResponse.decode(data);
      return {
        ...value,
        toObject() {
          return value;
        },
      };
    },
  } as any,
};

export const HubServiceGetReactionsByTargetDesc: UnaryMethodDefinitionish = {
  methodName: "GetReactionsByTarget",
  service: HubServiceDesc,
  requestStream: false,
  responseStream: false,
  requestType: {
    serializeBinary() {
      return ReactionsByTargetRequest.encode(this).finish();
    },
  } as any,
  responseType: {
    deserializeBinary(data: Uint8Array) {
      const value = MessagesResponse.decode(data);
      return {
        ...value,
        toObject() {
          return value;
        },
      };
    },
  } as any,
};

export const HubServiceGetUserDataDesc: UnaryMethodDefinitionish = {
  methodName: "GetUserData",
  service: HubServiceDesc,
  requestStream: false,
  responseStream: false,
  requestType: {
    serializeBinary() {
      return UserDataRequest.encode(this).finish();
    },
  } as any,
  responseType: {
    deserializeBinary(data: Uint8Array) {
      const value = Message.decode(data);
      return {
        ...value,
        toObject() {
          return value;
        },
      };
    },
  } as any,
};

export const HubServiceGetUserDataByFidDesc: UnaryMethodDefinitionish = {
  methodName: "GetUserDataByFid",
  service: HubServiceDesc,
  requestStream: false,
  responseStream: false,
  requestType: {
    serializeBinary() {
      return FidRequest.encode(this).finish();
    },
  } as any,
  responseType: {
    deserializeBinary(data: Uint8Array) {
      const value = MessagesResponse.decode(data);
      return {
        ...value,
        toObject() {
          return value;
        },
      };
    },
  } as any,
};

export const HubServiceGetNameRegistryEventDesc: UnaryMethodDefinitionish = {
  methodName: "GetNameRegistryEvent",
  service: HubServiceDesc,
  requestStream: false,
  responseStream: false,
  requestType: {
    serializeBinary() {
      return NameRegistryEventRequest.encode(this).finish();
    },
  } as any,
  responseType: {
    deserializeBinary(data: Uint8Array) {
      const value = NameRegistryEvent.decode(data);
      return {
        ...value,
        toObject() {
          return value;
        },
      };
    },
  } as any,
};

export const HubServiceGetRentRegistryEventsDesc: UnaryMethodDefinitionish = {
  methodName: 'GetRentRegistryEvents',
  service: HubServiceDesc,
  requestStream: false,
  responseStream: false,
  requestType: {
    serializeBinary() {
      return RentRegistryEventsRequest.encode(this).finish();
    },
  } as any,
  responseType: {
    deserializeBinary(data: Uint8Array) {
      const value = RentRegistryEventsResponse.decode(data);
      return {
        ...value,
        toObject() {
          return value;
        },
      };
    },
  } as any,
};

export const HubServiceGetUsernameProofDesc: UnaryMethodDefinitionish = {
  methodName: "GetUsernameProof",
  service: HubServiceDesc,
  requestStream: false,
  responseStream: false,
  requestType: {
    serializeBinary() {
      return UsernameProofRequest.encode(this).finish();
    },
  } as any,
  responseType: {
    deserializeBinary(data: Uint8Array) {
      const value = UserNameProof.decode(data);
      return {
        ...value,
        toObject() {
          return value;
        },
      };
    },
  } as any,
};

export const HubServiceGetUserNameProofsByFidDesc: UnaryMethodDefinitionish = {
  methodName: "GetUserNameProofsByFid",
  service: HubServiceDesc,
  requestStream: false,
  responseStream: false,
  requestType: {
    serializeBinary() {
      return FidRequest.encode(this).finish();
    },
  } as any,
  responseType: {
    deserializeBinary(data: Uint8Array) {
      const value = UsernameProofsResponse.decode(data);
      return {
        ...value,
        toObject() {
          return value;
        },
      };
    },
  } as any,
};

export const HubServiceGetVerificationDesc: UnaryMethodDefinitionish = {
  methodName: "GetVerification",
  service: HubServiceDesc,
  requestStream: false,
  responseStream: false,
  requestType: {
    serializeBinary() {
      return VerificationRequest.encode(this).finish();
    },
  } as any,
  responseType: {
    deserializeBinary(data: Uint8Array) {
      const value = Message.decode(data);
      return {
        ...value,
        toObject() {
          return value;
        },
      };
    },
  } as any,
};

export const HubServiceGetVerificationsByFidDesc: UnaryMethodDefinitionish = {
  methodName: "GetVerificationsByFid",
  service: HubServiceDesc,
  requestStream: false,
  responseStream: false,
  requestType: {
    serializeBinary() {
      return FidRequest.encode(this).finish();
    },
  } as any,
  responseType: {
    deserializeBinary(data: Uint8Array) {
      const value = MessagesResponse.decode(data);
      return {
        ...value,
        toObject() {
          return value;
        },
      };
    },
  } as any,
};

export const HubServiceGetSignerDesc: UnaryMethodDefinitionish = {
  methodName: "GetSigner",
  service: HubServiceDesc,
  requestStream: false,
  responseStream: false,
  requestType: {
    serializeBinary() {
      return SignerRequest.encode(this).finish();
    },
  } as any,
  responseType: {
    deserializeBinary(data: Uint8Array) {
      const value = Message.decode(data);
      return {
        ...value,
        toObject() {
          return value;
        },
      };
    },
  } as any,
};

export const HubServiceGetSignersByFidDesc: UnaryMethodDefinitionish = {
  methodName: "GetSignersByFid",
  service: HubServiceDesc,
  requestStream: false,
  responseStream: false,
  requestType: {
    serializeBinary() {
      return FidRequest.encode(this).finish();
    },
  } as any,
  responseType: {
    deserializeBinary(data: Uint8Array) {
      const value = MessagesResponse.decode(data);
      return {
        ...value,
        toObject() {
          return value;
        },
      };
    },
  } as any,
};

export const HubServiceGetIdRegistryEventDesc: UnaryMethodDefinitionish = {
  methodName: "GetIdRegistryEvent",
  service: HubServiceDesc,
  requestStream: false,
  responseStream: false,
  requestType: {
    serializeBinary() {
      return IdRegistryEventRequest.encode(this).finish();
    },
  } as any,
  responseType: {
    deserializeBinary(data: Uint8Array) {
      const value = IdRegistryEvent.decode(data);
      return {
        ...value,
        toObject() {
          return value;
        },
      };
    },
  } as any,
};

export const HubServiceGetIdRegistryEventByAddressDesc: UnaryMethodDefinitionish = {
  methodName: "GetIdRegistryEventByAddress",
  service: HubServiceDesc,
  requestStream: false,
  responseStream: false,
  requestType: {
    serializeBinary() {
      return IdRegistryEventByAddressRequest.encode(this).finish();
    },
  } as any,
  responseType: {
    deserializeBinary(data: Uint8Array) {
      const value = IdRegistryEvent.decode(data);
      return {
        ...value,
        toObject() {
          return value;
        },
      };
    },
  } as any,
};

export const HubServiceGetFidsDesc: UnaryMethodDefinitionish = {
  methodName: "GetFids",
  service: HubServiceDesc,
  requestStream: false,
  responseStream: false,
  requestType: {
    serializeBinary() {
      return FidsRequest.encode(this).finish();
    },
  } as any,
  responseType: {
    deserializeBinary(data: Uint8Array) {
      const value = FidsResponse.decode(data);
      return {
        ...value,
        toObject() {
          return value;
        },
      };
    },
  } as any,
};

export const HubServiceGetLinkDesc: UnaryMethodDefinitionish = {
  methodName: "GetLink",
  service: HubServiceDesc,
  requestStream: false,
  responseStream: false,
  requestType: {
    serializeBinary() {
      return LinkRequest.encode(this).finish();
    },
  } as any,
  responseType: {
    deserializeBinary(data: Uint8Array) {
      const value = Message.decode(data);
      return {
        ...value,
        toObject() {
          return value;
        },
      };
    },
  } as any,
};

export const HubServiceGetLinksByFidDesc: UnaryMethodDefinitionish = {
  methodName: "GetLinksByFid",
  service: HubServiceDesc,
  requestStream: false,
  responseStream: false,
  requestType: {
    serializeBinary() {
      return LinksByFidRequest.encode(this).finish();
    },
  } as any,
  responseType: {
    deserializeBinary(data: Uint8Array) {
      const value = MessagesResponse.decode(data);
      return {
        ...value,
        toObject() {
          return value;
        },
      };
    },
  } as any,
};

export const HubServiceGetLinksByTargetDesc: UnaryMethodDefinitionish = {
  methodName: "GetLinksByTarget",
  service: HubServiceDesc,
  requestStream: false,
  responseStream: false,
  requestType: {
    serializeBinary() {
      return LinksByTargetRequest.encode(this).finish();
    },
  } as any,
  responseType: {
    deserializeBinary(data: Uint8Array) {
      const value = MessagesResponse.decode(data);
      return {
        ...value,
        toObject() {
          return value;
        },
      };
    },
  } as any,
};

export const HubServiceGetAllCastMessagesByFidDesc: UnaryMethodDefinitionish = {
  methodName: "GetAllCastMessagesByFid",
  service: HubServiceDesc,
  requestStream: false,
  responseStream: false,
  requestType: {
    serializeBinary() {
      return FidRequest.encode(this).finish();
    },
  } as any,
  responseType: {
    deserializeBinary(data: Uint8Array) {
      const value = MessagesResponse.decode(data);
      return {
        ...value,
        toObject() {
          return value;
        },
      };
    },
  } as any,
};

export const HubServiceGetAllReactionMessagesByFidDesc: UnaryMethodDefinitionish = {
  methodName: "GetAllReactionMessagesByFid",
  service: HubServiceDesc,
  requestStream: false,
  responseStream: false,
  requestType: {
    serializeBinary() {
      return FidRequest.encode(this).finish();
    },
  } as any,
  responseType: {
    deserializeBinary(data: Uint8Array) {
      const value = MessagesResponse.decode(data);
      return {
        ...value,
        toObject() {
          return value;
        },
      };
    },
  } as any,
};

export const HubServiceGetAllVerificationMessagesByFidDesc: UnaryMethodDefinitionish = {
  methodName: "GetAllVerificationMessagesByFid",
  service: HubServiceDesc,
  requestStream: false,
  responseStream: false,
  requestType: {
    serializeBinary() {
      return FidRequest.encode(this).finish();
    },
  } as any,
  responseType: {
    deserializeBinary(data: Uint8Array) {
      const value = MessagesResponse.decode(data);
      return {
        ...value,
        toObject() {
          return value;
        },
      };
    },
  } as any,
};

export const HubServiceGetAllSignerMessagesByFidDesc: UnaryMethodDefinitionish = {
  methodName: "GetAllSignerMessagesByFid",
  service: HubServiceDesc,
  requestStream: false,
  responseStream: false,
  requestType: {
    serializeBinary() {
      return FidRequest.encode(this).finish();
    },
  } as any,
  responseType: {
    deserializeBinary(data: Uint8Array) {
      const value = MessagesResponse.decode(data);
      return {
        ...value,
        toObject() {
          return value;
        },
      };
    },
  } as any,
};

export const HubServiceGetAllUserDataMessagesByFidDesc: UnaryMethodDefinitionish = {
  methodName: "GetAllUserDataMessagesByFid",
  service: HubServiceDesc,
  requestStream: false,
  responseStream: false,
  requestType: {
    serializeBinary() {
      return FidRequest.encode(this).finish();
    },
  } as any,
  responseType: {
    deserializeBinary(data: Uint8Array) {
      const value = MessagesResponse.decode(data);
      return {
        ...value,
        toObject() {
          return value;
        },
      };
    },
  } as any,
};

export const HubServiceGetAllLinkMessagesByFidDesc: UnaryMethodDefinitionish = {
  methodName: "GetAllLinkMessagesByFid",
  service: HubServiceDesc,
  requestStream: false,
  responseStream: false,
  requestType: {
    serializeBinary() {
      return FidRequest.encode(this).finish();
    },
  } as any,
  responseType: {
    deserializeBinary(data: Uint8Array) {
      const value = MessagesResponse.decode(data);
      return {
        ...value,
        toObject() {
          return value;
        },
      };
    },
  } as any,
};

export const HubServiceGetInfoDesc: UnaryMethodDefinitionish = {
  methodName: "GetInfo",
  service: HubServiceDesc,
  requestStream: false,
  responseStream: false,
  requestType: {
    serializeBinary() {
      return HubInfoRequest.encode(this).finish();
    },
  } as any,
  responseType: {
    deserializeBinary(data: Uint8Array) {
      const value = HubInfoResponse.decode(data);
      return {
        ...value,
        toObject() {
          return value;
        },
      };
    },
  } as any,
};

export const HubServiceGetSyncStatusDesc: UnaryMethodDefinitionish = {
  methodName: "GetSyncStatus",
  service: HubServiceDesc,
  requestStream: false,
  responseStream: false,
  requestType: {
    serializeBinary() {
      return SyncStatusRequest.encode(this).finish();
    },
  } as any,
  responseType: {
    deserializeBinary(data: Uint8Array) {
      const value = SyncStatusResponse.decode(data);
      return {
        ...value,
        toObject() {
          return value;
        },
      };
    },
  } as any,
};

export const HubServiceGetAllSyncIdsByPrefixDesc: UnaryMethodDefinitionish = {
  methodName: "GetAllSyncIdsByPrefix",
  service: HubServiceDesc,
  requestStream: false,
  responseStream: false,
  requestType: {
    serializeBinary() {
      return TrieNodePrefix.encode(this).finish();
    },
  } as any,
  responseType: {
    deserializeBinary(data: Uint8Array) {
      const value = SyncIds.decode(data);
      return {
        ...value,
        toObject() {
          return value;
        },
      };
    },
  } as any,
};

export const HubServiceGetAllMessagesBySyncIdsDesc: UnaryMethodDefinitionish = {
  methodName: "GetAllMessagesBySyncIds",
  service: HubServiceDesc,
  requestStream: false,
  responseStream: false,
  requestType: {
    serializeBinary() {
      return SyncIds.encode(this).finish();
    },
  } as any,
  responseType: {
    deserializeBinary(data: Uint8Array) {
      const value = MessagesResponse.decode(data);
      return {
        ...value,
        toObject() {
          return value;
        },
      };
    },
  } as any,
};

export const HubServiceGetSyncMetadataByPrefixDesc: UnaryMethodDefinitionish = {
  methodName: "GetSyncMetadataByPrefix",
  service: HubServiceDesc,
  requestStream: false,
  responseStream: false,
  requestType: {
    serializeBinary() {
      return TrieNodePrefix.encode(this).finish();
    },
  } as any,
  responseType: {
    deserializeBinary(data: Uint8Array) {
      const value = TrieNodeMetadataResponse.decode(data);
      return {
        ...value,
        toObject() {
          return value;
        },
      };
    },
  } as any,
};

export const HubServiceGetSyncSnapshotByPrefixDesc: UnaryMethodDefinitionish = {
  methodName: "GetSyncSnapshotByPrefix",
  service: HubServiceDesc,
  requestStream: false,
  responseStream: false,
  requestType: {
    serializeBinary() {
      return TrieNodePrefix.encode(this).finish();
    },
  } as any,
  responseType: {
    deserializeBinary(data: Uint8Array) {
      const value = TrieNodeSnapshotResponse.decode(data);
      return {
        ...value,
        toObject() {
          return value;
        },
      };
    },
  } as any,
};

export interface AdminService {
<<<<<<< HEAD
  rebuildSyncTrie(request: DeepPartial<Empty>, metadata?: grpc.Metadata): Promise<Empty>;
  deleteAllMessagesFromDb(request: DeepPartial<Empty>, metadata?: grpc.Metadata): Promise<Empty>;
  submitIdRegistryEvent(request: DeepPartial<IdRegistryEvent>, metadata?: grpc.Metadata): Promise<IdRegistryEvent>;
  submitNameRegistryEvent(
    request: DeepPartial<NameRegistryEvent>,
    metadata?: grpc.Metadata
=======
  rebuildSyncTrie(request: DeepPartial<Empty>, metadata?: grpcWeb.grpc.Metadata): Promise<Empty>;
  deleteAllMessagesFromDb(request: DeepPartial<Empty>, metadata?: grpcWeb.grpc.Metadata): Promise<Empty>;
  submitIdRegistryEvent(request: DeepPartial<IdRegistryEvent>, metadata?: grpcWeb.grpc.Metadata): Promise<IdRegistryEvent>;
  submitNameRegistryEvent(
    request: DeepPartial<NameRegistryEvent>,
    metadata?: grpcWeb.grpc.Metadata,
>>>>>>> f4587bbb
  ): Promise<NameRegistryEvent>;
  submitRentRegistryEvent(
    request: DeepPartial<RentRegistryEvent>,
    metadata?: grpc.Metadata
  ): Promise<RentRegistryEvent>;
  submitStorageAdminRegistryEvent(
    request: DeepPartial<StorageAdminRegistryEvent>,
    metadata?: grpc.Metadata
  ): Promise<StorageAdminRegistryEvent>;
}

export class AdminServiceClientImpl implements AdminService {
  private readonly rpc: Rpc;

  constructor(rpc: Rpc) {
    this.rpc = rpc;
    this.rebuildSyncTrie = this.rebuildSyncTrie.bind(this);
    this.deleteAllMessagesFromDb = this.deleteAllMessagesFromDb.bind(this);
    this.submitIdRegistryEvent = this.submitIdRegistryEvent.bind(this);
    this.submitNameRegistryEvent = this.submitNameRegistryEvent.bind(this);
    this.submitRentRegistryEvent = this.submitRentRegistryEvent.bind(this);
    this.submitStorageAdminRegistryEvent = this.submitStorageAdminRegistryEvent.bind(this);
  }

  rebuildSyncTrie(request: DeepPartial<Empty>, metadata?: grpc.Metadata): Promise<Empty> {
    return this.rpc.unary(AdminServiceRebuildSyncTrieDesc, Empty.fromPartial(request), metadata);
  }

  deleteAllMessagesFromDb(request: DeepPartial<Empty>, metadata?: grpc.Metadata): Promise<Empty> {
    return this.rpc.unary(AdminServiceDeleteAllMessagesFromDbDesc, Empty.fromPartial(request), metadata);
  }

<<<<<<< HEAD
  submitIdRegistryEvent(request: DeepPartial<IdRegistryEvent>, metadata?: grpc.Metadata): Promise<IdRegistryEvent> {
=======
  submitIdRegistryEvent(request: DeepPartial<IdRegistryEvent>, metadata?: grpcWeb.grpc.Metadata): Promise<IdRegistryEvent> {
>>>>>>> f4587bbb
    return this.rpc.unary(AdminServiceSubmitIdRegistryEventDesc, IdRegistryEvent.fromPartial(request), metadata);
  }

  submitNameRegistryEvent(
    request: DeepPartial<NameRegistryEvent>,
<<<<<<< HEAD
    metadata?: grpc.Metadata
=======
    metadata?: grpcWeb.grpc.Metadata,
>>>>>>> f4587bbb
  ): Promise<NameRegistryEvent> {
    return this.rpc.unary(AdminServiceSubmitNameRegistryEventDesc, NameRegistryEvent.fromPartial(request), metadata);
  }

  submitRentRegistryEvent(
    request: DeepPartial<RentRegistryEvent>,
    metadata?: grpc.Metadata
  ): Promise<RentRegistryEvent> {
    return this.rpc.unary(AdminServiceSubmitRentRegistryEventDesc, RentRegistryEvent.fromPartial(request), metadata);
  }

  submitStorageAdminRegistryEvent(
    request: DeepPartial<StorageAdminRegistryEvent>,
    metadata?: grpc.Metadata
  ): Promise<StorageAdminRegistryEvent> {
    return this.rpc.unary(
      AdminServiceSubmitStorageAdminRegistryEventDesc,
      StorageAdminRegistryEvent.fromPartial(request),
      metadata
    );
  }
}

export const AdminServiceDesc = { serviceName: "AdminService" };

export const AdminServiceRebuildSyncTrieDesc: UnaryMethodDefinitionish = {
  methodName: "RebuildSyncTrie",
  service: AdminServiceDesc,
  requestStream: false,
  responseStream: false,
  requestType: {
    serializeBinary() {
      return Empty.encode(this).finish();
    },
  } as any,
  responseType: {
    deserializeBinary(data: Uint8Array) {
      const value = Empty.decode(data);
      return {
        ...value,
        toObject() {
          return value;
        },
      };
    },
  } as any,
};

export const AdminServiceDeleteAllMessagesFromDbDesc: UnaryMethodDefinitionish = {
  methodName: "DeleteAllMessagesFromDb",
  service: AdminServiceDesc,
  requestStream: false,
  responseStream: false,
  requestType: {
    serializeBinary() {
      return Empty.encode(this).finish();
    },
  } as any,
  responseType: {
    deserializeBinary(data: Uint8Array) {
      const value = Empty.decode(data);
      return {
        ...value,
        toObject() {
          return value;
        },
      };
    },
  } as any,
};

export const AdminServiceSubmitIdRegistryEventDesc: UnaryMethodDefinitionish = {
  methodName: "SubmitIdRegistryEvent",
  service: AdminServiceDesc,
  requestStream: false,
  responseStream: false,
  requestType: {
    serializeBinary() {
      return IdRegistryEvent.encode(this).finish();
    },
  } as any,
  responseType: {
    deserializeBinary(data: Uint8Array) {
      const value = IdRegistryEvent.decode(data);
      return {
        ...value,
        toObject() {
          return value;
        },
      };
    },
  } as any,
};

export const AdminServiceSubmitNameRegistryEventDesc: UnaryMethodDefinitionish = {
  methodName: "SubmitNameRegistryEvent",
  service: AdminServiceDesc,
  requestStream: false,
  responseStream: false,
  requestType: {
    serializeBinary() {
      return NameRegistryEvent.encode(this).finish();
    },
  } as any,
  responseType: {
    deserializeBinary(data: Uint8Array) {
      const value = NameRegistryEvent.decode(data);
      return {
        ...value,
        toObject() {
          return value;
        },
      };
    },
  } as any,
};

export const AdminServiceSubmitRentRegistryEventDesc: UnaryMethodDefinitionish = {
  methodName: 'SubmitRentRegistryEvent',
  service: AdminServiceDesc,
  requestStream: false,
  responseStream: false,
  requestType: {
    serializeBinary() {
      return RentRegistryEvent.encode(this).finish();
    },
  } as any,
  responseType: {
    deserializeBinary(data: Uint8Array) {
      const value = RentRegistryEvent.decode(data);
      return {
        ...value,
        toObject() {
          return value;
        },
      };
    },
  } as any,
};

export const AdminServiceSubmitStorageAdminRegistryEventDesc: UnaryMethodDefinitionish = {
  methodName: 'SubmitStorageAdminRegistryEvent',
  service: AdminServiceDesc,
  requestStream: false,
  responseStream: false,
  requestType: {
    serializeBinary() {
      return StorageAdminRegistryEvent.encode(this).finish();
    },
  } as any,
  responseType: {
    deserializeBinary(data: Uint8Array) {
      const value = StorageAdminRegistryEvent.decode(data);
      return {
        ...value,
        toObject() {
          return value;
        },
      };
    },
  } as any,
};

interface UnaryMethodDefinitionishR extends grpc.UnaryMethodDefinition<any, any> {
  requestStream: any;
  responseStream: any;
}

type UnaryMethodDefinitionish = UnaryMethodDefinitionishR;

interface Rpc {
  unary<T extends UnaryMethodDefinitionish>(
    methodDesc: T,
    request: any,
<<<<<<< HEAD
    metadata: grpc.Metadata | undefined
=======
    metadata: grpcWeb.grpc.Metadata | undefined,
>>>>>>> f4587bbb
  ): Promise<any>;
  invoke<T extends UnaryMethodDefinitionish>(
    methodDesc: T,
    request: any,
<<<<<<< HEAD
    metadata: grpc.Metadata | undefined
=======
    metadata: grpcWeb.grpc.Metadata | undefined,
>>>>>>> f4587bbb
  ): Observable<any>;
}

export class GrpcWebImpl {
  private host: string;
  private options: {
    transport?: grpc.TransportFactory;
    streamingTransport?: grpc.TransportFactory;
    debug?: boolean;
    metadata?: grpc.Metadata;
    upStreamRetryCodes?: number[];
  };

  constructor(
    host: string,
    options: {
      transport?: grpc.TransportFactory;
      streamingTransport?: grpc.TransportFactory;
      debug?: boolean;
      metadata?: grpc.Metadata;
      upStreamRetryCodes?: number[];
    },
  ) {
    this.host = host;
    this.options = options;
  }

  unary<T extends UnaryMethodDefinitionish>(
    methodDesc: T,
    _request: any,
<<<<<<< HEAD
    metadata: grpc.Metadata | undefined
=======
    metadata: grpcWeb.grpc.Metadata | undefined,
>>>>>>> f4587bbb
  ): Promise<any> {
    const request = { ..._request, ...methodDesc.requestType };
    const maybeCombinedMetadata = metadata && this.options.metadata
      ? new BrowserHeaders({ ...this.options?.metadata.headersMap, ...metadata?.headersMap })
      : metadata || this.options.metadata;
    return new Promise((resolve, reject) => {
      grpc.unary(methodDesc, {
        request,
        host: this.host,
        metadata: maybeCombinedMetadata,
        transport: this.options.transport,
        debug: this.options.debug,
        onEnd: function (response) {
          if (response.status === grpc.Code.OK) {
            resolve(response.message!.toObject());
          } else {
            const err = new GrpcWebError(response.statusMessage, response.status, response.trailers);
            reject(err);
          }
        },
      });
    });
  }

  invoke<T extends UnaryMethodDefinitionish>(
    methodDesc: T,
    _request: any,
<<<<<<< HEAD
    metadata: grpc.Metadata | undefined
=======
    metadata: grpcWeb.grpc.Metadata | undefined,
>>>>>>> f4587bbb
  ): Observable<any> {
    const upStreamCodes = this.options.upStreamRetryCodes || [];
    const DEFAULT_TIMEOUT_TIME: number = 3_000;
    const request = { ..._request, ...methodDesc.requestType };
    const maybeCombinedMetadata = metadata && this.options.metadata
      ? new BrowserHeaders({ ...this.options?.metadata.headersMap, ...metadata?.headersMap })
      : metadata || this.options.metadata;
    return new Observable((observer) => {
<<<<<<< HEAD
      const upStream = () => {
        const client = grpc.invoke(methodDesc, {
=======
      const upStream = (() => {
        const client = grpcWeb.grpc.invoke(methodDesc, {
>>>>>>> f4587bbb
          host: this.host,
          request,
          transport: this.options.streamingTransport || this.options.transport,
          metadata: maybeCombinedMetadata,
          debug: this.options.debug,
          onMessage: (next) => observer.next(next),
          onEnd: (code: grpc.Code, message: string, trailers: grpc.Metadata) => {
            if (code === 0) {
              observer.complete();
            } else if (upStreamCodes.includes(code)) {
              setTimeout(upStream, DEFAULT_TIMEOUT_TIME);
            } else {
              const err = new Error(message) as any;
              err.code = code;
              err.metadata = trailers;
              observer.error(err);
            }
          },
        });
        observer.add(() => {
          if (!observer.closed) {
            return client.close();
          }
        });
      });
      upStream();
    }).pipe(share());
  }
}

declare var self: any | undefined;
declare var window: any | undefined;
declare var global: any | undefined;
var tsProtoGlobalThis: any = (() => {
  if (typeof globalThis !== "undefined") {
    return globalThis;
  }
  if (typeof self !== "undefined") {
    return self;
  }
  if (typeof window !== "undefined") {
    return window;
  }
  if (typeof global !== "undefined") {
    return global;
  }
  throw "Unable to locate global object";
})();

type Builtin = Date | Function | Uint8Array | string | number | boolean | undefined;

type DeepPartial<T> = T extends Builtin ? T
  : T extends Array<infer U> ? Array<DeepPartial<U>> : T extends ReadonlyArray<infer U> ? ReadonlyArray<DeepPartial<U>>
  : T extends {} ? { [K in keyof T]?: DeepPartial<T[K]> }
  : Partial<T>;

export class GrpcWebError extends tsProtoGlobalThis.Error {
  constructor(message: string, public code: grpc.Code, public metadata: grpc.Metadata) {
    super(message);
  }
}<|MERGE_RESOLUTION|>--- conflicted
+++ resolved
@@ -1,16 +1,5 @@
 /* eslint-disable */
-<<<<<<< HEAD
-import { grpc } from '@improbable-eng/grpc-web';
-import { BrowserHeaders } from 'browser-headers';
-import { Observable } from 'rxjs';
-import { share } from 'rxjs/operators';
-import { HubEvent } from './hub_event';
-import { IdRegistryEvent } from './id_registry_event';
-import { CastId, Message } from './message';
-import { NameRegistryEvent } from './name_registry_event';
-=======
-// This must be manually change to a default import right now
-import grpcWeb from '@improbable-eng/grpc-web';
+import { grpc } from "@improbable-eng/grpc-web";
 import { BrowserHeaders } from "browser-headers";
 import { Observable } from "rxjs";
 import { share } from "rxjs/operators";
@@ -18,7 +7,6 @@
 import { IdRegistryEvent } from "./id_registry_event";
 import { CastId, Message } from "./message";
 import { NameRegistryEvent } from "./name_registry_event";
->>>>>>> f4587bbb
 import {
   CastsByParentRequest,
   Empty,
@@ -52,14 +40,9 @@
   UsernameProofRequest,
   UsernameProofsResponse,
   VerificationRequest,
-<<<<<<< HEAD
-} from './request_response';
-import { RentRegistryEvent, StorageAdminRegistryEvent } from './storage_event';
-import { UserNameProof } from './username_proof';
-=======
 } from "./request_response";
+import { RentRegistryEvent, StorageAdminRegistryEvent } from "./storage_event";
 import { UserNameProof } from "./username_proof";
->>>>>>> f4587bbb
 
 export interface HubService {
   /** Submit Methods */
@@ -68,7 +51,6 @@
   subscribe(request: DeepPartial<SubscribeRequest>, metadata?: grpc.Metadata): Observable<HubEvent>;
   getEvent(request: DeepPartial<EventRequest>, metadata?: grpc.Metadata): Promise<HubEvent>;
   /** Casts */
-<<<<<<< HEAD
   getCast(request: DeepPartial<CastId>, metadata?: grpc.Metadata): Promise<Message>;
   getCastsByFid(request: DeepPartial<FidRequest>, metadata?: grpc.Metadata): Promise<MessagesResponse>;
   getCastsByParent(request: DeepPartial<CastsByParentRequest>, metadata?: grpc.Metadata): Promise<MessagesResponse>;
@@ -79,72 +61,39 @@
   /** To be deprecated */
   getReactionsByCast(
     request: DeepPartial<ReactionsByTargetRequest>,
-    metadata?: grpc.Metadata
+    metadata?: grpc.Metadata,
   ): Promise<MessagesResponse>;
   getReactionsByTarget(
     request: DeepPartial<ReactionsByTargetRequest>,
-    metadata?: grpc.Metadata
-=======
-  getCast(request: DeepPartial<CastId>, metadata?: grpcWeb.grpc.Metadata): Promise<Message>;
-  getCastsByFid(request: DeepPartial<FidRequest>, metadata?: grpcWeb.grpc.Metadata): Promise<MessagesResponse>;
-  getCastsByParent(request: DeepPartial<CastsByParentRequest>, metadata?: grpcWeb.grpc.Metadata): Promise<MessagesResponse>;
-  getCastsByMention(request: DeepPartial<FidRequest>, metadata?: grpcWeb.grpc.Metadata): Promise<MessagesResponse>;
-  /** Reactions */
-  getReaction(request: DeepPartial<ReactionRequest>, metadata?: grpcWeb.grpc.Metadata): Promise<Message>;
-  getReactionsByFid(request: DeepPartial<ReactionsByFidRequest>, metadata?: grpcWeb.grpc.Metadata): Promise<MessagesResponse>;
-  /** To be deprecated */
-  getReactionsByCast(
-    request: DeepPartial<ReactionsByTargetRequest>,
-    metadata?: grpcWeb.grpc.Metadata,
-  ): Promise<MessagesResponse>;
-  getReactionsByTarget(
-    request: DeepPartial<ReactionsByTargetRequest>,
-    metadata?: grpcWeb.grpc.Metadata,
->>>>>>> f4587bbb
+    metadata?: grpc.Metadata,
   ): Promise<MessagesResponse>;
   /** User Data */
   getUserData(request: DeepPartial<UserDataRequest>, metadata?: grpc.Metadata): Promise<Message>;
   getUserDataByFid(request: DeepPartial<FidRequest>, metadata?: grpc.Metadata): Promise<MessagesResponse>;
   getNameRegistryEvent(
     request: DeepPartial<NameRegistryEventRequest>,
-<<<<<<< HEAD
-    metadata?: grpc.Metadata
+    metadata?: grpc.Metadata,
   ): Promise<NameRegistryEvent>;
   getRentRegistryEvents(
     request: DeepPartial<RentRegistryEventsRequest>,
-    metadata?: grpc.Metadata
+    metadata?: grpc.Metadata,
   ): Promise<RentRegistryEventsResponse>;
+  /** Username Proof */
   getUsernameProof(request: DeepPartial<UsernameProofRequest>, metadata?: grpc.Metadata): Promise<UserNameProof>;
-=======
-    metadata?: grpcWeb.grpc.Metadata,
-  ): Promise<NameRegistryEvent>;
-  /** Username Proof */
-  getUsernameProof(request: DeepPartial<UsernameProofRequest>, metadata?: grpcWeb.grpc.Metadata): Promise<UserNameProof>;
-  getUserNameProofsByFid(request: DeepPartial<FidRequest>, metadata?: grpcWeb.grpc.Metadata): Promise<UsernameProofsResponse>;
->>>>>>> f4587bbb
+  getUserNameProofsByFid(request: DeepPartial<FidRequest>, metadata?: grpc.Metadata): Promise<UsernameProofsResponse>;
   /** Verifications */
   getVerification(request: DeepPartial<VerificationRequest>, metadata?: grpc.Metadata): Promise<Message>;
   getVerificationsByFid(request: DeepPartial<FidRequest>, metadata?: grpc.Metadata): Promise<MessagesResponse>;
   /** Signer */
-<<<<<<< HEAD
   getSigner(request: DeepPartial<SignerRequest>, metadata?: grpc.Metadata): Promise<Message>;
   getSignersByFid(request: DeepPartial<FidRequest>, metadata?: grpc.Metadata): Promise<MessagesResponse>;
   getIdRegistryEvent(request: DeepPartial<IdRegistryEventRequest>, metadata?: grpc.Metadata): Promise<IdRegistryEvent>;
   getIdRegistryEventByAddress(
     request: DeepPartial<IdRegistryEventByAddressRequest>,
-    metadata?: grpc.Metadata
-=======
-  getSigner(request: DeepPartial<SignerRequest>, metadata?: grpcWeb.grpc.Metadata): Promise<Message>;
-  getSignersByFid(request: DeepPartial<FidRequest>, metadata?: grpcWeb.grpc.Metadata): Promise<MessagesResponse>;
-  getIdRegistryEvent(request: DeepPartial<IdRegistryEventRequest>, metadata?: grpcWeb.grpc.Metadata): Promise<IdRegistryEvent>;
-  getIdRegistryEventByAddress(
-    request: DeepPartial<IdRegistryEventByAddressRequest>,
-    metadata?: grpcWeb.grpc.Metadata,
->>>>>>> f4587bbb
+    metadata?: grpc.Metadata,
   ): Promise<IdRegistryEvent>;
   getFids(request: DeepPartial<FidsRequest>, metadata?: grpc.Metadata): Promise<FidsResponse>;
   /** Links */
-<<<<<<< HEAD
   getLink(request: DeepPartial<LinkRequest>, metadata?: grpc.Metadata): Promise<Message>;
   getLinksByFid(request: DeepPartial<LinksByFidRequest>, metadata?: grpc.Metadata): Promise<MessagesResponse>;
   getLinksByTarget(request: DeepPartial<LinksByTargetRequest>, metadata?: grpc.Metadata): Promise<MessagesResponse>;
@@ -153,26 +102,11 @@
   getAllReactionMessagesByFid(request: DeepPartial<FidRequest>, metadata?: grpc.Metadata): Promise<MessagesResponse>;
   getAllVerificationMessagesByFid(
     request: DeepPartial<FidRequest>,
-    metadata?: grpc.Metadata
+    metadata?: grpc.Metadata,
   ): Promise<MessagesResponse>;
   getAllSignerMessagesByFid(request: DeepPartial<FidRequest>, metadata?: grpc.Metadata): Promise<MessagesResponse>;
   getAllUserDataMessagesByFid(request: DeepPartial<FidRequest>, metadata?: grpc.Metadata): Promise<MessagesResponse>;
   getAllLinkMessagesByFid(request: DeepPartial<FidRequest>, metadata?: grpc.Metadata): Promise<MessagesResponse>;
-=======
-  getLink(request: DeepPartial<LinkRequest>, metadata?: grpcWeb.grpc.Metadata): Promise<Message>;
-  getLinksByFid(request: DeepPartial<LinksByFidRequest>, metadata?: grpcWeb.grpc.Metadata): Promise<MessagesResponse>;
-  getLinksByTarget(request: DeepPartial<LinksByTargetRequest>, metadata?: grpcWeb.grpc.Metadata): Promise<MessagesResponse>;
-  /** Bulk Methods */
-  getAllCastMessagesByFid(request: DeepPartial<FidRequest>, metadata?: grpcWeb.grpc.Metadata): Promise<MessagesResponse>;
-  getAllReactionMessagesByFid(request: DeepPartial<FidRequest>, metadata?: grpcWeb.grpc.Metadata): Promise<MessagesResponse>;
-  getAllVerificationMessagesByFid(
-    request: DeepPartial<FidRequest>,
-    metadata?: grpcWeb.grpc.Metadata,
-  ): Promise<MessagesResponse>;
-  getAllSignerMessagesByFid(request: DeepPartial<FidRequest>, metadata?: grpcWeb.grpc.Metadata): Promise<MessagesResponse>;
-  getAllUserDataMessagesByFid(request: DeepPartial<FidRequest>, metadata?: grpcWeb.grpc.Metadata): Promise<MessagesResponse>;
-  getAllLinkMessagesByFid(request: DeepPartial<FidRequest>, metadata?: grpcWeb.grpc.Metadata): Promise<MessagesResponse>;
->>>>>>> f4587bbb
   /** Sync Methods */
   getInfo(request: DeepPartial<HubInfoRequest>, metadata?: grpc.Metadata): Promise<HubInfoResponse>;
   getSyncStatus(request: DeepPartial<SyncStatusRequest>, metadata?: grpc.Metadata): Promise<SyncStatusResponse>;
@@ -180,19 +114,11 @@
   getAllMessagesBySyncIds(request: DeepPartial<SyncIds>, metadata?: grpc.Metadata): Promise<MessagesResponse>;
   getSyncMetadataByPrefix(
     request: DeepPartial<TrieNodePrefix>,
-<<<<<<< HEAD
-    metadata?: grpc.Metadata
+    metadata?: grpc.Metadata,
   ): Promise<TrieNodeMetadataResponse>;
   getSyncSnapshotByPrefix(
     request: DeepPartial<TrieNodePrefix>,
-    metadata?: grpc.Metadata
-=======
-    metadata?: grpcWeb.grpc.Metadata,
-  ): Promise<TrieNodeMetadataResponse>;
-  getSyncSnapshotByPrefix(
-    request: DeepPartial<TrieNodePrefix>,
-    metadata?: grpcWeb.grpc.Metadata,
->>>>>>> f4587bbb
+    metadata?: grpc.Metadata,
   ): Promise<TrieNodeSnapshotResponse>;
 }
 
@@ -262,11 +188,7 @@
     return this.rpc.unary(HubServiceGetCastsByFidDesc, FidRequest.fromPartial(request), metadata);
   }
 
-<<<<<<< HEAD
   getCastsByParent(request: DeepPartial<CastsByParentRequest>, metadata?: grpc.Metadata): Promise<MessagesResponse> {
-=======
-  getCastsByParent(request: DeepPartial<CastsByParentRequest>, metadata?: grpcWeb.grpc.Metadata): Promise<MessagesResponse> {
->>>>>>> f4587bbb
     return this.rpc.unary(HubServiceGetCastsByParentDesc, CastsByParentRequest.fromPartial(request), metadata);
   }
 
@@ -278,32 +200,20 @@
     return this.rpc.unary(HubServiceGetReactionDesc, ReactionRequest.fromPartial(request), metadata);
   }
 
-<<<<<<< HEAD
   getReactionsByFid(request: DeepPartial<ReactionsByFidRequest>, metadata?: grpc.Metadata): Promise<MessagesResponse> {
-=======
-  getReactionsByFid(request: DeepPartial<ReactionsByFidRequest>, metadata?: grpcWeb.grpc.Metadata): Promise<MessagesResponse> {
->>>>>>> f4587bbb
     return this.rpc.unary(HubServiceGetReactionsByFidDesc, ReactionsByFidRequest.fromPartial(request), metadata);
   }
 
   getReactionsByCast(
     request: DeepPartial<ReactionsByTargetRequest>,
-<<<<<<< HEAD
-    metadata?: grpc.Metadata
-=======
-    metadata?: grpcWeb.grpc.Metadata,
->>>>>>> f4587bbb
+    metadata?: grpc.Metadata,
   ): Promise<MessagesResponse> {
     return this.rpc.unary(HubServiceGetReactionsByCastDesc, ReactionsByTargetRequest.fromPartial(request), metadata);
   }
 
   getReactionsByTarget(
     request: DeepPartial<ReactionsByTargetRequest>,
-<<<<<<< HEAD
-    metadata?: grpc.Metadata
-=======
-    metadata?: grpcWeb.grpc.Metadata,
->>>>>>> f4587bbb
+    metadata?: grpc.Metadata,
   ): Promise<MessagesResponse> {
     return this.rpc.unary(HubServiceGetReactionsByTargetDesc, ReactionsByTargetRequest.fromPartial(request), metadata);
   }
@@ -318,24 +228,19 @@
 
   getNameRegistryEvent(
     request: DeepPartial<NameRegistryEventRequest>,
-<<<<<<< HEAD
-    metadata?: grpc.Metadata
-=======
-    metadata?: grpcWeb.grpc.Metadata,
->>>>>>> f4587bbb
+    metadata?: grpc.Metadata,
   ): Promise<NameRegistryEvent> {
     return this.rpc.unary(HubServiceGetNameRegistryEventDesc, NameRegistryEventRequest.fromPartial(request), metadata);
   }
 
-<<<<<<< HEAD
   getRentRegistryEvents(
     request: DeepPartial<RentRegistryEventsRequest>,
-    metadata?: grpc.Metadata
+    metadata?: grpc.Metadata,
   ): Promise<RentRegistryEventsResponse> {
     return this.rpc.unary(
       HubServiceGetRentRegistryEventsDesc,
       RentRegistryEventsRequest.fromPartial(request),
-      metadata
+      metadata,
     );
   }
 
@@ -343,18 +248,11 @@
     return this.rpc.unary(HubServiceGetUsernameProofDesc, UsernameProofRequest.fromPartial(request), metadata);
   }
 
+  getUserNameProofsByFid(request: DeepPartial<FidRequest>, metadata?: grpc.Metadata): Promise<UsernameProofsResponse> {
+    return this.rpc.unary(HubServiceGetUserNameProofsByFidDesc, FidRequest.fromPartial(request), metadata);
+  }
+
   getVerification(request: DeepPartial<VerificationRequest>, metadata?: grpc.Metadata): Promise<Message> {
-=======
-  getUsernameProof(request: DeepPartial<UsernameProofRequest>, metadata?: grpcWeb.grpc.Metadata): Promise<UserNameProof> {
-    return this.rpc.unary(HubServiceGetUsernameProofDesc, UsernameProofRequest.fromPartial(request), metadata);
-  }
-
-  getUserNameProofsByFid(request: DeepPartial<FidRequest>, metadata?: grpcWeb.grpc.Metadata): Promise<UsernameProofsResponse> {
-    return this.rpc.unary(HubServiceGetUserNameProofsByFidDesc, FidRequest.fromPartial(request), metadata);
-  }
-
-  getVerification(request: DeepPartial<VerificationRequest>, metadata?: grpcWeb.grpc.Metadata): Promise<Message> {
->>>>>>> f4587bbb
     return this.rpc.unary(HubServiceGetVerificationDesc, VerificationRequest.fromPartial(request), metadata);
   }
 
@@ -370,21 +268,13 @@
     return this.rpc.unary(HubServiceGetSignersByFidDesc, FidRequest.fromPartial(request), metadata);
   }
 
-<<<<<<< HEAD
   getIdRegistryEvent(request: DeepPartial<IdRegistryEventRequest>, metadata?: grpc.Metadata): Promise<IdRegistryEvent> {
-=======
-  getIdRegistryEvent(request: DeepPartial<IdRegistryEventRequest>, metadata?: grpcWeb.grpc.Metadata): Promise<IdRegistryEvent> {
->>>>>>> f4587bbb
     return this.rpc.unary(HubServiceGetIdRegistryEventDesc, IdRegistryEventRequest.fromPartial(request), metadata);
   }
 
   getIdRegistryEventByAddress(
     request: DeepPartial<IdRegistryEventByAddressRequest>,
-<<<<<<< HEAD
-    metadata?: grpc.Metadata
-=======
-    metadata?: grpcWeb.grpc.Metadata,
->>>>>>> f4587bbb
+    metadata?: grpc.Metadata,
   ): Promise<IdRegistryEvent> {
     return this.rpc.unary(
       HubServiceGetIdRegistryEventByAddressDesc,
@@ -405,7 +295,6 @@
     return this.rpc.unary(HubServiceGetLinksByFidDesc, LinksByFidRequest.fromPartial(request), metadata);
   }
 
-<<<<<<< HEAD
   getLinksByTarget(request: DeepPartial<LinksByTargetRequest>, metadata?: grpc.Metadata): Promise<MessagesResponse> {
     return this.rpc.unary(HubServiceGetLinksByTargetDesc, LinksByTargetRequest.fromPartial(request), metadata);
   }
@@ -415,32 +304,16 @@
   }
 
   getAllReactionMessagesByFid(request: DeepPartial<FidRequest>, metadata?: grpc.Metadata): Promise<MessagesResponse> {
-=======
-  getLinksByTarget(request: DeepPartial<LinksByTargetRequest>, metadata?: grpcWeb.grpc.Metadata): Promise<MessagesResponse> {
-    return this.rpc.unary(HubServiceGetLinksByTargetDesc, LinksByTargetRequest.fromPartial(request), metadata);
-  }
-
-  getAllCastMessagesByFid(request: DeepPartial<FidRequest>, metadata?: grpcWeb.grpc.Metadata): Promise<MessagesResponse> {
-    return this.rpc.unary(HubServiceGetAllCastMessagesByFidDesc, FidRequest.fromPartial(request), metadata);
-  }
-
-  getAllReactionMessagesByFid(request: DeepPartial<FidRequest>, metadata?: grpcWeb.grpc.Metadata): Promise<MessagesResponse> {
->>>>>>> f4587bbb
     return this.rpc.unary(HubServiceGetAllReactionMessagesByFidDesc, FidRequest.fromPartial(request), metadata);
   }
 
   getAllVerificationMessagesByFid(
     request: DeepPartial<FidRequest>,
-<<<<<<< HEAD
-    metadata?: grpc.Metadata
-=======
-    metadata?: grpcWeb.grpc.Metadata,
->>>>>>> f4587bbb
+    metadata?: grpc.Metadata,
   ): Promise<MessagesResponse> {
     return this.rpc.unary(HubServiceGetAllVerificationMessagesByFidDesc, FidRequest.fromPartial(request), metadata);
   }
 
-<<<<<<< HEAD
   getAllSignerMessagesByFid(request: DeepPartial<FidRequest>, metadata?: grpc.Metadata): Promise<MessagesResponse> {
     return this.rpc.unary(HubServiceGetAllSignerMessagesByFidDesc, FidRequest.fromPartial(request), metadata);
   }
@@ -450,17 +323,6 @@
   }
 
   getAllLinkMessagesByFid(request: DeepPartial<FidRequest>, metadata?: grpc.Metadata): Promise<MessagesResponse> {
-=======
-  getAllSignerMessagesByFid(request: DeepPartial<FidRequest>, metadata?: grpcWeb.grpc.Metadata): Promise<MessagesResponse> {
-    return this.rpc.unary(HubServiceGetAllSignerMessagesByFidDesc, FidRequest.fromPartial(request), metadata);
-  }
-
-  getAllUserDataMessagesByFid(request: DeepPartial<FidRequest>, metadata?: grpcWeb.grpc.Metadata): Promise<MessagesResponse> {
-    return this.rpc.unary(HubServiceGetAllUserDataMessagesByFidDesc, FidRequest.fromPartial(request), metadata);
-  }
-
-  getAllLinkMessagesByFid(request: DeepPartial<FidRequest>, metadata?: grpcWeb.grpc.Metadata): Promise<MessagesResponse> {
->>>>>>> f4587bbb
     return this.rpc.unary(HubServiceGetAllLinkMessagesByFidDesc, FidRequest.fromPartial(request), metadata);
   }
 
@@ -468,11 +330,7 @@
     return this.rpc.unary(HubServiceGetInfoDesc, HubInfoRequest.fromPartial(request), metadata);
   }
 
-<<<<<<< HEAD
   getSyncStatus(request: DeepPartial<SyncStatusRequest>, metadata?: grpc.Metadata): Promise<SyncStatusResponse> {
-=======
-  getSyncStatus(request: DeepPartial<SyncStatusRequest>, metadata?: grpcWeb.grpc.Metadata): Promise<SyncStatusResponse> {
->>>>>>> f4587bbb
     return this.rpc.unary(HubServiceGetSyncStatusDesc, SyncStatusRequest.fromPartial(request), metadata);
   }
 
@@ -486,22 +344,14 @@
 
   getSyncMetadataByPrefix(
     request: DeepPartial<TrieNodePrefix>,
-<<<<<<< HEAD
-    metadata?: grpc.Metadata
-=======
-    metadata?: grpcWeb.grpc.Metadata,
->>>>>>> f4587bbb
+    metadata?: grpc.Metadata,
   ): Promise<TrieNodeMetadataResponse> {
     return this.rpc.unary(HubServiceGetSyncMetadataByPrefixDesc, TrieNodePrefix.fromPartial(request), metadata);
   }
 
   getSyncSnapshotByPrefix(
     request: DeepPartial<TrieNodePrefix>,
-<<<<<<< HEAD
-    metadata?: grpc.Metadata
-=======
-    metadata?: grpcWeb.grpc.Metadata,
->>>>>>> f4587bbb
+    metadata?: grpc.Metadata,
   ): Promise<TrieNodeSnapshotResponse> {
     return this.rpc.unary(HubServiceGetSyncSnapshotByPrefixDesc, TrieNodePrefix.fromPartial(request), metadata);
   }
@@ -832,7 +682,7 @@
 };
 
 export const HubServiceGetRentRegistryEventsDesc: UnaryMethodDefinitionish = {
-  methodName: 'GetRentRegistryEvents',
+  methodName: "GetRentRegistryEvents",
   service: HubServiceDesc,
   requestStream: false,
   responseStream: false,
@@ -1407,29 +1257,20 @@
 };
 
 export interface AdminService {
-<<<<<<< HEAD
   rebuildSyncTrie(request: DeepPartial<Empty>, metadata?: grpc.Metadata): Promise<Empty>;
   deleteAllMessagesFromDb(request: DeepPartial<Empty>, metadata?: grpc.Metadata): Promise<Empty>;
   submitIdRegistryEvent(request: DeepPartial<IdRegistryEvent>, metadata?: grpc.Metadata): Promise<IdRegistryEvent>;
   submitNameRegistryEvent(
     request: DeepPartial<NameRegistryEvent>,
-    metadata?: grpc.Metadata
-=======
-  rebuildSyncTrie(request: DeepPartial<Empty>, metadata?: grpcWeb.grpc.Metadata): Promise<Empty>;
-  deleteAllMessagesFromDb(request: DeepPartial<Empty>, metadata?: grpcWeb.grpc.Metadata): Promise<Empty>;
-  submitIdRegistryEvent(request: DeepPartial<IdRegistryEvent>, metadata?: grpcWeb.grpc.Metadata): Promise<IdRegistryEvent>;
-  submitNameRegistryEvent(
-    request: DeepPartial<NameRegistryEvent>,
-    metadata?: grpcWeb.grpc.Metadata,
->>>>>>> f4587bbb
+    metadata?: grpc.Metadata,
   ): Promise<NameRegistryEvent>;
   submitRentRegistryEvent(
     request: DeepPartial<RentRegistryEvent>,
-    metadata?: grpc.Metadata
+    metadata?: grpc.Metadata,
   ): Promise<RentRegistryEvent>;
   submitStorageAdminRegistryEvent(
     request: DeepPartial<StorageAdminRegistryEvent>,
-    metadata?: grpc.Metadata
+    metadata?: grpc.Metadata,
   ): Promise<StorageAdminRegistryEvent>;
 }
 
@@ -1454,40 +1295,32 @@
     return this.rpc.unary(AdminServiceDeleteAllMessagesFromDbDesc, Empty.fromPartial(request), metadata);
   }
 
-<<<<<<< HEAD
   submitIdRegistryEvent(request: DeepPartial<IdRegistryEvent>, metadata?: grpc.Metadata): Promise<IdRegistryEvent> {
-=======
-  submitIdRegistryEvent(request: DeepPartial<IdRegistryEvent>, metadata?: grpcWeb.grpc.Metadata): Promise<IdRegistryEvent> {
->>>>>>> f4587bbb
     return this.rpc.unary(AdminServiceSubmitIdRegistryEventDesc, IdRegistryEvent.fromPartial(request), metadata);
   }
 
   submitNameRegistryEvent(
     request: DeepPartial<NameRegistryEvent>,
-<<<<<<< HEAD
-    metadata?: grpc.Metadata
-=======
-    metadata?: grpcWeb.grpc.Metadata,
->>>>>>> f4587bbb
+    metadata?: grpc.Metadata,
   ): Promise<NameRegistryEvent> {
     return this.rpc.unary(AdminServiceSubmitNameRegistryEventDesc, NameRegistryEvent.fromPartial(request), metadata);
   }
 
   submitRentRegistryEvent(
     request: DeepPartial<RentRegistryEvent>,
-    metadata?: grpc.Metadata
+    metadata?: grpc.Metadata,
   ): Promise<RentRegistryEvent> {
     return this.rpc.unary(AdminServiceSubmitRentRegistryEventDesc, RentRegistryEvent.fromPartial(request), metadata);
   }
 
   submitStorageAdminRegistryEvent(
     request: DeepPartial<StorageAdminRegistryEvent>,
-    metadata?: grpc.Metadata
+    metadata?: grpc.Metadata,
   ): Promise<StorageAdminRegistryEvent> {
     return this.rpc.unary(
       AdminServiceSubmitStorageAdminRegistryEventDesc,
       StorageAdminRegistryEvent.fromPartial(request),
-      metadata
+      metadata,
     );
   }
 }
@@ -1587,7 +1420,7 @@
 };
 
 export const AdminServiceSubmitRentRegistryEventDesc: UnaryMethodDefinitionish = {
-  methodName: 'SubmitRentRegistryEvent',
+  methodName: "SubmitRentRegistryEvent",
   service: AdminServiceDesc,
   requestStream: false,
   responseStream: false,
@@ -1610,7 +1443,7 @@
 };
 
 export const AdminServiceSubmitStorageAdminRegistryEventDesc: UnaryMethodDefinitionish = {
-  methodName: 'SubmitStorageAdminRegistryEvent',
+  methodName: "SubmitStorageAdminRegistryEvent",
   service: AdminServiceDesc,
   requestStream: false,
   responseStream: false,
@@ -1643,20 +1476,12 @@
   unary<T extends UnaryMethodDefinitionish>(
     methodDesc: T,
     request: any,
-<<<<<<< HEAD
-    metadata: grpc.Metadata | undefined
-=======
-    metadata: grpcWeb.grpc.Metadata | undefined,
->>>>>>> f4587bbb
+    metadata: grpc.Metadata | undefined,
   ): Promise<any>;
   invoke<T extends UnaryMethodDefinitionish>(
     methodDesc: T,
     request: any,
-<<<<<<< HEAD
-    metadata: grpc.Metadata | undefined
-=======
-    metadata: grpcWeb.grpc.Metadata | undefined,
->>>>>>> f4587bbb
+    metadata: grpc.Metadata | undefined,
   ): Observable<any>;
 }
 
@@ -1687,11 +1512,7 @@
   unary<T extends UnaryMethodDefinitionish>(
     methodDesc: T,
     _request: any,
-<<<<<<< HEAD
-    metadata: grpc.Metadata | undefined
-=======
-    metadata: grpcWeb.grpc.Metadata | undefined,
->>>>>>> f4587bbb
+    metadata: grpc.Metadata | undefined,
   ): Promise<any> {
     const request = { ..._request, ...methodDesc.requestType };
     const maybeCombinedMetadata = metadata && this.options.metadata
@@ -1719,11 +1540,7 @@
   invoke<T extends UnaryMethodDefinitionish>(
     methodDesc: T,
     _request: any,
-<<<<<<< HEAD
-    metadata: grpc.Metadata | undefined
-=======
-    metadata: grpcWeb.grpc.Metadata | undefined,
->>>>>>> f4587bbb
+    metadata: grpc.Metadata | undefined,
   ): Observable<any> {
     const upStreamCodes = this.options.upStreamRetryCodes || [];
     const DEFAULT_TIMEOUT_TIME: number = 3_000;
@@ -1732,13 +1549,8 @@
       ? new BrowserHeaders({ ...this.options?.metadata.headersMap, ...metadata?.headersMap })
       : metadata || this.options.metadata;
     return new Observable((observer) => {
-<<<<<<< HEAD
-      const upStream = () => {
+      const upStream = (() => {
         const client = grpc.invoke(methodDesc, {
-=======
-      const upStream = (() => {
-        const client = grpcWeb.grpc.invoke(methodDesc, {
->>>>>>> f4587bbb
           host: this.host,
           request,
           transport: this.options.streamingTransport || this.options.transport,
