--- conflicted
+++ resolved
@@ -47,27 +47,19 @@
   ): Promise<MessagesResponse>;
   getCastsByMention(request: DeepPartial<FidRequest>, metadata?: grpcWeb.grpc.Metadata): Promise<MessagesResponse>;
   /** Reactions */
-<<<<<<< HEAD
-  getReaction(request: DeepPartial<ReactionRequest>, metadata?: grpc.Metadata): Promise<Message>;
-  getReactionsByFid(request: DeepPartial<ReactionsByFidRequest>, metadata?: grpc.Metadata): Promise<MessagesResponse>;
+  getReaction(request: DeepPartial<ReactionRequest>, metadata?: grpcWeb.grpc.Metadata): Promise<Message>;
+  getReactionsByFid(
+    request: DeepPartial<ReactionsByFidRequest>,
+    metadata?: grpcWeb.grpc.Metadata
+  ): Promise<MessagesResponse>;
   /** To be deprecated */
   getReactionsByCast(
     request: DeepPartial<ReactionsByTargetRequest>,
-    metadata?: grpc.Metadata
+    metadata?: grpcWeb.grpc.Metadata
   ): Promise<MessagesResponse>;
   getReactionsByTarget(
     request: DeepPartial<ReactionsByTargetRequest>,
-    metadata?: grpc.Metadata
-=======
-  getReaction(request: DeepPartial<ReactionRequest>, metadata?: grpcWeb.grpc.Metadata): Promise<Message>;
-  getReactionsByFid(
-    request: DeepPartial<ReactionsByFidRequest>,
-    metadata?: grpcWeb.grpc.Metadata
-  ): Promise<MessagesResponse>;
-  getReactionsByCast(
-    request: DeepPartial<ReactionsByCastRequest>,
-    metadata?: grpcWeb.grpc.Metadata
->>>>>>> 8a733e52
+    metadata?: grpcWeb.grpc.Metadata
   ): Promise<MessagesResponse>;
   /** User Data */
   getUserData(request: DeepPartial<UserDataRequest>, metadata?: grpcWeb.grpc.Metadata): Promise<Message>;
@@ -207,20 +199,15 @@
   }
 
   getReactionsByCast(
-<<<<<<< HEAD
     request: DeepPartial<ReactionsByTargetRequest>,
-    metadata?: grpc.Metadata
-=======
-    request: DeepPartial<ReactionsByCastRequest>,
-    metadata?: grpcWeb.grpc.Metadata
->>>>>>> 8a733e52
+    metadata?: grpcWeb.grpc.Metadata
   ): Promise<MessagesResponse> {
     return this.rpc.unary(HubServiceGetReactionsByCastDesc, ReactionsByTargetRequest.fromPartial(request), metadata);
   }
 
   getReactionsByTarget(
     request: DeepPartial<ReactionsByTargetRequest>,
-    metadata?: grpc.Metadata
+    metadata?: grpcWeb.grpc.Metadata
   ): Promise<MessagesResponse> {
     return this.rpc.unary(HubServiceGetReactionsByTargetDesc, ReactionsByTargetRequest.fromPartial(request), metadata);
   }
