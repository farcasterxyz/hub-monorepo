--- conflicted
+++ resolved
@@ -3,11 +3,7 @@
 import * as protobufs from '@farcaster/protobufs';
 import { utils } from '@noble/ed25519';
 import { blake3 } from '@noble/hashes/blake3';
-<<<<<<< HEAD
-import { BigNumber, Wallet, ethers } from 'ethers';
-=======
 import { Wallet } from 'ethers';
->>>>>>> 5c184558
 import { bytesToHexString } from './bytes';
 import * as ed25519 from './crypto/ed25519';
 import { Ed25519Signer, Eip712Signer, EthersEip712Signer, NobleEd25519Signer, Signer } from './signers';
@@ -94,24 +90,17 @@
   return BytesFactory.build({}, { transient: { length: 64 } });
 });
 
-<<<<<<< HEAD
 const Eip712SignerFactory = Factory.define<Eip712Signer, { wallet: Wallet }, Eip712Signer>(
   ({ onCreate, transientParams }) => {
     onCreate(async () => {
-      const wallet = transientParams.wallet ?? new ethers.Wallet(utils.randomBytes(32));
+      const wallet = transientParams.wallet ?? Wallet.createRandom();
       return new EthersEip712Signer(wallet);
     });
 
-    const wallet = transientParams.wallet ?? new ethers.Wallet(utils.randomBytes(32));
+    const wallet = transientParams.wallet ?? Wallet.createRandom();
     return new EthersEip712Signer(wallet);
   }
 );
-=======
-const Eip712SignerFactory = Factory.define<Eip712Signer>(() => {
-  const wallet = Wallet.createRandom();
-  return Eip712Signer.fromSigner(wallet, wallet.address)._unsafeUnwrap();
-});
->>>>>>> 5c184558
 
 const Eip712SignatureFactory = Factory.define<Uint8Array>(() => {
   return BytesFactory.build(undefined, { transient: { length: 65 } });
@@ -370,34 +359,17 @@
   }
 );
 
-<<<<<<< HEAD
 const VerificationEthAddressClaimFactory = Factory.define<VerificationEthAddressClaim>(() => {
   const address = bytesToHexString(EthAddressFactory.build())._unsafeUnwrap();
   const blockHash = bytesToHexString(BlockHashFactory.build())._unsafeUnwrap();
 
   return {
-    fid: BigNumber.from(FidFactory.build()),
+    fid: BigInt(FidFactory.build()),
     address,
     network: FarcasterNetworkFactory.build(),
     blockHash,
   };
 });
-=======
-const VerificationEthAddressClaimFactory = Factory.define<VerificationEthAddressClaim, { signer?: Eip712Signer }>(
-  ({ transientParams }) => {
-    const signer = transientParams.signer ?? Eip712SignerFactory.build();
-    const address = bytesToHexString(signer.signerKey)._unsafeUnwrap();
-    const blockHash = bytesToHexString(BlockHashFactory.build())._unsafeUnwrap();
-
-    return {
-      fid: BigInt(FidFactory.build()),
-      address,
-      network: FarcasterNetworkFactory.build(),
-      blockHash,
-    };
-  }
-);
->>>>>>> 5c184558
 
 const VerificationAddEthAddressBodyFactory = Factory.define<
   protobufs.VerificationAddEthAddressBody,
@@ -413,24 +385,16 @@
       const fid = transientParams.fid ?? FidFactory.build();
       const network = transientParams.network ?? FarcasterNetworkFactory.build();
       const blockHash = bytesToHexString(body.blockHash);
-<<<<<<< HEAD
-      const claim = VerificationEthAddressClaimFactory.build({
-        fid: BigNumber.from(fid),
-        network,
-        blockHash: blockHash.isOk() ? blockHash.value : '0x',
-        address: bytesToHexString(body.address)._unsafeUnwrap(),
-      });
-      body.ethSignature = await ethSigner.signVerificationEthAddressClaim(claim);
-=======
       const claim = VerificationEthAddressClaimFactory.build(
-        { fid: BigInt(fid), network, blockHash: blockHash.isOk() ? blockHash.value : '0x' },
+        {
+          fid: BigInt(fid),
+          network,
+          blockHash: blockHash.isOk() ? blockHash.value : '0x',
+          address: bytesToHexString(body.address)._unsafeUnwrap(),
+        },
         { transient: { signer: ethSigner } }
       );
-      const ethSignature = await ethSigner.signVerificationEthAddressClaim(claim);
-      if (ethSignature.isOk()) {
-        body.ethSignature = ethSignature.value;
-      }
->>>>>>> 5c184558
+      body.ethSignature = await ethSigner.signVerificationEthAddressClaim(claim);
     }
 
     return body;
