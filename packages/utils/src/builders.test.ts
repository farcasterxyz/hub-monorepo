import { faker } from '@faker-js/faker';
import * as protobufs from '@farcaster/protobufs';
import { Wallet } from 'ethers';
import { err, ok } from 'neverthrow';
import * as builders from './builders';
import { hexStringToBytes } from './bytes';
import { HubError } from './errors';
import { Factories } from './factories';
import * as validations from './validations';
import { VerificationEthAddressClaim, makeVerificationEthAddressClaim } from './verifications';

const fid = Factories.Fid.build();
const network = protobufs.FarcasterNetwork.TESTNET;

<<<<<<< HEAD
const ed25519Signer = Factories.Ed25519Signer.build();
const wallet = Wallet.createRandom();
const eip712Signer = Factories.Eip712Signer.build({}, { transient: { wallet } });
let ethSignerKey: Uint8Array;
let signerKey: Uint8Array;
=======
const ed25519Signer = Ed25519Signer.fromPrivateKey(Factories.Ed25519PrivateKey.build())._unsafeUnwrap();
const wallet = Wallet.createRandom();

let eip712Signer: Eip712Signer;
let address: Uint8Array;
>>>>>>> 59920f97

beforeAll(async () => {
  [ethSignerKey, signerKey] = await Promise.all([eip712Signer.getSignerKey(), ed25519Signer.getSignerKey()]);
});

describe('makeCastAddData', () => {
  test('succeeds', async () => {
    const data = await builders.makeCastAddData(
      {
        text: faker.random.alphaNumeric(200),
        mentions: [Factories.Fid.build(), Factories.Fid.build()],
        mentionsPositions: [10, 20],
        parentCastId: { fid: Factories.Fid.build(), hash: Factories.MessageHash.build() },
        embeds: [faker.internet.url()],
      },
      { fid, network }
    );
    expect(data.isOk()).toBeTruthy();
    const isValid = await validations.validateMessageData(data._unsafeUnwrap());
    expect(isValid.isOk()).toBeTruthy();
  });
});

describe('makeCastRemoveData', () => {
  test('succeeds', async () => {
    const data = await builders.makeCastRemoveData({ targetHash: Factories.MessageHash.build() }, { fid, network });
    expect(data.isOk()).toBeTruthy();
    const isValid = await validations.validateMessageData(data._unsafeUnwrap());
    expect(isValid.isOk()).toBeTruthy();
  });
});

describe('makeCastAdd', () => {
  test('succeeds', async () => {
    const message = await builders.makeCastAdd(
      {
        text: faker.random.alphaNumeric(200),
        mentions: [Factories.Fid.build(), Factories.Fid.build()],
        mentionsPositions: [10, 20],
        parentCastId: { fid: Factories.Fid.build(), hash: Factories.MessageHash.build() },
        embeds: [faker.internet.url()],
      },
      { fid, network },
      ed25519Signer
    );
    expect(message.isOk()).toBeTruthy();
    const isValid = await validations.validateMessage(message._unsafeUnwrap());
    expect(isValid.isOk()).toBeTruthy();
  });
});

describe('makeCastRemove', () => {
  test('succeeds', async () => {
    const message = await builders.makeCastRemove(
      { targetHash: Factories.MessageHash.build() },
      { fid, network },
      ed25519Signer
    );
    expect(message.isOk()).toBeTruthy();
    const isValid = await validations.validateMessage(message._unsafeUnwrap());
    expect(isValid.isOk()).toBeTruthy();
  });
});

describe('makeReactionAddData', () => {
  test('succeeds', async () => {
    const data = await builders.makeReactionAddData(
      { type: Factories.ReactionType.build(), targetCastId: { fid, hash: Factories.MessageHash.build() } },
      { fid, network }
    );
    expect(data.isOk()).toBeTruthy();
    const isValid = await validations.validateMessageData(data._unsafeUnwrap());
    expect(isValid.isOk()).toBeTruthy();
  });
});

describe('makeReactionRemoveData', () => {
  test('succeeds', async () => {
    const data = await builders.makeReactionRemoveData(
      { type: Factories.ReactionType.build(), targetCastId: { fid, hash: Factories.MessageHash.build() } },
      { fid, network }
    );
    expect(data.isOk()).toBeTruthy();
    const isValid = await validations.validateMessageData(data._unsafeUnwrap());
    expect(isValid.isOk()).toBeTruthy();
  });
});

describe('makeReactionAdd', () => {
  test('succeeds', async () => {
    const message = await builders.makeReactionAdd(
      { type: Factories.ReactionType.build(), targetCastId: { fid, hash: Factories.MessageHash.build() } },
      { fid, network },
      ed25519Signer
    );
    expect(message.isOk()).toBeTruthy();
    const isValid = await validations.validateMessage(message._unsafeUnwrap());
    expect(isValid.isOk()).toBeTruthy();
  });
});

describe('makeReactionRemove', () => {
  test('succeeds', async () => {
    const message = await builders.makeReactionRemove(
      { type: Factories.ReactionType.build(), targetCastId: { fid, hash: Factories.MessageHash.build() } },
      { fid, network },
      ed25519Signer
    );
    expect(message.isOk()).toBeTruthy();
    const isValid = await validations.validateMessage(message._unsafeUnwrap());
    expect(isValid.isOk()).toBeTruthy();
  });
});

describe('makeVerificationAddEthAddressData', () => {
  const blockHash = Factories.BlockHash.build();
  let ethSignature: Uint8Array;
  let claim: VerificationEthAddressClaim;

  beforeAll(async () => {
    claim = makeVerificationEthAddressClaim(fid, ethSignerKey, network, blockHash)._unsafeUnwrap();
    const signature = await eip712Signer.signVerificationEthAddressClaim(claim);
    expect(signature).toBeTruthy();
    ethSignature = signature;
  });

  test('succeeds', async () => {
    const data = await builders.makeVerificationAddEthAddressData(
      { address: ethSignerKey, blockHash, ethSignature },
      { fid, network }
    );
    expect(data.isOk()).toBeTruthy();
    const isValid = await validations.validateMessageData(data._unsafeUnwrap());
    expect(isValid.isOk()).toBeTruthy();
  });
});

describe('makeVerificationRemoveData', () => {
  test('succeeds', async () => {
    const data = await builders.makeVerificationRemoveData({ address: ethSignerKey }, { fid, network });
    expect(data.isOk()).toBeTruthy();
    const isValid = await validations.validateMessageData(data._unsafeUnwrap());
    expect(isValid.isOk()).toBeTruthy();
  });
});

describe('makeVerificationAddEthAddress', () => {
  const blockHash = Factories.BlockHash.build();
  let ethSignature: Uint8Array;
  let claim: VerificationEthAddressClaim;

  beforeAll(async () => {
    claim = makeVerificationEthAddressClaim(fid, ethSignerKey, network, blockHash)._unsafeUnwrap();
    const signatureHex = await eip712Signer.signVerificationEthAddressClaim(claim);
    expect(signatureHex).toBeTruthy();
    ethSignature = signatureHex;
  });

  test('succeeds', async () => {
    const message = await builders.makeVerificationAddEthAddress(
      { address: ethSignerKey, blockHash, ethSignature },
      { fid, network },
      ed25519Signer
    );
    const isValid = await validations.validateMessage(message._unsafeUnwrap());
    expect(isValid.isOk()).toBeTruthy();
  });
});

describe('makeVerificationRemove', () => {
  test('succeeds', async () => {
    const message = await builders.makeVerificationRemove({ address: ethSignerKey }, { fid, network }, ed25519Signer);
    const isValid = await validations.validateMessage(message._unsafeUnwrap());
    expect(isValid.isOk()).toBeTruthy();
  });
});

describe('makeSignerAddData', () => {
  test('succeeds', async () => {
    const data = await builders.makeSignerAddData({ signer: signerKey }, { fid, network });
    const isValid = await validations.validateMessageData(data._unsafeUnwrap());
    expect(isValid.isOk()).toBeTruthy();
  });
});

describe('makeSignerRemoveData', () => {
  test('succeeds', async () => {
    const data = await builders.makeSignerRemoveData({ signer: signerKey }, { fid, network });
    const isValid = await validations.validateMessageData(data._unsafeUnwrap());
    expect(isValid.isOk()).toBeTruthy();
  });
});

describe('makeSignerAdd', () => {
  test('succeeds', async () => {
    const message = await builders.makeSignerAdd(
      { signer: signerKey, name: 'test signer' },
      { fid, network },
      eip712Signer
    );
    const isValid = await validations.validateMessage(message._unsafeUnwrap());
    expect(isValid.isOk()).toBeTruthy();
  });

  test('succeeds without name', async () => {
    const message = await builders.makeSignerAdd({ signer: signerKey }, { fid, network }, eip712Signer);
    const isValid = await validations.validateMessage(message._unsafeUnwrap());
    expect(isValid.isOk()).toBeTruthy();
  });
});

describe('makeSignerRemove', () => {
  test('succeeds', async () => {
    const message = await builders.makeSignerRemove({ signer: signerKey }, { fid, network }, eip712Signer);
    const isValid = await validations.validateMessage(message._unsafeUnwrap());
    expect(isValid.isOk()).toBeTruthy();
  });
});

describe('makeUserDataAddData', () => {
  test('succeeds', async () => {
    const data = await builders.makeUserDataAddData(
      { type: protobufs.UserDataType.BIO, value: faker.lorem.word() },
      { fid, network }
    );
    const isValid = await validations.validateMessageData(data._unsafeUnwrap());
    expect(isValid.isOk()).toBeTruthy();
  });
});

describe('makeUserDataAdd', () => {
  test('succeeds', async () => {
    const message = await builders.makeUserDataAdd(
      { type: protobufs.UserDataType.PFP, value: faker.random.alphaNumeric(100) },
      { fid, network },
      ed25519Signer
    );
    const isValid = await validations.validateMessage(message._unsafeUnwrap());
    expect(isValid.isOk()).toBeTruthy();
  });
});

describe('makeMessageHash', () => {
  test('succeeds', async () => {
    const body = protobufs.CastAddBody.create({
      text: faker.random.alphaNumeric(200),
    });
    const message = await builders.makeCastAdd(body, { fid, network }, ed25519Signer);
    expect(message.isOk()).toBeTruthy();
    const data = builders.makeCastAddData(body, { fid, network });
    expect(data.isOk()).toBeTruthy();
    const hash = await builders.makeMessageHash(data._unsafeUnwrap());
    expect(hash).toEqual(ok(message._unsafeUnwrap().hash));
  });
});

describe('makeMessageWithSignature', () => {
  test('succeeds', async () => {
    const body = protobufs.SignerAddBody.create({ signer: signerKey });
    const signerAdd = await builders.makeSignerAdd(body, { fid, network }, eip712Signer);

    const data = builders.makeSignerAddData(body, { fid, network });
    const hash = await builders.makeMessageHash(data._unsafeUnwrap());
    const signature = await eip712Signer.signMessageHash(hash._unsafeUnwrap());
    const message = await builders.makeMessageWithSignature(data._unsafeUnwrap(), {
      signer: ethSignerKey,
      signatureScheme: eip712Signer.scheme,
      signature: signature,
    });

    const isValid = await validations.validateMessage(message._unsafeUnwrap());
    expect(isValid.isOk()).toBeTruthy();

    expect(message).toEqual(signerAdd);
  });

  test('fails with invalid signature', async () => {
    const signature = hexStringToBytes(
      '0xf8dc77d52468483806addab7d397836e802551bfb692604e2d7df4bc4820556c63524399a63d319ae4b027090ce296ade08286878dc1f414b62412f89e8bc4e01b'
    )._unsafeUnwrap();
    const data = builders.makeSignerAddData({ signer: signerKey }, { fid, network });
    expect(data.isOk()).toBeTruthy();
    const message = await builders.makeMessageWithSignature(data._unsafeUnwrap(), {
      signer: ethSignerKey,
      signatureScheme: eip712Signer.scheme,
      signature,
    });
    expect(message).toEqual(err(new HubError('bad_request.validation_failure', 'signature does not match signer')));
  });
});<|MERGE_RESOLUTION|>--- conflicted
+++ resolved
@@ -12,22 +12,16 @@
 const fid = Factories.Fid.build();
 const network = protobufs.FarcasterNetwork.TESTNET;
 
-<<<<<<< HEAD
 const ed25519Signer = Factories.Ed25519Signer.build();
 const wallet = Wallet.createRandom();
 const eip712Signer = Factories.Eip712Signer.build({}, { transient: { wallet } });
 let ethSignerKey: Uint8Array;
 let signerKey: Uint8Array;
-=======
-const ed25519Signer = Ed25519Signer.fromPrivateKey(Factories.Ed25519PrivateKey.build())._unsafeUnwrap();
-const wallet = Wallet.createRandom();
-
-let eip712Signer: Eip712Signer;
-let address: Uint8Array;
->>>>>>> 59920f97
 
 beforeAll(async () => {
-  [ethSignerKey, signerKey] = await Promise.all([eip712Signer.getSignerKey(), ed25519Signer.getSignerKey()]);
+  [ethSignerKey, signerKey] = (await Promise.all([eip712Signer.getSignerKey(), ed25519Signer.getSignerKey()])).map(
+    (res) => res._unsafeUnwrap()
+  );
 });
 
 describe('makeCastAddData', () => {
@@ -146,7 +140,7 @@
 
   beforeAll(async () => {
     claim = makeVerificationEthAddressClaim(fid, ethSignerKey, network, blockHash)._unsafeUnwrap();
-    const signature = await eip712Signer.signVerificationEthAddressClaim(claim);
+    const signature = (await eip712Signer.signVerificationEthAddressClaim(claim))._unsafeUnwrap();
     expect(signature).toBeTruthy();
     ethSignature = signature;
   });
@@ -178,7 +172,7 @@
 
   beforeAll(async () => {
     claim = makeVerificationEthAddressClaim(fid, ethSignerKey, network, blockHash)._unsafeUnwrap();
-    const signatureHex = await eip712Signer.signVerificationEthAddressClaim(claim);
+    const signatureHex = (await eip712Signer.signVerificationEthAddressClaim(claim))._unsafeUnwrap();
     expect(signatureHex).toBeTruthy();
     ethSignature = signatureHex;
   });
@@ -288,7 +282,7 @@
 
     const data = builders.makeSignerAddData(body, { fid, network });
     const hash = await builders.makeMessageHash(data._unsafeUnwrap());
-    const signature = await eip712Signer.signMessageHash(hash._unsafeUnwrap());
+    const signature = (await eip712Signer.signMessageHash(hash._unsafeUnwrap()))._unsafeUnwrap();
     const message = await builders.makeMessageWithSignature(data._unsafeUnwrap(), {
       signer: ethSignerKey,
       signatureScheme: eip712Signer.scheme,
