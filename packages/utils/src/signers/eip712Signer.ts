import { SignatureScheme } from '@farcaster/protobufs';
<<<<<<< HEAD
import { VerificationEthAddressClaim } from '../verifications';
import { Signer } from './signer';

/**
 * Extend this class to implement an EIP712 signer.
 */
export abstract class Eip712Signer implements Signer {
  /** Signature scheme as defined in protobufs */
  public readonly scheme = SignatureScheme.EIP712;

  public abstract getSignerKey(): Promise<Uint8Array>;
  public abstract signMessageHash(hash: Uint8Array): Promise<Uint8Array>;
  public abstract signVerificationEthAddressClaim(claim: VerificationEthAddressClaim): Promise<Uint8Array>;
=======
import { Signer as EthersSigner } from 'ethers';
import { ResultAsync } from 'neverthrow';
import { hexStringToBytes } from '../bytes';
import { eip712 } from '../crypto';
import { HubAsyncResult, HubError } from '../errors';
import { VerificationEthAddressClaim } from '../verifications';
import { Signer } from './signer';

export class Eip712Signer implements Signer {
  /** Signature scheme as defined in protobufs */
  public readonly scheme = SignatureScheme.EIP712;

  /** 20-byte wallet address */
  public readonly signerKey: Uint8Array;

  private readonly _ethersSigner: EthersSigner;

  public static async fromSigner(signer: EthersSigner): HubAsyncResult<Eip712Signer> {
    return ResultAsync.fromPromise(signer.getAddress(), (error) => new HubError('unknown', error as Error)).andThen(
      (address) => {
        return hexStringToBytes(address).map((signerKey) => new this(signer, signerKey));
      }
    );
  }

  constructor(signer: EthersSigner, signerKey: Uint8Array) {
    this._ethersSigner = signer;
    this.signerKey = signerKey;
  }

  public signMessageHash(hash: Uint8Array): HubAsyncResult<Uint8Array> {
    return eip712.signMessageHash(hash, this._ethersSigner);
  }

  public signVerificationEthAddressClaim(claim: VerificationEthAddressClaim): HubAsyncResult<Uint8Array> {
    return eip712.signVerificationEthAddressClaim(claim, this._ethersSigner);
  }
>>>>>>> 59920f97
}<|MERGE_RESOLUTION|>--- conflicted
+++ resolved
@@ -1,5 +1,5 @@
 import { SignatureScheme } from '@farcaster/protobufs';
-<<<<<<< HEAD
+import { HubAsyncResult } from '../errors';
 import { VerificationEthAddressClaim } from '../verifications';
 import { Signer } from './signer';
 
@@ -10,46 +10,7 @@
   /** Signature scheme as defined in protobufs */
   public readonly scheme = SignatureScheme.EIP712;
 
-  public abstract getSignerKey(): Promise<Uint8Array>;
-  public abstract signMessageHash(hash: Uint8Array): Promise<Uint8Array>;
-  public abstract signVerificationEthAddressClaim(claim: VerificationEthAddressClaim): Promise<Uint8Array>;
-=======
-import { Signer as EthersSigner } from 'ethers';
-import { ResultAsync } from 'neverthrow';
-import { hexStringToBytes } from '../bytes';
-import { eip712 } from '../crypto';
-import { HubAsyncResult, HubError } from '../errors';
-import { VerificationEthAddressClaim } from '../verifications';
-import { Signer } from './signer';
-
-export class Eip712Signer implements Signer {
-  /** Signature scheme as defined in protobufs */
-  public readonly scheme = SignatureScheme.EIP712;
-
-  /** 20-byte wallet address */
-  public readonly signerKey: Uint8Array;
-
-  private readonly _ethersSigner: EthersSigner;
-
-  public static async fromSigner(signer: EthersSigner): HubAsyncResult<Eip712Signer> {
-    return ResultAsync.fromPromise(signer.getAddress(), (error) => new HubError('unknown', error as Error)).andThen(
-      (address) => {
-        return hexStringToBytes(address).map((signerKey) => new this(signer, signerKey));
-      }
-    );
-  }
-
-  constructor(signer: EthersSigner, signerKey: Uint8Array) {
-    this._ethersSigner = signer;
-    this.signerKey = signerKey;
-  }
-
-  public signMessageHash(hash: Uint8Array): HubAsyncResult<Uint8Array> {
-    return eip712.signMessageHash(hash, this._ethersSigner);
-  }
-
-  public signVerificationEthAddressClaim(claim: VerificationEthAddressClaim): HubAsyncResult<Uint8Array> {
-    return eip712.signVerificationEthAddressClaim(claim, this._ethersSigner);
-  }
->>>>>>> 59920f97
+  public abstract getSignerKey(): HubAsyncResult<Uint8Array>;
+  public abstract signMessageHash(hash: Uint8Array): HubAsyncResult<Uint8Array>;
+  public abstract signVerificationEthAddressClaim(claim: VerificationEthAddressClaim): HubAsyncResult<Uint8Array>;
 }