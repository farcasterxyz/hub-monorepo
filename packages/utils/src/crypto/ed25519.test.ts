import * as protobufs from '@farcaster/protobufs';
import * as ed from '@noble/ed25519';
import { blake3 } from '@noble/hashes/blake3';
import { randomBytes } from 'ethers';
<<<<<<< HEAD
=======
import { HubError } from '../errors';
>>>>>>> 59920f97
import { Factories } from '../factories';
import * as ed25519 from './ed25519';

let publicKey: Uint8Array;
let privateKey: Uint8Array;

beforeAll(async () => {
  privateKey = ed.utils.randomPrivateKey();
  publicKey = await ed.getPublicKey(privateKey);
});

describe('signMessageHash', () => {
  test('succeeds', async () => {
    const messageData = Factories.SignerAddData.build();
    const bytes = protobufs.MessageData.encode(messageData).finish();
    const hash = blake3(bytes, { dkLen: 20 });
    const signature = await ed25519.signMessageHash(hash, privateKey);
    const isValid = await ed.verify(signature, hash, publicKey);
    expect(isValid).toBe(true);
  });
});

describe('verifyMessageHashSignature', () => {
  test('succeeds with valid signature', async () => {
    const messageData = Factories.SignerAddData.build();
    const bytes = protobufs.MessageData.encode(messageData).finish();
    const hash = blake3(bytes, { dkLen: 20 });
    const signature = await ed25519.signMessageHash(hash, privateKey);
    const isValid = await ed25519.verifyMessageHashSignature(signature, hash, publicKey);
    expect(isValid).toBe(true);
  });

  test('fails with invalid signature', async () => {
    const messageData = Factories.SignerAddData.build();
    const bytes = protobufs.MessageData.encode(messageData).finish();
    const hash = blake3(bytes, { dkLen: 20 });
    expect(ed25519.verifyMessageHashSignature(randomBytes(32), hash, privateKey)).rejects.toThrow();
  });
});<|MERGE_RESOLUTION|>--- conflicted
+++ resolved
@@ -2,10 +2,7 @@
 import * as ed from '@noble/ed25519';
 import { blake3 } from '@noble/hashes/blake3';
 import { randomBytes } from 'ethers';
-<<<<<<< HEAD
-=======
 import { HubError } from '../errors';
->>>>>>> 59920f97
 import { Factories } from '../factories';
 import * as ed25519 from './ed25519';
 
@@ -17,13 +14,20 @@
   publicKey = await ed.getPublicKey(privateKey);
 });
 
+describe('getPublicKey', () => {
+  test('succeeds with valid signature', async () => {
+    const result = await ed25519.getPublicKey(privateKey);
+    expect(result._unsafeUnwrap()).toEqual(publicKey);
+  });
+});
+
 describe('signMessageHash', () => {
   test('succeeds', async () => {
     const messageData = Factories.SignerAddData.build();
     const bytes = protobufs.MessageData.encode(messageData).finish();
     const hash = blake3(bytes, { dkLen: 20 });
     const signature = await ed25519.signMessageHash(hash, privateKey);
-    const isValid = await ed.verify(signature, hash, publicKey);
+    const isValid = await ed.verify(signature._unsafeUnwrap(), hash, publicKey);
     expect(isValid).toBe(true);
   });
 });
@@ -34,14 +38,15 @@
     const bytes = protobufs.MessageData.encode(messageData).finish();
     const hash = blake3(bytes, { dkLen: 20 });
     const signature = await ed25519.signMessageHash(hash, privateKey);
-    const isValid = await ed25519.verifyMessageHashSignature(signature, hash, publicKey);
-    expect(isValid).toBe(true);
+    const isValid = await ed25519.verifyMessageHashSignature(signature._unsafeUnwrap(), hash, publicKey);
+    expect(isValid._unsafeUnwrap()).toBe(true);
   });
 
   test('fails with invalid signature', async () => {
     const messageData = Factories.SignerAddData.build();
     const bytes = protobufs.MessageData.encode(messageData).finish();
     const hash = blake3(bytes, { dkLen: 20 });
-    expect(ed25519.verifyMessageHashSignature(randomBytes(32), hash, privateKey)).rejects.toThrow();
+    const isValid = await ed25519.verifyMessageHashSignature(randomBytes(32), hash, privateKey);
+    expect(isValid._unsafeUnwrapErr()).toBeInstanceOf(HubError);
   });
 });