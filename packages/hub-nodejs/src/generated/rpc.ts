/* eslint-disable */
import {
  CallOptions,
  ChannelCredentials,
  Client,
  ClientOptions,
  ClientReadableStream,
  ClientUnaryCall,
  handleServerStreamingCall,
  handleUnaryCall,
  makeGenericClientConstructor,
  Metadata,
  ServiceError,
  UntypedServiceImplementation,
} from "@grpc/grpc-js";
import { HubEvent } from "./hub_event";
import { IdRegistryEvent } from "./id_registry_event";
import { CastId, Message } from "./message";
import { NameRegistryEvent } from "./name_registry_event";
import {
  CastsByParentRequest,
  Empty,
  EventRequest,
  FidRequest,
  FidsRequest,
  FidsResponse,
  HubInfoRequest,
  HubInfoResponse,
  IdRegistryEventByAddressRequest,
  IdRegistryEventRequest,
  LinkRequest,
  LinksByFidRequest,
  LinksByTargetRequest,
  MessagesResponse,
  NameRegistryEventRequest,
  ReactionRequest,
  ReactionsByFidRequest,
  ReactionsByTargetRequest,
  RentRegistryEventsRequest,
  RentRegistryEventsResponse,
  SignerRequest,
  SubscribeRequest,
  SyncIds,
  SyncStatusRequest,
  SyncStatusResponse,
  TrieNodeMetadataResponse,
  TrieNodePrefix,
  TrieNodeSnapshotResponse,
  UserDataRequest,
  UsernameProofRequest,
  UsernameProofsResponse,
  VerificationRequest,
<<<<<<< HEAD
} from './request_response';
import { RentRegistryEvent, StorageAdminRegistryEvent } from './storage_event';
import { UserNameProof } from './username_proof';
=======
} from "./request_response";
import { UserNameProof } from "./username_proof";
>>>>>>> f4587bbb

export type HubServiceService = typeof HubServiceService;
export const HubServiceService = {
  /** Submit Methods */
  submitMessage: {
    path: "/HubService/SubmitMessage",
    requestStream: false,
    responseStream: false,
    requestSerialize: (value: Message) => Buffer.from(Message.encode(value).finish()),
    requestDeserialize: (value: Buffer) => Message.decode(value),
    responseSerialize: (value: Message) => Buffer.from(Message.encode(value).finish()),
    responseDeserialize: (value: Buffer) => Message.decode(value),
  },
  /** Event Methods */
  subscribe: {
    path: "/HubService/Subscribe",
    requestStream: false,
    responseStream: true,
    requestSerialize: (value: SubscribeRequest) => Buffer.from(SubscribeRequest.encode(value).finish()),
    requestDeserialize: (value: Buffer) => SubscribeRequest.decode(value),
    responseSerialize: (value: HubEvent) => Buffer.from(HubEvent.encode(value).finish()),
    responseDeserialize: (value: Buffer) => HubEvent.decode(value),
  },
  getEvent: {
    path: "/HubService/GetEvent",
    requestStream: false,
    responseStream: false,
    requestSerialize: (value: EventRequest) => Buffer.from(EventRequest.encode(value).finish()),
    requestDeserialize: (value: Buffer) => EventRequest.decode(value),
    responseSerialize: (value: HubEvent) => Buffer.from(HubEvent.encode(value).finish()),
    responseDeserialize: (value: Buffer) => HubEvent.decode(value),
  },
  /** Casts */
  getCast: {
    path: "/HubService/GetCast",
    requestStream: false,
    responseStream: false,
    requestSerialize: (value: CastId) => Buffer.from(CastId.encode(value).finish()),
    requestDeserialize: (value: Buffer) => CastId.decode(value),
    responseSerialize: (value: Message) => Buffer.from(Message.encode(value).finish()),
    responseDeserialize: (value: Buffer) => Message.decode(value),
  },
  getCastsByFid: {
    path: "/HubService/GetCastsByFid",
    requestStream: false,
    responseStream: false,
    requestSerialize: (value: FidRequest) => Buffer.from(FidRequest.encode(value).finish()),
    requestDeserialize: (value: Buffer) => FidRequest.decode(value),
    responseSerialize: (value: MessagesResponse) => Buffer.from(MessagesResponse.encode(value).finish()),
    responseDeserialize: (value: Buffer) => MessagesResponse.decode(value),
  },
  getCastsByParent: {
    path: "/HubService/GetCastsByParent",
    requestStream: false,
    responseStream: false,
    requestSerialize: (value: CastsByParentRequest) => Buffer.from(CastsByParentRequest.encode(value).finish()),
    requestDeserialize: (value: Buffer) => CastsByParentRequest.decode(value),
    responseSerialize: (value: MessagesResponse) => Buffer.from(MessagesResponse.encode(value).finish()),
    responseDeserialize: (value: Buffer) => MessagesResponse.decode(value),
  },
  getCastsByMention: {
    path: "/HubService/GetCastsByMention",
    requestStream: false,
    responseStream: false,
    requestSerialize: (value: FidRequest) => Buffer.from(FidRequest.encode(value).finish()),
    requestDeserialize: (value: Buffer) => FidRequest.decode(value),
    responseSerialize: (value: MessagesResponse) => Buffer.from(MessagesResponse.encode(value).finish()),
    responseDeserialize: (value: Buffer) => MessagesResponse.decode(value),
  },
  /** Reactions */
  getReaction: {
    path: "/HubService/GetReaction",
    requestStream: false,
    responseStream: false,
    requestSerialize: (value: ReactionRequest) => Buffer.from(ReactionRequest.encode(value).finish()),
    requestDeserialize: (value: Buffer) => ReactionRequest.decode(value),
    responseSerialize: (value: Message) => Buffer.from(Message.encode(value).finish()),
    responseDeserialize: (value: Buffer) => Message.decode(value),
  },
  getReactionsByFid: {
    path: "/HubService/GetReactionsByFid",
    requestStream: false,
    responseStream: false,
    requestSerialize: (value: ReactionsByFidRequest) => Buffer.from(ReactionsByFidRequest.encode(value).finish()),
    requestDeserialize: (value: Buffer) => ReactionsByFidRequest.decode(value),
    responseSerialize: (value: MessagesResponse) => Buffer.from(MessagesResponse.encode(value).finish()),
    responseDeserialize: (value: Buffer) => MessagesResponse.decode(value),
  },
  /** To be deprecated */
  getReactionsByCast: {
    path: "/HubService/GetReactionsByCast",
    requestStream: false,
    responseStream: false,
    requestSerialize: (value: ReactionsByTargetRequest) => Buffer.from(ReactionsByTargetRequest.encode(value).finish()),
    requestDeserialize: (value: Buffer) => ReactionsByTargetRequest.decode(value),
    responseSerialize: (value: MessagesResponse) => Buffer.from(MessagesResponse.encode(value).finish()),
    responseDeserialize: (value: Buffer) => MessagesResponse.decode(value),
  },
  getReactionsByTarget: {
    path: "/HubService/GetReactionsByTarget",
    requestStream: false,
    responseStream: false,
    requestSerialize: (value: ReactionsByTargetRequest) => Buffer.from(ReactionsByTargetRequest.encode(value).finish()),
    requestDeserialize: (value: Buffer) => ReactionsByTargetRequest.decode(value),
    responseSerialize: (value: MessagesResponse) => Buffer.from(MessagesResponse.encode(value).finish()),
    responseDeserialize: (value: Buffer) => MessagesResponse.decode(value),
  },
  /** User Data */
  getUserData: {
    path: "/HubService/GetUserData",
    requestStream: false,
    responseStream: false,
    requestSerialize: (value: UserDataRequest) => Buffer.from(UserDataRequest.encode(value).finish()),
    requestDeserialize: (value: Buffer) => UserDataRequest.decode(value),
    responseSerialize: (value: Message) => Buffer.from(Message.encode(value).finish()),
    responseDeserialize: (value: Buffer) => Message.decode(value),
  },
  getUserDataByFid: {
    path: "/HubService/GetUserDataByFid",
    requestStream: false,
    responseStream: false,
    requestSerialize: (value: FidRequest) => Buffer.from(FidRequest.encode(value).finish()),
    requestDeserialize: (value: Buffer) => FidRequest.decode(value),
    responseSerialize: (value: MessagesResponse) => Buffer.from(MessagesResponse.encode(value).finish()),
    responseDeserialize: (value: Buffer) => MessagesResponse.decode(value),
  },
  getNameRegistryEvent: {
    path: "/HubService/GetNameRegistryEvent",
    requestStream: false,
    responseStream: false,
    requestSerialize: (value: NameRegistryEventRequest) => Buffer.from(NameRegistryEventRequest.encode(value).finish()),
    requestDeserialize: (value: Buffer) => NameRegistryEventRequest.decode(value),
    responseSerialize: (value: NameRegistryEvent) => Buffer.from(NameRegistryEvent.encode(value).finish()),
    responseDeserialize: (value: Buffer) => NameRegistryEvent.decode(value),
  },
<<<<<<< HEAD
  getRentRegistryEvents: {
    path: '/HubService/GetRentRegistryEvents',
    requestStream: false,
    responseStream: false,
    requestSerialize: (value: RentRegistryEventsRequest) =>
      Buffer.from(RentRegistryEventsRequest.encode(value).finish()),
    requestDeserialize: (value: Buffer) => RentRegistryEventsRequest.decode(value),
    responseSerialize: (value: RentRegistryEventsResponse) =>
      Buffer.from(RentRegistryEventsResponse.encode(value).finish()),
    responseDeserialize: (value: Buffer) => RentRegistryEventsResponse.decode(value),
  },
=======
  /** Username Proof */
>>>>>>> f4587bbb
  getUsernameProof: {
    path: "/HubService/GetUsernameProof",
    requestStream: false,
    responseStream: false,
    requestSerialize: (value: UsernameProofRequest) => Buffer.from(UsernameProofRequest.encode(value).finish()),
    requestDeserialize: (value: Buffer) => UsernameProofRequest.decode(value),
    responseSerialize: (value: UserNameProof) => Buffer.from(UserNameProof.encode(value).finish()),
    responseDeserialize: (value: Buffer) => UserNameProof.decode(value),
  },
  getUserNameProofsByFid: {
    path: "/HubService/GetUserNameProofsByFid",
    requestStream: false,
    responseStream: false,
    requestSerialize: (value: FidRequest) => Buffer.from(FidRequest.encode(value).finish()),
    requestDeserialize: (value: Buffer) => FidRequest.decode(value),
    responseSerialize: (value: UsernameProofsResponse) => Buffer.from(UsernameProofsResponse.encode(value).finish()),
    responseDeserialize: (value: Buffer) => UsernameProofsResponse.decode(value),
  },
  /** Verifications */
  getVerification: {
    path: "/HubService/GetVerification",
    requestStream: false,
    responseStream: false,
    requestSerialize: (value: VerificationRequest) => Buffer.from(VerificationRequest.encode(value).finish()),
    requestDeserialize: (value: Buffer) => VerificationRequest.decode(value),
    responseSerialize: (value: Message) => Buffer.from(Message.encode(value).finish()),
    responseDeserialize: (value: Buffer) => Message.decode(value),
  },
  getVerificationsByFid: {
    path: "/HubService/GetVerificationsByFid",
    requestStream: false,
    responseStream: false,
    requestSerialize: (value: FidRequest) => Buffer.from(FidRequest.encode(value).finish()),
    requestDeserialize: (value: Buffer) => FidRequest.decode(value),
    responseSerialize: (value: MessagesResponse) => Buffer.from(MessagesResponse.encode(value).finish()),
    responseDeserialize: (value: Buffer) => MessagesResponse.decode(value),
  },
  /** Signer */
  getSigner: {
    path: "/HubService/GetSigner",
    requestStream: false,
    responseStream: false,
    requestSerialize: (value: SignerRequest) => Buffer.from(SignerRequest.encode(value).finish()),
    requestDeserialize: (value: Buffer) => SignerRequest.decode(value),
    responseSerialize: (value: Message) => Buffer.from(Message.encode(value).finish()),
    responseDeserialize: (value: Buffer) => Message.decode(value),
  },
  getSignersByFid: {
    path: "/HubService/GetSignersByFid",
    requestStream: false,
    responseStream: false,
    requestSerialize: (value: FidRequest) => Buffer.from(FidRequest.encode(value).finish()),
    requestDeserialize: (value: Buffer) => FidRequest.decode(value),
    responseSerialize: (value: MessagesResponse) => Buffer.from(MessagesResponse.encode(value).finish()),
    responseDeserialize: (value: Buffer) => MessagesResponse.decode(value),
  },
  getIdRegistryEvent: {
    path: "/HubService/GetIdRegistryEvent",
    requestStream: false,
    responseStream: false,
    requestSerialize: (value: IdRegistryEventRequest) => Buffer.from(IdRegistryEventRequest.encode(value).finish()),
    requestDeserialize: (value: Buffer) => IdRegistryEventRequest.decode(value),
    responseSerialize: (value: IdRegistryEvent) => Buffer.from(IdRegistryEvent.encode(value).finish()),
    responseDeserialize: (value: Buffer) => IdRegistryEvent.decode(value),
  },
  getIdRegistryEventByAddress: {
    path: "/HubService/GetIdRegistryEventByAddress",
    requestStream: false,
    responseStream: false,
    requestSerialize: (value: IdRegistryEventByAddressRequest) =>
      Buffer.from(IdRegistryEventByAddressRequest.encode(value).finish()),
    requestDeserialize: (value: Buffer) => IdRegistryEventByAddressRequest.decode(value),
    responseSerialize: (value: IdRegistryEvent) => Buffer.from(IdRegistryEvent.encode(value).finish()),
    responseDeserialize: (value: Buffer) => IdRegistryEvent.decode(value),
  },
  getFids: {
    path: "/HubService/GetFids",
    requestStream: false,
    responseStream: false,
    requestSerialize: (value: FidsRequest) => Buffer.from(FidsRequest.encode(value).finish()),
    requestDeserialize: (value: Buffer) => FidsRequest.decode(value),
    responseSerialize: (value: FidsResponse) => Buffer.from(FidsResponse.encode(value).finish()),
    responseDeserialize: (value: Buffer) => FidsResponse.decode(value),
  },
  /** Links */
  getLink: {
    path: "/HubService/GetLink",
    requestStream: false,
    responseStream: false,
    requestSerialize: (value: LinkRequest) => Buffer.from(LinkRequest.encode(value).finish()),
    requestDeserialize: (value: Buffer) => LinkRequest.decode(value),
    responseSerialize: (value: Message) => Buffer.from(Message.encode(value).finish()),
    responseDeserialize: (value: Buffer) => Message.decode(value),
  },
  getLinksByFid: {
    path: "/HubService/GetLinksByFid",
    requestStream: false,
    responseStream: false,
    requestSerialize: (value: LinksByFidRequest) => Buffer.from(LinksByFidRequest.encode(value).finish()),
    requestDeserialize: (value: Buffer) => LinksByFidRequest.decode(value),
    responseSerialize: (value: MessagesResponse) => Buffer.from(MessagesResponse.encode(value).finish()),
    responseDeserialize: (value: Buffer) => MessagesResponse.decode(value),
  },
  getLinksByTarget: {
    path: "/HubService/GetLinksByTarget",
    requestStream: false,
    responseStream: false,
    requestSerialize: (value: LinksByTargetRequest) => Buffer.from(LinksByTargetRequest.encode(value).finish()),
    requestDeserialize: (value: Buffer) => LinksByTargetRequest.decode(value),
    responseSerialize: (value: MessagesResponse) => Buffer.from(MessagesResponse.encode(value).finish()),
    responseDeserialize: (value: Buffer) => MessagesResponse.decode(value),
  },
  /** Bulk Methods */
  getAllCastMessagesByFid: {
    path: "/HubService/GetAllCastMessagesByFid",
    requestStream: false,
    responseStream: false,
    requestSerialize: (value: FidRequest) => Buffer.from(FidRequest.encode(value).finish()),
    requestDeserialize: (value: Buffer) => FidRequest.decode(value),
    responseSerialize: (value: MessagesResponse) => Buffer.from(MessagesResponse.encode(value).finish()),
    responseDeserialize: (value: Buffer) => MessagesResponse.decode(value),
  },
  getAllReactionMessagesByFid: {
    path: "/HubService/GetAllReactionMessagesByFid",
    requestStream: false,
    responseStream: false,
    requestSerialize: (value: FidRequest) => Buffer.from(FidRequest.encode(value).finish()),
    requestDeserialize: (value: Buffer) => FidRequest.decode(value),
    responseSerialize: (value: MessagesResponse) => Buffer.from(MessagesResponse.encode(value).finish()),
    responseDeserialize: (value: Buffer) => MessagesResponse.decode(value),
  },
  getAllVerificationMessagesByFid: {
    path: "/HubService/GetAllVerificationMessagesByFid",
    requestStream: false,
    responseStream: false,
    requestSerialize: (value: FidRequest) => Buffer.from(FidRequest.encode(value).finish()),
    requestDeserialize: (value: Buffer) => FidRequest.decode(value),
    responseSerialize: (value: MessagesResponse) => Buffer.from(MessagesResponse.encode(value).finish()),
    responseDeserialize: (value: Buffer) => MessagesResponse.decode(value),
  },
  getAllSignerMessagesByFid: {
    path: "/HubService/GetAllSignerMessagesByFid",
    requestStream: false,
    responseStream: false,
    requestSerialize: (value: FidRequest) => Buffer.from(FidRequest.encode(value).finish()),
    requestDeserialize: (value: Buffer) => FidRequest.decode(value),
    responseSerialize: (value: MessagesResponse) => Buffer.from(MessagesResponse.encode(value).finish()),
    responseDeserialize: (value: Buffer) => MessagesResponse.decode(value),
  },
  getAllUserDataMessagesByFid: {
    path: "/HubService/GetAllUserDataMessagesByFid",
    requestStream: false,
    responseStream: false,
    requestSerialize: (value: FidRequest) => Buffer.from(FidRequest.encode(value).finish()),
    requestDeserialize: (value: Buffer) => FidRequest.decode(value),
    responseSerialize: (value: MessagesResponse) => Buffer.from(MessagesResponse.encode(value).finish()),
    responseDeserialize: (value: Buffer) => MessagesResponse.decode(value),
  },
  getAllLinkMessagesByFid: {
    path: "/HubService/GetAllLinkMessagesByFid",
    requestStream: false,
    responseStream: false,
    requestSerialize: (value: FidRequest) => Buffer.from(FidRequest.encode(value).finish()),
    requestDeserialize: (value: Buffer) => FidRequest.decode(value),
    responseSerialize: (value: MessagesResponse) => Buffer.from(MessagesResponse.encode(value).finish()),
    responseDeserialize: (value: Buffer) => MessagesResponse.decode(value),
  },
  /** Sync Methods */
  getInfo: {
    path: "/HubService/GetInfo",
    requestStream: false,
    responseStream: false,
    requestSerialize: (value: HubInfoRequest) => Buffer.from(HubInfoRequest.encode(value).finish()),
    requestDeserialize: (value: Buffer) => HubInfoRequest.decode(value),
    responseSerialize: (value: HubInfoResponse) => Buffer.from(HubInfoResponse.encode(value).finish()),
    responseDeserialize: (value: Buffer) => HubInfoResponse.decode(value),
  },
  getSyncStatus: {
    path: "/HubService/GetSyncStatus",
    requestStream: false,
    responseStream: false,
    requestSerialize: (value: SyncStatusRequest) => Buffer.from(SyncStatusRequest.encode(value).finish()),
    requestDeserialize: (value: Buffer) => SyncStatusRequest.decode(value),
    responseSerialize: (value: SyncStatusResponse) => Buffer.from(SyncStatusResponse.encode(value).finish()),
    responseDeserialize: (value: Buffer) => SyncStatusResponse.decode(value),
  },
  getAllSyncIdsByPrefix: {
    path: "/HubService/GetAllSyncIdsByPrefix",
    requestStream: false,
    responseStream: false,
    requestSerialize: (value: TrieNodePrefix) => Buffer.from(TrieNodePrefix.encode(value).finish()),
    requestDeserialize: (value: Buffer) => TrieNodePrefix.decode(value),
    responseSerialize: (value: SyncIds) => Buffer.from(SyncIds.encode(value).finish()),
    responseDeserialize: (value: Buffer) => SyncIds.decode(value),
  },
  getAllMessagesBySyncIds: {
    path: "/HubService/GetAllMessagesBySyncIds",
    requestStream: false,
    responseStream: false,
    requestSerialize: (value: SyncIds) => Buffer.from(SyncIds.encode(value).finish()),
    requestDeserialize: (value: Buffer) => SyncIds.decode(value),
    responseSerialize: (value: MessagesResponse) => Buffer.from(MessagesResponse.encode(value).finish()),
    responseDeserialize: (value: Buffer) => MessagesResponse.decode(value),
  },
  getSyncMetadataByPrefix: {
    path: "/HubService/GetSyncMetadataByPrefix",
    requestStream: false,
    responseStream: false,
    requestSerialize: (value: TrieNodePrefix) => Buffer.from(TrieNodePrefix.encode(value).finish()),
    requestDeserialize: (value: Buffer) => TrieNodePrefix.decode(value),
    responseSerialize: (value: TrieNodeMetadataResponse) =>
      Buffer.from(TrieNodeMetadataResponse.encode(value).finish()),
    responseDeserialize: (value: Buffer) => TrieNodeMetadataResponse.decode(value),
  },
  getSyncSnapshotByPrefix: {
    path: "/HubService/GetSyncSnapshotByPrefix",
    requestStream: false,
    responseStream: false,
    requestSerialize: (value: TrieNodePrefix) => Buffer.from(TrieNodePrefix.encode(value).finish()),
    requestDeserialize: (value: Buffer) => TrieNodePrefix.decode(value),
    responseSerialize: (value: TrieNodeSnapshotResponse) =>
      Buffer.from(TrieNodeSnapshotResponse.encode(value).finish()),
    responseDeserialize: (value: Buffer) => TrieNodeSnapshotResponse.decode(value),
  },
} as const;

export interface HubServiceServer extends UntypedServiceImplementation {
  /** Submit Methods */
  submitMessage: handleUnaryCall<Message, Message>;
  /** Event Methods */
  subscribe: handleServerStreamingCall<SubscribeRequest, HubEvent>;
  getEvent: handleUnaryCall<EventRequest, HubEvent>;
  /** Casts */
  getCast: handleUnaryCall<CastId, Message>;
  getCastsByFid: handleUnaryCall<FidRequest, MessagesResponse>;
  getCastsByParent: handleUnaryCall<CastsByParentRequest, MessagesResponse>;
  getCastsByMention: handleUnaryCall<FidRequest, MessagesResponse>;
  /** Reactions */
  getReaction: handleUnaryCall<ReactionRequest, Message>;
  getReactionsByFid: handleUnaryCall<ReactionsByFidRequest, MessagesResponse>;
  /** To be deprecated */
  getReactionsByCast: handleUnaryCall<ReactionsByTargetRequest, MessagesResponse>;
  getReactionsByTarget: handleUnaryCall<ReactionsByTargetRequest, MessagesResponse>;
  /** User Data */
  getUserData: handleUnaryCall<UserDataRequest, Message>;
  getUserDataByFid: handleUnaryCall<FidRequest, MessagesResponse>;
  getNameRegistryEvent: handleUnaryCall<NameRegistryEventRequest, NameRegistryEvent>;
<<<<<<< HEAD
  getRentRegistryEvents: handleUnaryCall<RentRegistryEventsRequest, RentRegistryEventsResponse>;
=======
  /** Username Proof */
>>>>>>> f4587bbb
  getUsernameProof: handleUnaryCall<UsernameProofRequest, UserNameProof>;
  getUserNameProofsByFid: handleUnaryCall<FidRequest, UsernameProofsResponse>;
  /** Verifications */
  getVerification: handleUnaryCall<VerificationRequest, Message>;
  getVerificationsByFid: handleUnaryCall<FidRequest, MessagesResponse>;
  /** Signer */
  getSigner: handleUnaryCall<SignerRequest, Message>;
  getSignersByFid: handleUnaryCall<FidRequest, MessagesResponse>;
  getIdRegistryEvent: handleUnaryCall<IdRegistryEventRequest, IdRegistryEvent>;
  getIdRegistryEventByAddress: handleUnaryCall<IdRegistryEventByAddressRequest, IdRegistryEvent>;
  getFids: handleUnaryCall<FidsRequest, FidsResponse>;
  /** Links */
  getLink: handleUnaryCall<LinkRequest, Message>;
  getLinksByFid: handleUnaryCall<LinksByFidRequest, MessagesResponse>;
  getLinksByTarget: handleUnaryCall<LinksByTargetRequest, MessagesResponse>;
  /** Bulk Methods */
  getAllCastMessagesByFid: handleUnaryCall<FidRequest, MessagesResponse>;
  getAllReactionMessagesByFid: handleUnaryCall<FidRequest, MessagesResponse>;
  getAllVerificationMessagesByFid: handleUnaryCall<FidRequest, MessagesResponse>;
  getAllSignerMessagesByFid: handleUnaryCall<FidRequest, MessagesResponse>;
  getAllUserDataMessagesByFid: handleUnaryCall<FidRequest, MessagesResponse>;
  getAllLinkMessagesByFid: handleUnaryCall<FidRequest, MessagesResponse>;
  /** Sync Methods */
  getInfo: handleUnaryCall<HubInfoRequest, HubInfoResponse>;
  getSyncStatus: handleUnaryCall<SyncStatusRequest, SyncStatusResponse>;
  getAllSyncIdsByPrefix: handleUnaryCall<TrieNodePrefix, SyncIds>;
  getAllMessagesBySyncIds: handleUnaryCall<SyncIds, MessagesResponse>;
  getSyncMetadataByPrefix: handleUnaryCall<TrieNodePrefix, TrieNodeMetadataResponse>;
  getSyncSnapshotByPrefix: handleUnaryCall<TrieNodePrefix, TrieNodeSnapshotResponse>;
}

export interface HubServiceClient extends Client {
  /** Submit Methods */
  submitMessage(request: Message, callback: (error: ServiceError | null, response: Message) => void): ClientUnaryCall;
  submitMessage(
    request: Message,
    metadata: Metadata,
    callback: (error: ServiceError | null, response: Message) => void,
  ): ClientUnaryCall;
  submitMessage(
    request: Message,
    metadata: Metadata,
    options: Partial<CallOptions>,
    callback: (error: ServiceError | null, response: Message) => void,
  ): ClientUnaryCall;
  /** Event Methods */
  subscribe(request: SubscribeRequest, options?: Partial<CallOptions>): ClientReadableStream<HubEvent>;
  subscribe(
    request: SubscribeRequest,
    metadata?: Metadata,
    options?: Partial<CallOptions>,
  ): ClientReadableStream<HubEvent>;
  getEvent(request: EventRequest, callback: (error: ServiceError | null, response: HubEvent) => void): ClientUnaryCall;
  getEvent(
    request: EventRequest,
    metadata: Metadata,
    callback: (error: ServiceError | null, response: HubEvent) => void,
  ): ClientUnaryCall;
  getEvent(
    request: EventRequest,
    metadata: Metadata,
    options: Partial<CallOptions>,
    callback: (error: ServiceError | null, response: HubEvent) => void,
  ): ClientUnaryCall;
  /** Casts */
  getCast(request: CastId, callback: (error: ServiceError | null, response: Message) => void): ClientUnaryCall;
  getCast(
    request: CastId,
    metadata: Metadata,
    callback: (error: ServiceError | null, response: Message) => void,
  ): ClientUnaryCall;
  getCast(
    request: CastId,
    metadata: Metadata,
    options: Partial<CallOptions>,
    callback: (error: ServiceError | null, response: Message) => void,
  ): ClientUnaryCall;
  getCastsByFid(
    request: FidRequest,
    callback: (error: ServiceError | null, response: MessagesResponse) => void,
  ): ClientUnaryCall;
  getCastsByFid(
    request: FidRequest,
    metadata: Metadata,
    callback: (error: ServiceError | null, response: MessagesResponse) => void,
  ): ClientUnaryCall;
  getCastsByFid(
    request: FidRequest,
    metadata: Metadata,
    options: Partial<CallOptions>,
    callback: (error: ServiceError | null, response: MessagesResponse) => void,
  ): ClientUnaryCall;
  getCastsByParent(
    request: CastsByParentRequest,
    callback: (error: ServiceError | null, response: MessagesResponse) => void,
  ): ClientUnaryCall;
  getCastsByParent(
    request: CastsByParentRequest,
    metadata: Metadata,
    callback: (error: ServiceError | null, response: MessagesResponse) => void,
  ): ClientUnaryCall;
  getCastsByParent(
    request: CastsByParentRequest,
    metadata: Metadata,
    options: Partial<CallOptions>,
    callback: (error: ServiceError | null, response: MessagesResponse) => void,
  ): ClientUnaryCall;
  getCastsByMention(
    request: FidRequest,
    callback: (error: ServiceError | null, response: MessagesResponse) => void,
  ): ClientUnaryCall;
  getCastsByMention(
    request: FidRequest,
    metadata: Metadata,
    callback: (error: ServiceError | null, response: MessagesResponse) => void,
  ): ClientUnaryCall;
  getCastsByMention(
    request: FidRequest,
    metadata: Metadata,
    options: Partial<CallOptions>,
    callback: (error: ServiceError | null, response: MessagesResponse) => void,
  ): ClientUnaryCall;
  /** Reactions */
  getReaction(
    request: ReactionRequest,
    callback: (error: ServiceError | null, response: Message) => void,
  ): ClientUnaryCall;
  getReaction(
    request: ReactionRequest,
    metadata: Metadata,
    callback: (error: ServiceError | null, response: Message) => void,
  ): ClientUnaryCall;
  getReaction(
    request: ReactionRequest,
    metadata: Metadata,
    options: Partial<CallOptions>,
    callback: (error: ServiceError | null, response: Message) => void,
  ): ClientUnaryCall;
  getReactionsByFid(
    request: ReactionsByFidRequest,
    callback: (error: ServiceError | null, response: MessagesResponse) => void,
  ): ClientUnaryCall;
  getReactionsByFid(
    request: ReactionsByFidRequest,
    metadata: Metadata,
    callback: (error: ServiceError | null, response: MessagesResponse) => void,
  ): ClientUnaryCall;
  getReactionsByFid(
    request: ReactionsByFidRequest,
    metadata: Metadata,
    options: Partial<CallOptions>,
    callback: (error: ServiceError | null, response: MessagesResponse) => void,
  ): ClientUnaryCall;
  /** To be deprecated */
  getReactionsByCast(
    request: ReactionsByTargetRequest,
    callback: (error: ServiceError | null, response: MessagesResponse) => void,
  ): ClientUnaryCall;
  getReactionsByCast(
    request: ReactionsByTargetRequest,
    metadata: Metadata,
    callback: (error: ServiceError | null, response: MessagesResponse) => void,
  ): ClientUnaryCall;
  getReactionsByCast(
    request: ReactionsByTargetRequest,
    metadata: Metadata,
    options: Partial<CallOptions>,
    callback: (error: ServiceError | null, response: MessagesResponse) => void,
  ): ClientUnaryCall;
  getReactionsByTarget(
    request: ReactionsByTargetRequest,
    callback: (error: ServiceError | null, response: MessagesResponse) => void,
  ): ClientUnaryCall;
  getReactionsByTarget(
    request: ReactionsByTargetRequest,
    metadata: Metadata,
    callback: (error: ServiceError | null, response: MessagesResponse) => void,
  ): ClientUnaryCall;
  getReactionsByTarget(
    request: ReactionsByTargetRequest,
    metadata: Metadata,
    options: Partial<CallOptions>,
    callback: (error: ServiceError | null, response: MessagesResponse) => void,
  ): ClientUnaryCall;
  /** User Data */
  getUserData(
    request: UserDataRequest,
    callback: (error: ServiceError | null, response: Message) => void,
  ): ClientUnaryCall;
  getUserData(
    request: UserDataRequest,
    metadata: Metadata,
    callback: (error: ServiceError | null, response: Message) => void,
  ): ClientUnaryCall;
  getUserData(
    request: UserDataRequest,
    metadata: Metadata,
    options: Partial<CallOptions>,
    callback: (error: ServiceError | null, response: Message) => void,
  ): ClientUnaryCall;
  getUserDataByFid(
    request: FidRequest,
    callback: (error: ServiceError | null, response: MessagesResponse) => void,
  ): ClientUnaryCall;
  getUserDataByFid(
    request: FidRequest,
    metadata: Metadata,
    callback: (error: ServiceError | null, response: MessagesResponse) => void,
  ): ClientUnaryCall;
  getUserDataByFid(
    request: FidRequest,
    metadata: Metadata,
    options: Partial<CallOptions>,
    callback: (error: ServiceError | null, response: MessagesResponse) => void,
  ): ClientUnaryCall;
  getNameRegistryEvent(
    request: NameRegistryEventRequest,
    callback: (error: ServiceError | null, response: NameRegistryEvent) => void,
  ): ClientUnaryCall;
  getNameRegistryEvent(
    request: NameRegistryEventRequest,
    metadata: Metadata,
    callback: (error: ServiceError | null, response: NameRegistryEvent) => void,
  ): ClientUnaryCall;
  getNameRegistryEvent(
    request: NameRegistryEventRequest,
    metadata: Metadata,
    options: Partial<CallOptions>,
    callback: (error: ServiceError | null, response: NameRegistryEvent) => void,
  ): ClientUnaryCall;
<<<<<<< HEAD
  getRentRegistryEvents(
    request: RentRegistryEventsRequest,
    callback: (error: ServiceError | null, response: RentRegistryEventsResponse) => void
  ): ClientUnaryCall;
  getRentRegistryEvents(
    request: RentRegistryEventsRequest,
    metadata: Metadata,
    callback: (error: ServiceError | null, response: RentRegistryEventsResponse) => void
  ): ClientUnaryCall;
  getRentRegistryEvents(
    request: RentRegistryEventsRequest,
    metadata: Metadata,
    options: Partial<CallOptions>,
    callback: (error: ServiceError | null, response: RentRegistryEventsResponse) => void
  ): ClientUnaryCall;
=======
  /** Username Proof */
>>>>>>> f4587bbb
  getUsernameProof(
    request: UsernameProofRequest,
    callback: (error: ServiceError | null, response: UserNameProof) => void,
  ): ClientUnaryCall;
  getUsernameProof(
    request: UsernameProofRequest,
    metadata: Metadata,
    callback: (error: ServiceError | null, response: UserNameProof) => void,
  ): ClientUnaryCall;
  getUsernameProof(
    request: UsernameProofRequest,
    metadata: Metadata,
    options: Partial<CallOptions>,
    callback: (error: ServiceError | null, response: UserNameProof) => void,
  ): ClientUnaryCall;
  getUserNameProofsByFid(
    request: FidRequest,
    callback: (error: ServiceError | null, response: UsernameProofsResponse) => void,
  ): ClientUnaryCall;
  getUserNameProofsByFid(
    request: FidRequest,
    metadata: Metadata,
    callback: (error: ServiceError | null, response: UsernameProofsResponse) => void,
  ): ClientUnaryCall;
  getUserNameProofsByFid(
    request: FidRequest,
    metadata: Metadata,
    options: Partial<CallOptions>,
    callback: (error: ServiceError | null, response: UsernameProofsResponse) => void,
  ): ClientUnaryCall;
  /** Verifications */
  getVerification(
    request: VerificationRequest,
    callback: (error: ServiceError | null, response: Message) => void,
  ): ClientUnaryCall;
  getVerification(
    request: VerificationRequest,
    metadata: Metadata,
    callback: (error: ServiceError | null, response: Message) => void,
  ): ClientUnaryCall;
  getVerification(
    request: VerificationRequest,
    metadata: Metadata,
    options: Partial<CallOptions>,
    callback: (error: ServiceError | null, response: Message) => void,
  ): ClientUnaryCall;
  getVerificationsByFid(
    request: FidRequest,
    callback: (error: ServiceError | null, response: MessagesResponse) => void,
  ): ClientUnaryCall;
  getVerificationsByFid(
    request: FidRequest,
    metadata: Metadata,
    callback: (error: ServiceError | null, response: MessagesResponse) => void,
  ): ClientUnaryCall;
  getVerificationsByFid(
    request: FidRequest,
    metadata: Metadata,
    options: Partial<CallOptions>,
    callback: (error: ServiceError | null, response: MessagesResponse) => void,
  ): ClientUnaryCall;
  /** Signer */
  getSigner(request: SignerRequest, callback: (error: ServiceError | null, response: Message) => void): ClientUnaryCall;
  getSigner(
    request: SignerRequest,
    metadata: Metadata,
    callback: (error: ServiceError | null, response: Message) => void,
  ): ClientUnaryCall;
  getSigner(
    request: SignerRequest,
    metadata: Metadata,
    options: Partial<CallOptions>,
    callback: (error: ServiceError | null, response: Message) => void,
  ): ClientUnaryCall;
  getSignersByFid(
    request: FidRequest,
    callback: (error: ServiceError | null, response: MessagesResponse) => void,
  ): ClientUnaryCall;
  getSignersByFid(
    request: FidRequest,
    metadata: Metadata,
    callback: (error: ServiceError | null, response: MessagesResponse) => void,
  ): ClientUnaryCall;
  getSignersByFid(
    request: FidRequest,
    metadata: Metadata,
    options: Partial<CallOptions>,
    callback: (error: ServiceError | null, response: MessagesResponse) => void,
  ): ClientUnaryCall;
  getIdRegistryEvent(
    request: IdRegistryEventRequest,
    callback: (error: ServiceError | null, response: IdRegistryEvent) => void,
  ): ClientUnaryCall;
  getIdRegistryEvent(
    request: IdRegistryEventRequest,
    metadata: Metadata,
    callback: (error: ServiceError | null, response: IdRegistryEvent) => void,
  ): ClientUnaryCall;
  getIdRegistryEvent(
    request: IdRegistryEventRequest,
    metadata: Metadata,
    options: Partial<CallOptions>,
    callback: (error: ServiceError | null, response: IdRegistryEvent) => void,
  ): ClientUnaryCall;
  getIdRegistryEventByAddress(
    request: IdRegistryEventByAddressRequest,
    callback: (error: ServiceError | null, response: IdRegistryEvent) => void,
  ): ClientUnaryCall;
  getIdRegistryEventByAddress(
    request: IdRegistryEventByAddressRequest,
    metadata: Metadata,
    callback: (error: ServiceError | null, response: IdRegistryEvent) => void,
  ): ClientUnaryCall;
  getIdRegistryEventByAddress(
    request: IdRegistryEventByAddressRequest,
    metadata: Metadata,
    options: Partial<CallOptions>,
    callback: (error: ServiceError | null, response: IdRegistryEvent) => void,
  ): ClientUnaryCall;
  getFids(
    request: FidsRequest,
    callback: (error: ServiceError | null, response: FidsResponse) => void,
  ): ClientUnaryCall;
  getFids(
    request: FidsRequest,
    metadata: Metadata,
    callback: (error: ServiceError | null, response: FidsResponse) => void,
  ): ClientUnaryCall;
  getFids(
    request: FidsRequest,
    metadata: Metadata,
    options: Partial<CallOptions>,
    callback: (error: ServiceError | null, response: FidsResponse) => void,
  ): ClientUnaryCall;
  /** Links */
  getLink(request: LinkRequest, callback: (error: ServiceError | null, response: Message) => void): ClientUnaryCall;
  getLink(
    request: LinkRequest,
    metadata: Metadata,
    callback: (error: ServiceError | null, response: Message) => void,
  ): ClientUnaryCall;
  getLink(
    request: LinkRequest,
    metadata: Metadata,
    options: Partial<CallOptions>,
    callback: (error: ServiceError | null, response: Message) => void,
  ): ClientUnaryCall;
  getLinksByFid(
    request: LinksByFidRequest,
    callback: (error: ServiceError | null, response: MessagesResponse) => void,
  ): ClientUnaryCall;
  getLinksByFid(
    request: LinksByFidRequest,
    metadata: Metadata,
    callback: (error: ServiceError | null, response: MessagesResponse) => void,
  ): ClientUnaryCall;
  getLinksByFid(
    request: LinksByFidRequest,
    metadata: Metadata,
    options: Partial<CallOptions>,
    callback: (error: ServiceError | null, response: MessagesResponse) => void,
  ): ClientUnaryCall;
  getLinksByTarget(
    request: LinksByTargetRequest,
    callback: (error: ServiceError | null, response: MessagesResponse) => void,
  ): ClientUnaryCall;
  getLinksByTarget(
    request: LinksByTargetRequest,
    metadata: Metadata,
    callback: (error: ServiceError | null, response: MessagesResponse) => void,
  ): ClientUnaryCall;
  getLinksByTarget(
    request: LinksByTargetRequest,
    metadata: Metadata,
    options: Partial<CallOptions>,
    callback: (error: ServiceError | null, response: MessagesResponse) => void,
  ): ClientUnaryCall;
  /** Bulk Methods */
  getAllCastMessagesByFid(
    request: FidRequest,
    callback: (error: ServiceError | null, response: MessagesResponse) => void,
  ): ClientUnaryCall;
  getAllCastMessagesByFid(
    request: FidRequest,
    metadata: Metadata,
    callback: (error: ServiceError | null, response: MessagesResponse) => void,
  ): ClientUnaryCall;
  getAllCastMessagesByFid(
    request: FidRequest,
    metadata: Metadata,
    options: Partial<CallOptions>,
    callback: (error: ServiceError | null, response: MessagesResponse) => void,
  ): ClientUnaryCall;
  getAllReactionMessagesByFid(
    request: FidRequest,
    callback: (error: ServiceError | null, response: MessagesResponse) => void,
  ): ClientUnaryCall;
  getAllReactionMessagesByFid(
    request: FidRequest,
    metadata: Metadata,
    callback: (error: ServiceError | null, response: MessagesResponse) => void,
  ): ClientUnaryCall;
  getAllReactionMessagesByFid(
    request: FidRequest,
    metadata: Metadata,
    options: Partial<CallOptions>,
    callback: (error: ServiceError | null, response: MessagesResponse) => void,
  ): ClientUnaryCall;
  getAllVerificationMessagesByFid(
    request: FidRequest,
    callback: (error: ServiceError | null, response: MessagesResponse) => void,
  ): ClientUnaryCall;
  getAllVerificationMessagesByFid(
    request: FidRequest,
    metadata: Metadata,
    callback: (error: ServiceError | null, response: MessagesResponse) => void,
  ): ClientUnaryCall;
  getAllVerificationMessagesByFid(
    request: FidRequest,
    metadata: Metadata,
    options: Partial<CallOptions>,
    callback: (error: ServiceError | null, response: MessagesResponse) => void,
  ): ClientUnaryCall;
  getAllSignerMessagesByFid(
    request: FidRequest,
    callback: (error: ServiceError | null, response: MessagesResponse) => void,
  ): ClientUnaryCall;
  getAllSignerMessagesByFid(
    request: FidRequest,
    metadata: Metadata,
    callback: (error: ServiceError | null, response: MessagesResponse) => void,
  ): ClientUnaryCall;
  getAllSignerMessagesByFid(
    request: FidRequest,
    metadata: Metadata,
    options: Partial<CallOptions>,
    callback: (error: ServiceError | null, response: MessagesResponse) => void,
  ): ClientUnaryCall;
  getAllUserDataMessagesByFid(
    request: FidRequest,
    callback: (error: ServiceError | null, response: MessagesResponse) => void,
  ): ClientUnaryCall;
  getAllUserDataMessagesByFid(
    request: FidRequest,
    metadata: Metadata,
    callback: (error: ServiceError | null, response: MessagesResponse) => void,
  ): ClientUnaryCall;
  getAllUserDataMessagesByFid(
    request: FidRequest,
    metadata: Metadata,
    options: Partial<CallOptions>,
    callback: (error: ServiceError | null, response: MessagesResponse) => void,
  ): ClientUnaryCall;
  getAllLinkMessagesByFid(
    request: FidRequest,
    callback: (error: ServiceError | null, response: MessagesResponse) => void,
  ): ClientUnaryCall;
  getAllLinkMessagesByFid(
    request: FidRequest,
    metadata: Metadata,
    callback: (error: ServiceError | null, response: MessagesResponse) => void,
  ): ClientUnaryCall;
  getAllLinkMessagesByFid(
    request: FidRequest,
    metadata: Metadata,
    options: Partial<CallOptions>,
    callback: (error: ServiceError | null, response: MessagesResponse) => void,
  ): ClientUnaryCall;
  /** Sync Methods */
  getInfo(
    request: HubInfoRequest,
    callback: (error: ServiceError | null, response: HubInfoResponse) => void,
  ): ClientUnaryCall;
  getInfo(
    request: HubInfoRequest,
    metadata: Metadata,
    callback: (error: ServiceError | null, response: HubInfoResponse) => void,
  ): ClientUnaryCall;
  getInfo(
    request: HubInfoRequest,
    metadata: Metadata,
    options: Partial<CallOptions>,
    callback: (error: ServiceError | null, response: HubInfoResponse) => void,
  ): ClientUnaryCall;
  getSyncStatus(
    request: SyncStatusRequest,
    callback: (error: ServiceError | null, response: SyncStatusResponse) => void,
  ): ClientUnaryCall;
  getSyncStatus(
    request: SyncStatusRequest,
    metadata: Metadata,
    callback: (error: ServiceError | null, response: SyncStatusResponse) => void,
  ): ClientUnaryCall;
  getSyncStatus(
    request: SyncStatusRequest,
    metadata: Metadata,
    options: Partial<CallOptions>,
    callback: (error: ServiceError | null, response: SyncStatusResponse) => void,
  ): ClientUnaryCall;
  getAllSyncIdsByPrefix(
    request: TrieNodePrefix,
    callback: (error: ServiceError | null, response: SyncIds) => void,
  ): ClientUnaryCall;
  getAllSyncIdsByPrefix(
    request: TrieNodePrefix,
    metadata: Metadata,
    callback: (error: ServiceError | null, response: SyncIds) => void,
  ): ClientUnaryCall;
  getAllSyncIdsByPrefix(
    request: TrieNodePrefix,
    metadata: Metadata,
    options: Partial<CallOptions>,
    callback: (error: ServiceError | null, response: SyncIds) => void,
  ): ClientUnaryCall;
  getAllMessagesBySyncIds(
    request: SyncIds,
    callback: (error: ServiceError | null, response: MessagesResponse) => void,
  ): ClientUnaryCall;
  getAllMessagesBySyncIds(
    request: SyncIds,
    metadata: Metadata,
    callback: (error: ServiceError | null, response: MessagesResponse) => void,
  ): ClientUnaryCall;
  getAllMessagesBySyncIds(
    request: SyncIds,
    metadata: Metadata,
    options: Partial<CallOptions>,
    callback: (error: ServiceError | null, response: MessagesResponse) => void,
  ): ClientUnaryCall;
  getSyncMetadataByPrefix(
    request: TrieNodePrefix,
    callback: (error: ServiceError | null, response: TrieNodeMetadataResponse) => void,
  ): ClientUnaryCall;
  getSyncMetadataByPrefix(
    request: TrieNodePrefix,
    metadata: Metadata,
    callback: (error: ServiceError | null, response: TrieNodeMetadataResponse) => void,
  ): ClientUnaryCall;
  getSyncMetadataByPrefix(
    request: TrieNodePrefix,
    metadata: Metadata,
    options: Partial<CallOptions>,
    callback: (error: ServiceError | null, response: TrieNodeMetadataResponse) => void,
  ): ClientUnaryCall;
  getSyncSnapshotByPrefix(
    request: TrieNodePrefix,
    callback: (error: ServiceError | null, response: TrieNodeSnapshotResponse) => void,
  ): ClientUnaryCall;
  getSyncSnapshotByPrefix(
    request: TrieNodePrefix,
    metadata: Metadata,
    callback: (error: ServiceError | null, response: TrieNodeSnapshotResponse) => void,
  ): ClientUnaryCall;
  getSyncSnapshotByPrefix(
    request: TrieNodePrefix,
    metadata: Metadata,
    options: Partial<CallOptions>,
    callback: (error: ServiceError | null, response: TrieNodeSnapshotResponse) => void,
  ): ClientUnaryCall;
}

export const HubServiceClient = makeGenericClientConstructor(HubServiceService, "HubService") as unknown as {
  new (address: string, credentials: ChannelCredentials, options?: Partial<ClientOptions>): HubServiceClient;
  service: typeof HubServiceService;
};

export type AdminServiceService = typeof AdminServiceService;
export const AdminServiceService = {
  rebuildSyncTrie: {
    path: "/AdminService/RebuildSyncTrie",
    requestStream: false,
    responseStream: false,
    requestSerialize: (value: Empty) => Buffer.from(Empty.encode(value).finish()),
    requestDeserialize: (value: Buffer) => Empty.decode(value),
    responseSerialize: (value: Empty) => Buffer.from(Empty.encode(value).finish()),
    responseDeserialize: (value: Buffer) => Empty.decode(value),
  },
  deleteAllMessagesFromDb: {
    path: "/AdminService/DeleteAllMessagesFromDb",
    requestStream: false,
    responseStream: false,
    requestSerialize: (value: Empty) => Buffer.from(Empty.encode(value).finish()),
    requestDeserialize: (value: Buffer) => Empty.decode(value),
    responseSerialize: (value: Empty) => Buffer.from(Empty.encode(value).finish()),
    responseDeserialize: (value: Buffer) => Empty.decode(value),
  },
  submitIdRegistryEvent: {
    path: "/AdminService/SubmitIdRegistryEvent",
    requestStream: false,
    responseStream: false,
    requestSerialize: (value: IdRegistryEvent) => Buffer.from(IdRegistryEvent.encode(value).finish()),
    requestDeserialize: (value: Buffer) => IdRegistryEvent.decode(value),
    responseSerialize: (value: IdRegistryEvent) => Buffer.from(IdRegistryEvent.encode(value).finish()),
    responseDeserialize: (value: Buffer) => IdRegistryEvent.decode(value),
  },
  submitNameRegistryEvent: {
    path: "/AdminService/SubmitNameRegistryEvent",
    requestStream: false,
    responseStream: false,
    requestSerialize: (value: NameRegistryEvent) => Buffer.from(NameRegistryEvent.encode(value).finish()),
    requestDeserialize: (value: Buffer) => NameRegistryEvent.decode(value),
    responseSerialize: (value: NameRegistryEvent) => Buffer.from(NameRegistryEvent.encode(value).finish()),
    responseDeserialize: (value: Buffer) => NameRegistryEvent.decode(value),
  },
  submitRentRegistryEvent: {
    path: '/AdminService/SubmitRentRegistryEvent',
    requestStream: false,
    responseStream: false,
    requestSerialize: (value: RentRegistryEvent) => Buffer.from(RentRegistryEvent.encode(value).finish()),
    requestDeserialize: (value: Buffer) => RentRegistryEvent.decode(value),
    responseSerialize: (value: RentRegistryEvent) => Buffer.from(RentRegistryEvent.encode(value).finish()),
    responseDeserialize: (value: Buffer) => RentRegistryEvent.decode(value),
  },
  submitStorageAdminRegistryEvent: {
    path: '/AdminService/SubmitStorageAdminRegistryEvent',
    requestStream: false,
    responseStream: false,
    requestSerialize: (value: StorageAdminRegistryEvent) =>
      Buffer.from(StorageAdminRegistryEvent.encode(value).finish()),
    requestDeserialize: (value: Buffer) => StorageAdminRegistryEvent.decode(value),
    responseSerialize: (value: StorageAdminRegistryEvent) =>
      Buffer.from(StorageAdminRegistryEvent.encode(value).finish()),
    responseDeserialize: (value: Buffer) => StorageAdminRegistryEvent.decode(value),
  },
} as const;

export interface AdminServiceServer extends UntypedServiceImplementation {
  rebuildSyncTrie: handleUnaryCall<Empty, Empty>;
  deleteAllMessagesFromDb: handleUnaryCall<Empty, Empty>;
  submitIdRegistryEvent: handleUnaryCall<IdRegistryEvent, IdRegistryEvent>;
  submitNameRegistryEvent: handleUnaryCall<NameRegistryEvent, NameRegistryEvent>;
  submitRentRegistryEvent: handleUnaryCall<RentRegistryEvent, RentRegistryEvent>;
  submitStorageAdminRegistryEvent: handleUnaryCall<StorageAdminRegistryEvent, StorageAdminRegistryEvent>;
}

export interface AdminServiceClient extends Client {
  rebuildSyncTrie(request: Empty, callback: (error: ServiceError | null, response: Empty) => void): ClientUnaryCall;
  rebuildSyncTrie(
    request: Empty,
    metadata: Metadata,
    callback: (error: ServiceError | null, response: Empty) => void,
  ): ClientUnaryCall;
  rebuildSyncTrie(
    request: Empty,
    metadata: Metadata,
    options: Partial<CallOptions>,
    callback: (error: ServiceError | null, response: Empty) => void,
  ): ClientUnaryCall;
  deleteAllMessagesFromDb(
    request: Empty,
    callback: (error: ServiceError | null, response: Empty) => void,
  ): ClientUnaryCall;
  deleteAllMessagesFromDb(
    request: Empty,
    metadata: Metadata,
    callback: (error: ServiceError | null, response: Empty) => void,
  ): ClientUnaryCall;
  deleteAllMessagesFromDb(
    request: Empty,
    metadata: Metadata,
    options: Partial<CallOptions>,
    callback: (error: ServiceError | null, response: Empty) => void,
  ): ClientUnaryCall;
  submitIdRegistryEvent(
    request: IdRegistryEvent,
    callback: (error: ServiceError | null, response: IdRegistryEvent) => void,
  ): ClientUnaryCall;
  submitIdRegistryEvent(
    request: IdRegistryEvent,
    metadata: Metadata,
    callback: (error: ServiceError | null, response: IdRegistryEvent) => void,
  ): ClientUnaryCall;
  submitIdRegistryEvent(
    request: IdRegistryEvent,
    metadata: Metadata,
    options: Partial<CallOptions>,
    callback: (error: ServiceError | null, response: IdRegistryEvent) => void,
  ): ClientUnaryCall;
  submitNameRegistryEvent(
    request: NameRegistryEvent,
    callback: (error: ServiceError | null, response: NameRegistryEvent) => void,
  ): ClientUnaryCall;
  submitNameRegistryEvent(
    request: NameRegistryEvent,
    metadata: Metadata,
    callback: (error: ServiceError | null, response: NameRegistryEvent) => void,
  ): ClientUnaryCall;
  submitNameRegistryEvent(
    request: NameRegistryEvent,
    metadata: Metadata,
    options: Partial<CallOptions>,
    callback: (error: ServiceError | null, response: NameRegistryEvent) => void,
  ): ClientUnaryCall;
  submitRentRegistryEvent(
    request: RentRegistryEvent,
    callback: (error: ServiceError | null, response: RentRegistryEvent) => void
  ): ClientUnaryCall;
  submitRentRegistryEvent(
    request: RentRegistryEvent,
    metadata: Metadata,
    callback: (error: ServiceError | null, response: RentRegistryEvent) => void
  ): ClientUnaryCall;
  submitRentRegistryEvent(
    request: RentRegistryEvent,
    metadata: Metadata,
    options: Partial<CallOptions>,
    callback: (error: ServiceError | null, response: RentRegistryEvent) => void
  ): ClientUnaryCall;
  submitStorageAdminRegistryEvent(
    request: StorageAdminRegistryEvent,
    callback: (error: ServiceError | null, response: StorageAdminRegistryEvent) => void
  ): ClientUnaryCall;
  submitStorageAdminRegistryEvent(
    request: StorageAdminRegistryEvent,
    metadata: Metadata,
    callback: (error: ServiceError | null, response: StorageAdminRegistryEvent) => void
  ): ClientUnaryCall;
  submitStorageAdminRegistryEvent(
    request: StorageAdminRegistryEvent,
    metadata: Metadata,
    options: Partial<CallOptions>,
    callback: (error: ServiceError | null, response: StorageAdminRegistryEvent) => void
  ): ClientUnaryCall;
}

export const AdminServiceClient = makeGenericClientConstructor(AdminServiceService, "AdminService") as unknown as {
  new (address: string, credentials: ChannelCredentials, options?: Partial<ClientOptions>): AdminServiceClient;
  service: typeof AdminServiceService;
};<|MERGE_RESOLUTION|>--- conflicted
+++ resolved
@@ -50,14 +50,9 @@
   UsernameProofRequest,
   UsernameProofsResponse,
   VerificationRequest,
-<<<<<<< HEAD
-} from './request_response';
-import { RentRegistryEvent, StorageAdminRegistryEvent } from './storage_event';
-import { UserNameProof } from './username_proof';
-=======
 } from "./request_response";
+import { RentRegistryEvent, StorageAdminRegistryEvent } from "./storage_event";
 import { UserNameProof } from "./username_proof";
->>>>>>> f4587bbb
 
 export type HubServiceService = typeof HubServiceService;
 export const HubServiceService = {
@@ -193,9 +188,8 @@
     responseSerialize: (value: NameRegistryEvent) => Buffer.from(NameRegistryEvent.encode(value).finish()),
     responseDeserialize: (value: Buffer) => NameRegistryEvent.decode(value),
   },
-<<<<<<< HEAD
   getRentRegistryEvents: {
-    path: '/HubService/GetRentRegistryEvents',
+    path: "/HubService/GetRentRegistryEvents",
     requestStream: false,
     responseStream: false,
     requestSerialize: (value: RentRegistryEventsRequest) =>
@@ -205,9 +199,7 @@
       Buffer.from(RentRegistryEventsResponse.encode(value).finish()),
     responseDeserialize: (value: Buffer) => RentRegistryEventsResponse.decode(value),
   },
-=======
   /** Username Proof */
->>>>>>> f4587bbb
   getUsernameProof: {
     path: "/HubService/GetUsernameProof",
     requestStream: false,
@@ -455,11 +447,8 @@
   getUserData: handleUnaryCall<UserDataRequest, Message>;
   getUserDataByFid: handleUnaryCall<FidRequest, MessagesResponse>;
   getNameRegistryEvent: handleUnaryCall<NameRegistryEventRequest, NameRegistryEvent>;
-<<<<<<< HEAD
   getRentRegistryEvents: handleUnaryCall<RentRegistryEventsRequest, RentRegistryEventsResponse>;
-=======
   /** Username Proof */
->>>>>>> f4587bbb
   getUsernameProof: handleUnaryCall<UsernameProofRequest, UserNameProof>;
   getUserNameProofsByFid: handleUnaryCall<FidRequest, UsernameProofsResponse>;
   /** Verifications */
@@ -690,25 +679,22 @@
     options: Partial<CallOptions>,
     callback: (error: ServiceError | null, response: NameRegistryEvent) => void,
   ): ClientUnaryCall;
-<<<<<<< HEAD
   getRentRegistryEvents(
     request: RentRegistryEventsRequest,
-    callback: (error: ServiceError | null, response: RentRegistryEventsResponse) => void
+    callback: (error: ServiceError | null, response: RentRegistryEventsResponse) => void,
   ): ClientUnaryCall;
   getRentRegistryEvents(
     request: RentRegistryEventsRequest,
     metadata: Metadata,
-    callback: (error: ServiceError | null, response: RentRegistryEventsResponse) => void
+    callback: (error: ServiceError | null, response: RentRegistryEventsResponse) => void,
   ): ClientUnaryCall;
   getRentRegistryEvents(
     request: RentRegistryEventsRequest,
     metadata: Metadata,
     options: Partial<CallOptions>,
-    callback: (error: ServiceError | null, response: RentRegistryEventsResponse) => void
-  ): ClientUnaryCall;
-=======
+    callback: (error: ServiceError | null, response: RentRegistryEventsResponse) => void,
+  ): ClientUnaryCall;
   /** Username Proof */
->>>>>>> f4587bbb
   getUsernameProof(
     request: UsernameProofRequest,
     callback: (error: ServiceError | null, response: UserNameProof) => void,
@@ -1114,7 +1100,7 @@
     responseDeserialize: (value: Buffer) => NameRegistryEvent.decode(value),
   },
   submitRentRegistryEvent: {
-    path: '/AdminService/SubmitRentRegistryEvent',
+    path: "/AdminService/SubmitRentRegistryEvent",
     requestStream: false,
     responseStream: false,
     requestSerialize: (value: RentRegistryEvent) => Buffer.from(RentRegistryEvent.encode(value).finish()),
@@ -1123,7 +1109,7 @@
     responseDeserialize: (value: Buffer) => RentRegistryEvent.decode(value),
   },
   submitStorageAdminRegistryEvent: {
-    path: '/AdminService/SubmitStorageAdminRegistryEvent',
+    path: "/AdminService/SubmitStorageAdminRegistryEvent",
     requestStream: false,
     responseStream: false,
     requestSerialize: (value: StorageAdminRegistryEvent) =>
@@ -1204,33 +1190,33 @@
   ): ClientUnaryCall;
   submitRentRegistryEvent(
     request: RentRegistryEvent,
-    callback: (error: ServiceError | null, response: RentRegistryEvent) => void
+    callback: (error: ServiceError | null, response: RentRegistryEvent) => void,
   ): ClientUnaryCall;
   submitRentRegistryEvent(
     request: RentRegistryEvent,
     metadata: Metadata,
-    callback: (error: ServiceError | null, response: RentRegistryEvent) => void
+    callback: (error: ServiceError | null, response: RentRegistryEvent) => void,
   ): ClientUnaryCall;
   submitRentRegistryEvent(
     request: RentRegistryEvent,
     metadata: Metadata,
     options: Partial<CallOptions>,
-    callback: (error: ServiceError | null, response: RentRegistryEvent) => void
+    callback: (error: ServiceError | null, response: RentRegistryEvent) => void,
   ): ClientUnaryCall;
   submitStorageAdminRegistryEvent(
     request: StorageAdminRegistryEvent,
-    callback: (error: ServiceError | null, response: StorageAdminRegistryEvent) => void
+    callback: (error: ServiceError | null, response: StorageAdminRegistryEvent) => void,
   ): ClientUnaryCall;
   submitStorageAdminRegistryEvent(
     request: StorageAdminRegistryEvent,
     metadata: Metadata,
-    callback: (error: ServiceError | null, response: StorageAdminRegistryEvent) => void
+    callback: (error: ServiceError | null, response: StorageAdminRegistryEvent) => void,
   ): ClientUnaryCall;
   submitStorageAdminRegistryEvent(
     request: StorageAdminRegistryEvent,
     metadata: Metadata,
     options: Partial<CallOptions>,
-    callback: (error: ServiceError | null, response: StorageAdminRegistryEvent) => void
+    callback: (error: ServiceError | null, response: StorageAdminRegistryEvent) => void,
   ): ClientUnaryCall;
 }
 
