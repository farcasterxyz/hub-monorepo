/* eslint-disable */
import Long from "long";
import _m0 from "protobufjs/minimal";
import { HubEventType, hubEventTypeFromJSON, hubEventTypeToJSON } from "./hub_event";
import {
  CastId,
  Message,
  ReactionType,
  reactionTypeFromJSON,
  reactionTypeToJSON,
  UserDataType,
  userDataTypeFromJSON,
  userDataTypeToJSON,
<<<<<<< HEAD
} from './message';
import { RentRegistryEvent } from './storage_event';
=======
} from "./message";
import { UserNameProof } from "./username_proof";
>>>>>>> f4587bbb

export interface Empty {
}

export interface SubscribeRequest {
  eventTypes: HubEventType[];
  fromId?: number | undefined;
}

export interface EventRequest {
  id: number;
}

export interface HubInfoRequest {
  dbStats: boolean;
}

/** Response Types for the Sync RPC Methods */
export interface HubInfoResponse {
  version: string;
  isSyncing: boolean;
  nickname: string;
  rootHash: string;
  dbStats: DbStats | undefined;
}

export interface DbStats {
  numMessages: number;
  numFidEvents: number;
  numFnameEvents: number;
}

export interface SyncStatusRequest {
  peerId?: string | undefined;
}

export interface SyncStatusResponse {
  isSyncing: boolean;
  syncStatus: SyncStatus[];
}

export interface SyncStatus {
  peerId: string;
  inSync: string;
  shouldSync: boolean;
  divergencePrefix: string;
  divergenceSecondsAgo: number;
  theirMessages: number;
  ourMessages: number;
  lastBadSync: number;
}

export interface TrieNodeMetadataResponse {
  prefix: Uint8Array;
  numMessages: number;
  hash: string;
  children: TrieNodeMetadataResponse[];
}

export interface TrieNodeSnapshotResponse {
  prefix: Uint8Array;
  excludedHashes: string[];
  numMessages: number;
  rootHash: string;
}

export interface TrieNodePrefix {
  prefix: Uint8Array;
}

export interface SyncIds {
  syncIds: Uint8Array[];
}

export interface FidRequest {
  fid: number;
  pageSize?: number | undefined;
  pageToken?: Uint8Array | undefined;
  reverse?: boolean | undefined;
}

export interface FidsRequest {
  pageSize?: number | undefined;
  pageToken?: Uint8Array | undefined;
  reverse?: boolean | undefined;
}

export interface FidsResponse {
  fids: number[];
  nextPageToken?: Uint8Array | undefined;
}

export interface MessagesResponse {
  messages: Message[];
  nextPageToken?: Uint8Array | undefined;
}

export interface CastsByParentRequest {
  parentCastId?: CastId | undefined;
  parentUrl?: string | undefined;
  pageSize?: number | undefined;
  pageToken?: Uint8Array | undefined;
  reverse?: boolean | undefined;
}

export interface ReactionRequest {
  fid: number;
  reactionType: ReactionType;
  targetCastId?: CastId | undefined;
  targetUrl?: string | undefined;
}

export interface ReactionsByFidRequest {
  fid: number;
  reactionType?: ReactionType | undefined;
  pageSize?: number | undefined;
  pageToken?: Uint8Array | undefined;
  reverse?: boolean | undefined;
}

export interface ReactionsByTargetRequest {
  targetCastId?: CastId | undefined;
  targetUrl?: string | undefined;
  reactionType?: ReactionType | undefined;
  pageSize?: number | undefined;
  pageToken?: Uint8Array | undefined;
  reverse?: boolean | undefined;
}

export interface UserDataRequest {
  fid: number;
  userDataType: UserDataType;
}

export interface NameRegistryEventRequest {
  name: Uint8Array;
}

export interface RentRegistryEventsRequest {
  fid: number;
}

export interface RentRegistryEventsResponse {
  events: RentRegistryEvent[];
}

export interface StorageAdminRegistryEventRequest {
  transactionHash: Uint8Array;
}

export interface UsernameProofRequest {
  name: Uint8Array;
}

export interface UsernameProofsResponse {
  proofs: UserNameProof[];
}

export interface VerificationRequest {
  fid: number;
  address: Uint8Array;
}

export interface SignerRequest {
  fid: number;
  signer: Uint8Array;
}

export interface LinkRequest {
  fid: number;
  linkType: string;
  targetFid?: number | undefined;
}

export interface LinksByFidRequest {
  fid: number;
  linkType?: string | undefined;
  pageSize?: number | undefined;
  pageToken?: Uint8Array | undefined;
  reverse?: boolean | undefined;
}

export interface LinksByTargetRequest {
  targetFid?: number | undefined;
  linkType?: string | undefined;
  pageSize?: number | undefined;
  pageToken?: Uint8Array | undefined;
  reverse?: boolean | undefined;
}

export interface IdRegistryEventRequest {
  fid: number;
}

export interface IdRegistryEventByAddressRequest {
  address: Uint8Array;
}

function createBaseEmpty(): Empty {
  return {};
}

export const Empty = {
  encode(_: Empty, writer: _m0.Writer = _m0.Writer.create()): _m0.Writer {
    return writer;
  },

  decode(input: _m0.Reader | Uint8Array, length?: number): Empty {
    const reader = input instanceof _m0.Reader ? input : _m0.Reader.create(input);
    let end = length === undefined ? reader.len : reader.pos + length;
    const message = createBaseEmpty();
    while (reader.pos < end) {
      const tag = reader.uint32();
      switch (tag >>> 3) {
      }
      if ((tag & 7) == 4 || tag == 0) {
        break;
      }
      reader.skipType(tag & 7);
    }
    return message;
  },

  fromJSON(_: any): Empty {
    return {};
  },

  toJSON(_: Empty): unknown {
    const obj: any = {};
    return obj;
  },

  create<I extends Exact<DeepPartial<Empty>, I>>(base?: I): Empty {
    return Empty.fromPartial(base ?? {});
  },

  fromPartial<I extends Exact<DeepPartial<Empty>, I>>(_: I): Empty {
    const message = createBaseEmpty();
    return message;
  },
};

function createBaseSubscribeRequest(): SubscribeRequest {
  return { eventTypes: [], fromId: undefined };
}

export const SubscribeRequest = {
  encode(message: SubscribeRequest, writer: _m0.Writer = _m0.Writer.create()): _m0.Writer {
    writer.uint32(10).fork();
    for (const v of message.eventTypes) {
      writer.int32(v);
    }
    writer.ldelim();
    if (message.fromId !== undefined) {
      writer.uint32(16).uint64(message.fromId);
    }
    return writer;
  },

  decode(input: _m0.Reader | Uint8Array, length?: number): SubscribeRequest {
    const reader = input instanceof _m0.Reader ? input : _m0.Reader.create(input);
    let end = length === undefined ? reader.len : reader.pos + length;
    const message = createBaseSubscribeRequest();
    while (reader.pos < end) {
      const tag = reader.uint32();
      switch (tag >>> 3) {
        case 1:
          if (tag == 8) {
            message.eventTypes.push(reader.int32() as any);
            continue;
          }

          if (tag == 10) {
            const end2 = reader.uint32() + reader.pos;
            while (reader.pos < end2) {
              message.eventTypes.push(reader.int32() as any);
            }

            continue;
          }

          break;
        case 2:
          if (tag != 16) {
            break;
          }

          message.fromId = longToNumber(reader.uint64() as Long);
          continue;
      }
      if ((tag & 7) == 4 || tag == 0) {
        break;
      }
      reader.skipType(tag & 7);
    }
    return message;
  },

  fromJSON(object: any): SubscribeRequest {
    return {
      eventTypes: Array.isArray(object?.eventTypes) ? object.eventTypes.map((e: any) => hubEventTypeFromJSON(e)) : [],
      fromId: isSet(object.fromId) ? Number(object.fromId) : undefined,
    };
  },

  toJSON(message: SubscribeRequest): unknown {
    const obj: any = {};
    if (message.eventTypes) {
      obj.eventTypes = message.eventTypes.map((e) => hubEventTypeToJSON(e));
    } else {
      obj.eventTypes = [];
    }
    message.fromId !== undefined && (obj.fromId = Math.round(message.fromId));
    return obj;
  },

  create<I extends Exact<DeepPartial<SubscribeRequest>, I>>(base?: I): SubscribeRequest {
    return SubscribeRequest.fromPartial(base ?? {});
  },

  fromPartial<I extends Exact<DeepPartial<SubscribeRequest>, I>>(object: I): SubscribeRequest {
    const message = createBaseSubscribeRequest();
    message.eventTypes = object.eventTypes?.map((e) => e) || [];
    message.fromId = object.fromId ?? undefined;
    return message;
  },
};

function createBaseEventRequest(): EventRequest {
  return { id: 0 };
}

export const EventRequest = {
  encode(message: EventRequest, writer: _m0.Writer = _m0.Writer.create()): _m0.Writer {
    if (message.id !== 0) {
      writer.uint32(8).uint64(message.id);
    }
    return writer;
  },

  decode(input: _m0.Reader | Uint8Array, length?: number): EventRequest {
    const reader = input instanceof _m0.Reader ? input : _m0.Reader.create(input);
    let end = length === undefined ? reader.len : reader.pos + length;
    const message = createBaseEventRequest();
    while (reader.pos < end) {
      const tag = reader.uint32();
      switch (tag >>> 3) {
        case 1:
          if (tag != 8) {
            break;
          }

          message.id = longToNumber(reader.uint64() as Long);
          continue;
      }
      if ((tag & 7) == 4 || tag == 0) {
        break;
      }
      reader.skipType(tag & 7);
    }
    return message;
  },

  fromJSON(object: any): EventRequest {
    return { id: isSet(object.id) ? Number(object.id) : 0 };
  },

  toJSON(message: EventRequest): unknown {
    const obj: any = {};
    message.id !== undefined && (obj.id = Math.round(message.id));
    return obj;
  },

  create<I extends Exact<DeepPartial<EventRequest>, I>>(base?: I): EventRequest {
    return EventRequest.fromPartial(base ?? {});
  },

  fromPartial<I extends Exact<DeepPartial<EventRequest>, I>>(object: I): EventRequest {
    const message = createBaseEventRequest();
    message.id = object.id ?? 0;
    return message;
  },
};

function createBaseHubInfoRequest(): HubInfoRequest {
  return { dbStats: false };
}

export const HubInfoRequest = {
  encode(message: HubInfoRequest, writer: _m0.Writer = _m0.Writer.create()): _m0.Writer {
    if (message.dbStats === true) {
      writer.uint32(8).bool(message.dbStats);
    }
    return writer;
  },

  decode(input: _m0.Reader | Uint8Array, length?: number): HubInfoRequest {
    const reader = input instanceof _m0.Reader ? input : _m0.Reader.create(input);
    let end = length === undefined ? reader.len : reader.pos + length;
    const message = createBaseHubInfoRequest();
    while (reader.pos < end) {
      const tag = reader.uint32();
      switch (tag >>> 3) {
        case 1:
          if (tag != 8) {
            break;
          }

          message.dbStats = reader.bool();
          continue;
      }
      if ((tag & 7) == 4 || tag == 0) {
        break;
      }
      reader.skipType(tag & 7);
    }
    return message;
  },

  fromJSON(object: any): HubInfoRequest {
    return { dbStats: isSet(object.dbStats) ? Boolean(object.dbStats) : false };
  },

  toJSON(message: HubInfoRequest): unknown {
    const obj: any = {};
    message.dbStats !== undefined && (obj.dbStats = message.dbStats);
    return obj;
  },

  create<I extends Exact<DeepPartial<HubInfoRequest>, I>>(base?: I): HubInfoRequest {
    return HubInfoRequest.fromPartial(base ?? {});
  },

  fromPartial<I extends Exact<DeepPartial<HubInfoRequest>, I>>(object: I): HubInfoRequest {
    const message = createBaseHubInfoRequest();
    message.dbStats = object.dbStats ?? false;
    return message;
  },
};

function createBaseHubInfoResponse(): HubInfoResponse {
  return { version: "", isSyncing: false, nickname: "", rootHash: "", dbStats: undefined };
}

export const HubInfoResponse = {
  encode(message: HubInfoResponse, writer: _m0.Writer = _m0.Writer.create()): _m0.Writer {
    if (message.version !== "") {
      writer.uint32(10).string(message.version);
    }
    if (message.isSyncing === true) {
      writer.uint32(16).bool(message.isSyncing);
    }
    if (message.nickname !== "") {
      writer.uint32(26).string(message.nickname);
    }
    if (message.rootHash !== "") {
      writer.uint32(34).string(message.rootHash);
    }
    if (message.dbStats !== undefined) {
      DbStats.encode(message.dbStats, writer.uint32(42).fork()).ldelim();
    }
    return writer;
  },

  decode(input: _m0.Reader | Uint8Array, length?: number): HubInfoResponse {
    const reader = input instanceof _m0.Reader ? input : _m0.Reader.create(input);
    let end = length === undefined ? reader.len : reader.pos + length;
    const message = createBaseHubInfoResponse();
    while (reader.pos < end) {
      const tag = reader.uint32();
      switch (tag >>> 3) {
        case 1:
          if (tag != 10) {
            break;
          }

          message.version = reader.string();
          continue;
        case 2:
          if (tag != 16) {
            break;
          }

          message.isSyncing = reader.bool();
          continue;
        case 3:
          if (tag != 26) {
            break;
          }

          message.nickname = reader.string();
          continue;
        case 4:
          if (tag != 34) {
            break;
          }

          message.rootHash = reader.string();
          continue;
        case 5:
          if (tag != 42) {
            break;
          }

          message.dbStats = DbStats.decode(reader, reader.uint32());
          continue;
      }
      if ((tag & 7) == 4 || tag == 0) {
        break;
      }
      reader.skipType(tag & 7);
    }
    return message;
  },

  fromJSON(object: any): HubInfoResponse {
    return {
      version: isSet(object.version) ? String(object.version) : "",
      isSyncing: isSet(object.isSyncing) ? Boolean(object.isSyncing) : false,
      nickname: isSet(object.nickname) ? String(object.nickname) : "",
      rootHash: isSet(object.rootHash) ? String(object.rootHash) : "",
      dbStats: isSet(object.dbStats) ? DbStats.fromJSON(object.dbStats) : undefined,
    };
  },

  toJSON(message: HubInfoResponse): unknown {
    const obj: any = {};
    message.version !== undefined && (obj.version = message.version);
    message.isSyncing !== undefined && (obj.isSyncing = message.isSyncing);
    message.nickname !== undefined && (obj.nickname = message.nickname);
    message.rootHash !== undefined && (obj.rootHash = message.rootHash);
    message.dbStats !== undefined && (obj.dbStats = message.dbStats ? DbStats.toJSON(message.dbStats) : undefined);
    return obj;
  },

  create<I extends Exact<DeepPartial<HubInfoResponse>, I>>(base?: I): HubInfoResponse {
    return HubInfoResponse.fromPartial(base ?? {});
  },

  fromPartial<I extends Exact<DeepPartial<HubInfoResponse>, I>>(object: I): HubInfoResponse {
    const message = createBaseHubInfoResponse();
    message.version = object.version ?? "";
    message.isSyncing = object.isSyncing ?? false;
    message.nickname = object.nickname ?? "";
    message.rootHash = object.rootHash ?? "";
    message.dbStats = (object.dbStats !== undefined && object.dbStats !== null)
      ? DbStats.fromPartial(object.dbStats)
      : undefined;
    return message;
  },
};

function createBaseDbStats(): DbStats {
  return { numMessages: 0, numFidEvents: 0, numFnameEvents: 0 };
}

export const DbStats = {
  encode(message: DbStats, writer: _m0.Writer = _m0.Writer.create()): _m0.Writer {
    if (message.numMessages !== 0) {
      writer.uint32(8).uint64(message.numMessages);
    }
    if (message.numFidEvents !== 0) {
      writer.uint32(16).uint64(message.numFidEvents);
    }
    if (message.numFnameEvents !== 0) {
      writer.uint32(24).uint64(message.numFnameEvents);
    }
    return writer;
  },

  decode(input: _m0.Reader | Uint8Array, length?: number): DbStats {
    const reader = input instanceof _m0.Reader ? input : _m0.Reader.create(input);
    let end = length === undefined ? reader.len : reader.pos + length;
    const message = createBaseDbStats();
    while (reader.pos < end) {
      const tag = reader.uint32();
      switch (tag >>> 3) {
        case 1:
          if (tag != 8) {
            break;
          }

          message.numMessages = longToNumber(reader.uint64() as Long);
          continue;
        case 2:
          if (tag != 16) {
            break;
          }

          message.numFidEvents = longToNumber(reader.uint64() as Long);
          continue;
        case 3:
          if (tag != 24) {
            break;
          }

          message.numFnameEvents = longToNumber(reader.uint64() as Long);
          continue;
      }
      if ((tag & 7) == 4 || tag == 0) {
        break;
      }
      reader.skipType(tag & 7);
    }
    return message;
  },

  fromJSON(object: any): DbStats {
    return {
      numMessages: isSet(object.numMessages) ? Number(object.numMessages) : 0,
      numFidEvents: isSet(object.numFidEvents) ? Number(object.numFidEvents) : 0,
      numFnameEvents: isSet(object.numFnameEvents) ? Number(object.numFnameEvents) : 0,
    };
  },

  toJSON(message: DbStats): unknown {
    const obj: any = {};
    message.numMessages !== undefined && (obj.numMessages = Math.round(message.numMessages));
    message.numFidEvents !== undefined && (obj.numFidEvents = Math.round(message.numFidEvents));
    message.numFnameEvents !== undefined && (obj.numFnameEvents = Math.round(message.numFnameEvents));
    return obj;
  },

  create<I extends Exact<DeepPartial<DbStats>, I>>(base?: I): DbStats {
    return DbStats.fromPartial(base ?? {});
  },

  fromPartial<I extends Exact<DeepPartial<DbStats>, I>>(object: I): DbStats {
    const message = createBaseDbStats();
    message.numMessages = object.numMessages ?? 0;
    message.numFidEvents = object.numFidEvents ?? 0;
    message.numFnameEvents = object.numFnameEvents ?? 0;
    return message;
  },
};

function createBaseSyncStatusRequest(): SyncStatusRequest {
  return { peerId: undefined };
}

export const SyncStatusRequest = {
  encode(message: SyncStatusRequest, writer: _m0.Writer = _m0.Writer.create()): _m0.Writer {
    if (message.peerId !== undefined) {
      writer.uint32(10).string(message.peerId);
    }
    return writer;
  },

  decode(input: _m0.Reader | Uint8Array, length?: number): SyncStatusRequest {
    const reader = input instanceof _m0.Reader ? input : _m0.Reader.create(input);
    let end = length === undefined ? reader.len : reader.pos + length;
    const message = createBaseSyncStatusRequest();
    while (reader.pos < end) {
      const tag = reader.uint32();
      switch (tag >>> 3) {
        case 1:
          if (tag != 10) {
            break;
          }

          message.peerId = reader.string();
          continue;
      }
      if ((tag & 7) == 4 || tag == 0) {
        break;
      }
      reader.skipType(tag & 7);
    }
    return message;
  },

  fromJSON(object: any): SyncStatusRequest {
    return { peerId: isSet(object.peerId) ? String(object.peerId) : undefined };
  },

  toJSON(message: SyncStatusRequest): unknown {
    const obj: any = {};
    message.peerId !== undefined && (obj.peerId = message.peerId);
    return obj;
  },

  create<I extends Exact<DeepPartial<SyncStatusRequest>, I>>(base?: I): SyncStatusRequest {
    return SyncStatusRequest.fromPartial(base ?? {});
  },

  fromPartial<I extends Exact<DeepPartial<SyncStatusRequest>, I>>(object: I): SyncStatusRequest {
    const message = createBaseSyncStatusRequest();
    message.peerId = object.peerId ?? undefined;
    return message;
  },
};

function createBaseSyncStatusResponse(): SyncStatusResponse {
  return { isSyncing: false, syncStatus: [] };
}

export const SyncStatusResponse = {
  encode(message: SyncStatusResponse, writer: _m0.Writer = _m0.Writer.create()): _m0.Writer {
    if (message.isSyncing === true) {
      writer.uint32(8).bool(message.isSyncing);
    }
    for (const v of message.syncStatus) {
      SyncStatus.encode(v!, writer.uint32(18).fork()).ldelim();
    }
    return writer;
  },

  decode(input: _m0.Reader | Uint8Array, length?: number): SyncStatusResponse {
    const reader = input instanceof _m0.Reader ? input : _m0.Reader.create(input);
    let end = length === undefined ? reader.len : reader.pos + length;
    const message = createBaseSyncStatusResponse();
    while (reader.pos < end) {
      const tag = reader.uint32();
      switch (tag >>> 3) {
        case 1:
          if (tag != 8) {
            break;
          }

          message.isSyncing = reader.bool();
          continue;
        case 2:
          if (tag != 18) {
            break;
          }

          message.syncStatus.push(SyncStatus.decode(reader, reader.uint32()));
          continue;
      }
      if ((tag & 7) == 4 || tag == 0) {
        break;
      }
      reader.skipType(tag & 7);
    }
    return message;
  },

  fromJSON(object: any): SyncStatusResponse {
    return {
      isSyncing: isSet(object.isSyncing) ? Boolean(object.isSyncing) : false,
      syncStatus: Array.isArray(object?.syncStatus) ? object.syncStatus.map((e: any) => SyncStatus.fromJSON(e)) : [],
    };
  },

  toJSON(message: SyncStatusResponse): unknown {
    const obj: any = {};
    message.isSyncing !== undefined && (obj.isSyncing = message.isSyncing);
    if (message.syncStatus) {
      obj.syncStatus = message.syncStatus.map((e) => e ? SyncStatus.toJSON(e) : undefined);
    } else {
      obj.syncStatus = [];
    }
    return obj;
  },

  create<I extends Exact<DeepPartial<SyncStatusResponse>, I>>(base?: I): SyncStatusResponse {
    return SyncStatusResponse.fromPartial(base ?? {});
  },

  fromPartial<I extends Exact<DeepPartial<SyncStatusResponse>, I>>(object: I): SyncStatusResponse {
    const message = createBaseSyncStatusResponse();
    message.isSyncing = object.isSyncing ?? false;
    message.syncStatus = object.syncStatus?.map((e) => SyncStatus.fromPartial(e)) || [];
    return message;
  },
};

function createBaseSyncStatus(): SyncStatus {
  return {
    peerId: "",
    inSync: "",
    shouldSync: false,
    divergencePrefix: "",
    divergenceSecondsAgo: 0,
    theirMessages: 0,
    ourMessages: 0,
    lastBadSync: 0,
  };
}

export const SyncStatus = {
  encode(message: SyncStatus, writer: _m0.Writer = _m0.Writer.create()): _m0.Writer {
    if (message.peerId !== "") {
      writer.uint32(10).string(message.peerId);
    }
    if (message.inSync !== "") {
      writer.uint32(18).string(message.inSync);
    }
    if (message.shouldSync === true) {
      writer.uint32(24).bool(message.shouldSync);
    }
    if (message.divergencePrefix !== "") {
      writer.uint32(34).string(message.divergencePrefix);
    }
    if (message.divergenceSecondsAgo !== 0) {
      writer.uint32(40).int32(message.divergenceSecondsAgo);
    }
    if (message.theirMessages !== 0) {
      writer.uint32(48).uint64(message.theirMessages);
    }
    if (message.ourMessages !== 0) {
      writer.uint32(56).uint64(message.ourMessages);
    }
    if (message.lastBadSync !== 0) {
      writer.uint32(64).int64(message.lastBadSync);
    }
    return writer;
  },

  decode(input: _m0.Reader | Uint8Array, length?: number): SyncStatus {
    const reader = input instanceof _m0.Reader ? input : _m0.Reader.create(input);
    let end = length === undefined ? reader.len : reader.pos + length;
    const message = createBaseSyncStatus();
    while (reader.pos < end) {
      const tag = reader.uint32();
      switch (tag >>> 3) {
        case 1:
          if (tag != 10) {
            break;
          }

          message.peerId = reader.string();
          continue;
        case 2:
          if (tag != 18) {
            break;
          }

          message.inSync = reader.string();
          continue;
        case 3:
          if (tag != 24) {
            break;
          }

          message.shouldSync = reader.bool();
          continue;
        case 4:
          if (tag != 34) {
            break;
          }

          message.divergencePrefix = reader.string();
          continue;
        case 5:
          if (tag != 40) {
            break;
          }

          message.divergenceSecondsAgo = reader.int32();
          continue;
        case 6:
          if (tag != 48) {
            break;
          }

          message.theirMessages = longToNumber(reader.uint64() as Long);
          continue;
        case 7:
          if (tag != 56) {
            break;
          }

          message.ourMessages = longToNumber(reader.uint64() as Long);
          continue;
        case 8:
          if (tag != 64) {
            break;
          }

          message.lastBadSync = longToNumber(reader.int64() as Long);
          continue;
      }
      if ((tag & 7) == 4 || tag == 0) {
        break;
      }
      reader.skipType(tag & 7);
    }
    return message;
  },

  fromJSON(object: any): SyncStatus {
    return {
      peerId: isSet(object.peerId) ? String(object.peerId) : "",
      inSync: isSet(object.inSync) ? String(object.inSync) : "",
      shouldSync: isSet(object.shouldSync) ? Boolean(object.shouldSync) : false,
      divergencePrefix: isSet(object.divergencePrefix) ? String(object.divergencePrefix) : "",
      divergenceSecondsAgo: isSet(object.divergenceSecondsAgo) ? Number(object.divergenceSecondsAgo) : 0,
      theirMessages: isSet(object.theirMessages) ? Number(object.theirMessages) : 0,
      ourMessages: isSet(object.ourMessages) ? Number(object.ourMessages) : 0,
      lastBadSync: isSet(object.lastBadSync) ? Number(object.lastBadSync) : 0,
    };
  },

  toJSON(message: SyncStatus): unknown {
    const obj: any = {};
    message.peerId !== undefined && (obj.peerId = message.peerId);
    message.inSync !== undefined && (obj.inSync = message.inSync);
    message.shouldSync !== undefined && (obj.shouldSync = message.shouldSync);
    message.divergencePrefix !== undefined && (obj.divergencePrefix = message.divergencePrefix);
    message.divergenceSecondsAgo !== undefined && (obj.divergenceSecondsAgo = Math.round(message.divergenceSecondsAgo));
    message.theirMessages !== undefined && (obj.theirMessages = Math.round(message.theirMessages));
    message.ourMessages !== undefined && (obj.ourMessages = Math.round(message.ourMessages));
    message.lastBadSync !== undefined && (obj.lastBadSync = Math.round(message.lastBadSync));
    return obj;
  },

  create<I extends Exact<DeepPartial<SyncStatus>, I>>(base?: I): SyncStatus {
    return SyncStatus.fromPartial(base ?? {});
  },

  fromPartial<I extends Exact<DeepPartial<SyncStatus>, I>>(object: I): SyncStatus {
    const message = createBaseSyncStatus();
    message.peerId = object.peerId ?? "";
    message.inSync = object.inSync ?? "";
    message.shouldSync = object.shouldSync ?? false;
    message.divergencePrefix = object.divergencePrefix ?? "";
    message.divergenceSecondsAgo = object.divergenceSecondsAgo ?? 0;
    message.theirMessages = object.theirMessages ?? 0;
    message.ourMessages = object.ourMessages ?? 0;
    message.lastBadSync = object.lastBadSync ?? 0;
    return message;
  },
};

function createBaseTrieNodeMetadataResponse(): TrieNodeMetadataResponse {
  return { prefix: new Uint8Array(), numMessages: 0, hash: "", children: [] };
}

export const TrieNodeMetadataResponse = {
  encode(message: TrieNodeMetadataResponse, writer: _m0.Writer = _m0.Writer.create()): _m0.Writer {
    if (message.prefix.length !== 0) {
      writer.uint32(10).bytes(message.prefix);
    }
    if (message.numMessages !== 0) {
      writer.uint32(16).uint64(message.numMessages);
    }
    if (message.hash !== "") {
      writer.uint32(26).string(message.hash);
    }
    for (const v of message.children) {
      TrieNodeMetadataResponse.encode(v!, writer.uint32(34).fork()).ldelim();
    }
    return writer;
  },

  decode(input: _m0.Reader | Uint8Array, length?: number): TrieNodeMetadataResponse {
    const reader = input instanceof _m0.Reader ? input : _m0.Reader.create(input);
    let end = length === undefined ? reader.len : reader.pos + length;
    const message = createBaseTrieNodeMetadataResponse();
    while (reader.pos < end) {
      const tag = reader.uint32();
      switch (tag >>> 3) {
        case 1:
          if (tag != 10) {
            break;
          }

          message.prefix = reader.bytes();
          continue;
        case 2:
          if (tag != 16) {
            break;
          }

          message.numMessages = longToNumber(reader.uint64() as Long);
          continue;
        case 3:
          if (tag != 26) {
            break;
          }

          message.hash = reader.string();
          continue;
        case 4:
          if (tag != 34) {
            break;
          }

          message.children.push(TrieNodeMetadataResponse.decode(reader, reader.uint32()));
          continue;
      }
      if ((tag & 7) == 4 || tag == 0) {
        break;
      }
      reader.skipType(tag & 7);
    }
    return message;
  },

  fromJSON(object: any): TrieNodeMetadataResponse {
    return {
      prefix: isSet(object.prefix) ? bytesFromBase64(object.prefix) : new Uint8Array(),
      numMessages: isSet(object.numMessages) ? Number(object.numMessages) : 0,
      hash: isSet(object.hash) ? String(object.hash) : "",
      children: Array.isArray(object?.children)
        ? object.children.map((e: any) => TrieNodeMetadataResponse.fromJSON(e))
        : [],
    };
  },

  toJSON(message: TrieNodeMetadataResponse): unknown {
    const obj: any = {};
    message.prefix !== undefined &&
      (obj.prefix = base64FromBytes(message.prefix !== undefined ? message.prefix : new Uint8Array()));
    message.numMessages !== undefined && (obj.numMessages = Math.round(message.numMessages));
    message.hash !== undefined && (obj.hash = message.hash);
    if (message.children) {
      obj.children = message.children.map((e) => e ? TrieNodeMetadataResponse.toJSON(e) : undefined);
    } else {
      obj.children = [];
    }
    return obj;
  },

  create<I extends Exact<DeepPartial<TrieNodeMetadataResponse>, I>>(base?: I): TrieNodeMetadataResponse {
    return TrieNodeMetadataResponse.fromPartial(base ?? {});
  },

  fromPartial<I extends Exact<DeepPartial<TrieNodeMetadataResponse>, I>>(object: I): TrieNodeMetadataResponse {
    const message = createBaseTrieNodeMetadataResponse();
    message.prefix = object.prefix ?? new Uint8Array();
    message.numMessages = object.numMessages ?? 0;
    message.hash = object.hash ?? "";
    message.children = object.children?.map((e) => TrieNodeMetadataResponse.fromPartial(e)) || [];
    return message;
  },
};

function createBaseTrieNodeSnapshotResponse(): TrieNodeSnapshotResponse {
  return { prefix: new Uint8Array(), excludedHashes: [], numMessages: 0, rootHash: "" };
}

export const TrieNodeSnapshotResponse = {
  encode(message: TrieNodeSnapshotResponse, writer: _m0.Writer = _m0.Writer.create()): _m0.Writer {
    if (message.prefix.length !== 0) {
      writer.uint32(10).bytes(message.prefix);
    }
    for (const v of message.excludedHashes) {
      writer.uint32(18).string(v!);
    }
    if (message.numMessages !== 0) {
      writer.uint32(24).uint64(message.numMessages);
    }
    if (message.rootHash !== "") {
      writer.uint32(34).string(message.rootHash);
    }
    return writer;
  },

  decode(input: _m0.Reader | Uint8Array, length?: number): TrieNodeSnapshotResponse {
    const reader = input instanceof _m0.Reader ? input : _m0.Reader.create(input);
    let end = length === undefined ? reader.len : reader.pos + length;
    const message = createBaseTrieNodeSnapshotResponse();
    while (reader.pos < end) {
      const tag = reader.uint32();
      switch (tag >>> 3) {
        case 1:
          if (tag != 10) {
            break;
          }

          message.prefix = reader.bytes();
          continue;
        case 2:
          if (tag != 18) {
            break;
          }

          message.excludedHashes.push(reader.string());
          continue;
        case 3:
          if (tag != 24) {
            break;
          }

          message.numMessages = longToNumber(reader.uint64() as Long);
          continue;
        case 4:
          if (tag != 34) {
            break;
          }

          message.rootHash = reader.string();
          continue;
      }
      if ((tag & 7) == 4 || tag == 0) {
        break;
      }
      reader.skipType(tag & 7);
    }
    return message;
  },

  fromJSON(object: any): TrieNodeSnapshotResponse {
    return {
      prefix: isSet(object.prefix) ? bytesFromBase64(object.prefix) : new Uint8Array(),
      excludedHashes: Array.isArray(object?.excludedHashes) ? object.excludedHashes.map((e: any) => String(e)) : [],
      numMessages: isSet(object.numMessages) ? Number(object.numMessages) : 0,
      rootHash: isSet(object.rootHash) ? String(object.rootHash) : "",
    };
  },

  toJSON(message: TrieNodeSnapshotResponse): unknown {
    const obj: any = {};
    message.prefix !== undefined &&
      (obj.prefix = base64FromBytes(message.prefix !== undefined ? message.prefix : new Uint8Array()));
    if (message.excludedHashes) {
      obj.excludedHashes = message.excludedHashes.map((e) => e);
    } else {
      obj.excludedHashes = [];
    }
    message.numMessages !== undefined && (obj.numMessages = Math.round(message.numMessages));
    message.rootHash !== undefined && (obj.rootHash = message.rootHash);
    return obj;
  },

  create<I extends Exact<DeepPartial<TrieNodeSnapshotResponse>, I>>(base?: I): TrieNodeSnapshotResponse {
    return TrieNodeSnapshotResponse.fromPartial(base ?? {});
  },

  fromPartial<I extends Exact<DeepPartial<TrieNodeSnapshotResponse>, I>>(object: I): TrieNodeSnapshotResponse {
    const message = createBaseTrieNodeSnapshotResponse();
    message.prefix = object.prefix ?? new Uint8Array();
    message.excludedHashes = object.excludedHashes?.map((e) => e) || [];
    message.numMessages = object.numMessages ?? 0;
    message.rootHash = object.rootHash ?? "";
    return message;
  },
};

function createBaseTrieNodePrefix(): TrieNodePrefix {
  return { prefix: new Uint8Array() };
}

export const TrieNodePrefix = {
  encode(message: TrieNodePrefix, writer: _m0.Writer = _m0.Writer.create()): _m0.Writer {
    if (message.prefix.length !== 0) {
      writer.uint32(10).bytes(message.prefix);
    }
    return writer;
  },

  decode(input: _m0.Reader | Uint8Array, length?: number): TrieNodePrefix {
    const reader = input instanceof _m0.Reader ? input : _m0.Reader.create(input);
    let end = length === undefined ? reader.len : reader.pos + length;
    const message = createBaseTrieNodePrefix();
    while (reader.pos < end) {
      const tag = reader.uint32();
      switch (tag >>> 3) {
        case 1:
          if (tag != 10) {
            break;
          }

          message.prefix = reader.bytes();
          continue;
      }
      if ((tag & 7) == 4 || tag == 0) {
        break;
      }
      reader.skipType(tag & 7);
    }
    return message;
  },

  fromJSON(object: any): TrieNodePrefix {
    return { prefix: isSet(object.prefix) ? bytesFromBase64(object.prefix) : new Uint8Array() };
  },

  toJSON(message: TrieNodePrefix): unknown {
    const obj: any = {};
    message.prefix !== undefined &&
      (obj.prefix = base64FromBytes(message.prefix !== undefined ? message.prefix : new Uint8Array()));
    return obj;
  },

  create<I extends Exact<DeepPartial<TrieNodePrefix>, I>>(base?: I): TrieNodePrefix {
    return TrieNodePrefix.fromPartial(base ?? {});
  },

  fromPartial<I extends Exact<DeepPartial<TrieNodePrefix>, I>>(object: I): TrieNodePrefix {
    const message = createBaseTrieNodePrefix();
    message.prefix = object.prefix ?? new Uint8Array();
    return message;
  },
};

function createBaseSyncIds(): SyncIds {
  return { syncIds: [] };
}

export const SyncIds = {
  encode(message: SyncIds, writer: _m0.Writer = _m0.Writer.create()): _m0.Writer {
    for (const v of message.syncIds) {
      writer.uint32(10).bytes(v!);
    }
    return writer;
  },

  decode(input: _m0.Reader | Uint8Array, length?: number): SyncIds {
    const reader = input instanceof _m0.Reader ? input : _m0.Reader.create(input);
    let end = length === undefined ? reader.len : reader.pos + length;
    const message = createBaseSyncIds();
    while (reader.pos < end) {
      const tag = reader.uint32();
      switch (tag >>> 3) {
        case 1:
          if (tag != 10) {
            break;
          }

          message.syncIds.push(reader.bytes());
          continue;
      }
      if ((tag & 7) == 4 || tag == 0) {
        break;
      }
      reader.skipType(tag & 7);
    }
    return message;
  },

  fromJSON(object: any): SyncIds {
    return { syncIds: Array.isArray(object?.syncIds) ? object.syncIds.map((e: any) => bytesFromBase64(e)) : [] };
  },

  toJSON(message: SyncIds): unknown {
    const obj: any = {};
    if (message.syncIds) {
      obj.syncIds = message.syncIds.map((e) => base64FromBytes(e !== undefined ? e : new Uint8Array()));
    } else {
      obj.syncIds = [];
    }
    return obj;
  },

  create<I extends Exact<DeepPartial<SyncIds>, I>>(base?: I): SyncIds {
    return SyncIds.fromPartial(base ?? {});
  },

  fromPartial<I extends Exact<DeepPartial<SyncIds>, I>>(object: I): SyncIds {
    const message = createBaseSyncIds();
    message.syncIds = object.syncIds?.map((e) => e) || [];
    return message;
  },
};

function createBaseFidRequest(): FidRequest {
  return { fid: 0, pageSize: undefined, pageToken: undefined, reverse: undefined };
}

export const FidRequest = {
  encode(message: FidRequest, writer: _m0.Writer = _m0.Writer.create()): _m0.Writer {
    if (message.fid !== 0) {
      writer.uint32(8).uint64(message.fid);
    }
    if (message.pageSize !== undefined) {
      writer.uint32(16).uint32(message.pageSize);
    }
    if (message.pageToken !== undefined) {
      writer.uint32(26).bytes(message.pageToken);
    }
    if (message.reverse !== undefined) {
      writer.uint32(32).bool(message.reverse);
    }
    return writer;
  },

  decode(input: _m0.Reader | Uint8Array, length?: number): FidRequest {
    const reader = input instanceof _m0.Reader ? input : _m0.Reader.create(input);
    let end = length === undefined ? reader.len : reader.pos + length;
    const message = createBaseFidRequest();
    while (reader.pos < end) {
      const tag = reader.uint32();
      switch (tag >>> 3) {
        case 1:
          if (tag != 8) {
            break;
          }

          message.fid = longToNumber(reader.uint64() as Long);
          continue;
        case 2:
          if (tag != 16) {
            break;
          }

          message.pageSize = reader.uint32();
          continue;
        case 3:
          if (tag != 26) {
            break;
          }

          message.pageToken = reader.bytes();
          continue;
        case 4:
          if (tag != 32) {
            break;
          }

          message.reverse = reader.bool();
          continue;
      }
      if ((tag & 7) == 4 || tag == 0) {
        break;
      }
      reader.skipType(tag & 7);
    }
    return message;
  },

  fromJSON(object: any): FidRequest {
    return {
      fid: isSet(object.fid) ? Number(object.fid) : 0,
      pageSize: isSet(object.pageSize) ? Number(object.pageSize) : undefined,
      pageToken: isSet(object.pageToken) ? bytesFromBase64(object.pageToken) : undefined,
      reverse: isSet(object.reverse) ? Boolean(object.reverse) : undefined,
    };
  },

  toJSON(message: FidRequest): unknown {
    const obj: any = {};
    message.fid !== undefined && (obj.fid = Math.round(message.fid));
    message.pageSize !== undefined && (obj.pageSize = Math.round(message.pageSize));
    message.pageToken !== undefined &&
      (obj.pageToken = message.pageToken !== undefined ? base64FromBytes(message.pageToken) : undefined);
    message.reverse !== undefined && (obj.reverse = message.reverse);
    return obj;
  },

  create<I extends Exact<DeepPartial<FidRequest>, I>>(base?: I): FidRequest {
    return FidRequest.fromPartial(base ?? {});
  },

  fromPartial<I extends Exact<DeepPartial<FidRequest>, I>>(object: I): FidRequest {
    const message = createBaseFidRequest();
    message.fid = object.fid ?? 0;
    message.pageSize = object.pageSize ?? undefined;
    message.pageToken = object.pageToken ?? undefined;
    message.reverse = object.reverse ?? undefined;
    return message;
  },
};

function createBaseFidsRequest(): FidsRequest {
  return { pageSize: undefined, pageToken: undefined, reverse: undefined };
}

export const FidsRequest = {
  encode(message: FidsRequest, writer: _m0.Writer = _m0.Writer.create()): _m0.Writer {
    if (message.pageSize !== undefined) {
      writer.uint32(8).uint32(message.pageSize);
    }
    if (message.pageToken !== undefined) {
      writer.uint32(18).bytes(message.pageToken);
    }
    if (message.reverse !== undefined) {
      writer.uint32(24).bool(message.reverse);
    }
    return writer;
  },

  decode(input: _m0.Reader | Uint8Array, length?: number): FidsRequest {
    const reader = input instanceof _m0.Reader ? input : _m0.Reader.create(input);
    let end = length === undefined ? reader.len : reader.pos + length;
    const message = createBaseFidsRequest();
    while (reader.pos < end) {
      const tag = reader.uint32();
      switch (tag >>> 3) {
        case 1:
          if (tag != 8) {
            break;
          }

          message.pageSize = reader.uint32();
          continue;
        case 2:
          if (tag != 18) {
            break;
          }

          message.pageToken = reader.bytes();
          continue;
        case 3:
          if (tag != 24) {
            break;
          }

          message.reverse = reader.bool();
          continue;
      }
      if ((tag & 7) == 4 || tag == 0) {
        break;
      }
      reader.skipType(tag & 7);
    }
    return message;
  },

  fromJSON(object: any): FidsRequest {
    return {
      pageSize: isSet(object.pageSize) ? Number(object.pageSize) : undefined,
      pageToken: isSet(object.pageToken) ? bytesFromBase64(object.pageToken) : undefined,
      reverse: isSet(object.reverse) ? Boolean(object.reverse) : undefined,
    };
  },

  toJSON(message: FidsRequest): unknown {
    const obj: any = {};
    message.pageSize !== undefined && (obj.pageSize = Math.round(message.pageSize));
    message.pageToken !== undefined &&
      (obj.pageToken = message.pageToken !== undefined ? base64FromBytes(message.pageToken) : undefined);
    message.reverse !== undefined && (obj.reverse = message.reverse);
    return obj;
  },

  create<I extends Exact<DeepPartial<FidsRequest>, I>>(base?: I): FidsRequest {
    return FidsRequest.fromPartial(base ?? {});
  },

  fromPartial<I extends Exact<DeepPartial<FidsRequest>, I>>(object: I): FidsRequest {
    const message = createBaseFidsRequest();
    message.pageSize = object.pageSize ?? undefined;
    message.pageToken = object.pageToken ?? undefined;
    message.reverse = object.reverse ?? undefined;
    return message;
  },
};

function createBaseFidsResponse(): FidsResponse {
  return { fids: [], nextPageToken: undefined };
}

export const FidsResponse = {
  encode(message: FidsResponse, writer: _m0.Writer = _m0.Writer.create()): _m0.Writer {
    writer.uint32(10).fork();
    for (const v of message.fids) {
      writer.uint64(v);
    }
    writer.ldelim();
    if (message.nextPageToken !== undefined) {
      writer.uint32(18).bytes(message.nextPageToken);
    }
    return writer;
  },

  decode(input: _m0.Reader | Uint8Array, length?: number): FidsResponse {
    const reader = input instanceof _m0.Reader ? input : _m0.Reader.create(input);
    let end = length === undefined ? reader.len : reader.pos + length;
    const message = createBaseFidsResponse();
    while (reader.pos < end) {
      const tag = reader.uint32();
      switch (tag >>> 3) {
        case 1:
          if (tag == 8) {
            message.fids.push(longToNumber(reader.uint64() as Long));
            continue;
          }

          if (tag == 10) {
            const end2 = reader.uint32() + reader.pos;
            while (reader.pos < end2) {
              message.fids.push(longToNumber(reader.uint64() as Long));
            }

            continue;
          }

          break;
        case 2:
          if (tag != 18) {
            break;
          }

          message.nextPageToken = reader.bytes();
          continue;
      }
      if ((tag & 7) == 4 || tag == 0) {
        break;
      }
      reader.skipType(tag & 7);
    }
    return message;
  },

  fromJSON(object: any): FidsResponse {
    return {
      fids: Array.isArray(object?.fids) ? object.fids.map((e: any) => Number(e)) : [],
      nextPageToken: isSet(object.nextPageToken) ? bytesFromBase64(object.nextPageToken) : undefined,
    };
  },

  toJSON(message: FidsResponse): unknown {
    const obj: any = {};
    if (message.fids) {
      obj.fids = message.fids.map((e) => Math.round(e));
    } else {
      obj.fids = [];
    }
    message.nextPageToken !== undefined &&
      (obj.nextPageToken = message.nextPageToken !== undefined ? base64FromBytes(message.nextPageToken) : undefined);
    return obj;
  },

  create<I extends Exact<DeepPartial<FidsResponse>, I>>(base?: I): FidsResponse {
    return FidsResponse.fromPartial(base ?? {});
  },

  fromPartial<I extends Exact<DeepPartial<FidsResponse>, I>>(object: I): FidsResponse {
    const message = createBaseFidsResponse();
    message.fids = object.fids?.map((e) => e) || [];
    message.nextPageToken = object.nextPageToken ?? undefined;
    return message;
  },
};

function createBaseMessagesResponse(): MessagesResponse {
  return { messages: [], nextPageToken: undefined };
}

export const MessagesResponse = {
  encode(message: MessagesResponse, writer: _m0.Writer = _m0.Writer.create()): _m0.Writer {
    for (const v of message.messages) {
      Message.encode(v!, writer.uint32(10).fork()).ldelim();
    }
    if (message.nextPageToken !== undefined) {
      writer.uint32(18).bytes(message.nextPageToken);
    }
    return writer;
  },

  decode(input: _m0.Reader | Uint8Array, length?: number): MessagesResponse {
    const reader = input instanceof _m0.Reader ? input : _m0.Reader.create(input);
    let end = length === undefined ? reader.len : reader.pos + length;
    const message = createBaseMessagesResponse();
    while (reader.pos < end) {
      const tag = reader.uint32();
      switch (tag >>> 3) {
        case 1:
          if (tag != 10) {
            break;
          }

          message.messages.push(Message.decode(reader, reader.uint32()));
          continue;
        case 2:
          if (tag != 18) {
            break;
          }

          message.nextPageToken = reader.bytes();
          continue;
      }
      if ((tag & 7) == 4 || tag == 0) {
        break;
      }
      reader.skipType(tag & 7);
    }
    return message;
  },

  fromJSON(object: any): MessagesResponse {
    return {
      messages: Array.isArray(object?.messages) ? object.messages.map((e: any) => Message.fromJSON(e)) : [],
      nextPageToken: isSet(object.nextPageToken) ? bytesFromBase64(object.nextPageToken) : undefined,
    };
  },

  toJSON(message: MessagesResponse): unknown {
    const obj: any = {};
    if (message.messages) {
      obj.messages = message.messages.map((e) => e ? Message.toJSON(e) : undefined);
    } else {
      obj.messages = [];
    }
    message.nextPageToken !== undefined &&
      (obj.nextPageToken = message.nextPageToken !== undefined ? base64FromBytes(message.nextPageToken) : undefined);
    return obj;
  },

  create<I extends Exact<DeepPartial<MessagesResponse>, I>>(base?: I): MessagesResponse {
    return MessagesResponse.fromPartial(base ?? {});
  },

  fromPartial<I extends Exact<DeepPartial<MessagesResponse>, I>>(object: I): MessagesResponse {
    const message = createBaseMessagesResponse();
    message.messages = object.messages?.map((e) => Message.fromPartial(e)) || [];
    message.nextPageToken = object.nextPageToken ?? undefined;
    return message;
  },
};

function createBaseCastsByParentRequest(): CastsByParentRequest {
  return {
    parentCastId: undefined,
    parentUrl: undefined,
    pageSize: undefined,
    pageToken: undefined,
    reverse: undefined,
  };
}

export const CastsByParentRequest = {
  encode(message: CastsByParentRequest, writer: _m0.Writer = _m0.Writer.create()): _m0.Writer {
    if (message.parentCastId !== undefined) {
      CastId.encode(message.parentCastId, writer.uint32(10).fork()).ldelim();
    }
    if (message.parentUrl !== undefined) {
      writer.uint32(42).string(message.parentUrl);
    }
    if (message.pageSize !== undefined) {
      writer.uint32(16).uint32(message.pageSize);
    }
    if (message.pageToken !== undefined) {
      writer.uint32(26).bytes(message.pageToken);
    }
    if (message.reverse !== undefined) {
      writer.uint32(32).bool(message.reverse);
    }
    return writer;
  },

  decode(input: _m0.Reader | Uint8Array, length?: number): CastsByParentRequest {
    const reader = input instanceof _m0.Reader ? input : _m0.Reader.create(input);
    let end = length === undefined ? reader.len : reader.pos + length;
    const message = createBaseCastsByParentRequest();
    while (reader.pos < end) {
      const tag = reader.uint32();
      switch (tag >>> 3) {
        case 1:
          if (tag != 10) {
            break;
          }

          message.parentCastId = CastId.decode(reader, reader.uint32());
          continue;
        case 5:
          if (tag != 42) {
            break;
          }

          message.parentUrl = reader.string();
          continue;
        case 2:
          if (tag != 16) {
            break;
          }

          message.pageSize = reader.uint32();
          continue;
        case 3:
          if (tag != 26) {
            break;
          }

          message.pageToken = reader.bytes();
          continue;
        case 4:
          if (tag != 32) {
            break;
          }

          message.reverse = reader.bool();
          continue;
      }
      if ((tag & 7) == 4 || tag == 0) {
        break;
      }
      reader.skipType(tag & 7);
    }
    return message;
  },

  fromJSON(object: any): CastsByParentRequest {
    return {
      parentCastId: isSet(object.parentCastId) ? CastId.fromJSON(object.parentCastId) : undefined,
      parentUrl: isSet(object.parentUrl) ? String(object.parentUrl) : undefined,
      pageSize: isSet(object.pageSize) ? Number(object.pageSize) : undefined,
      pageToken: isSet(object.pageToken) ? bytesFromBase64(object.pageToken) : undefined,
      reverse: isSet(object.reverse) ? Boolean(object.reverse) : undefined,
    };
  },

  toJSON(message: CastsByParentRequest): unknown {
    const obj: any = {};
    message.parentCastId !== undefined &&
      (obj.parentCastId = message.parentCastId ? CastId.toJSON(message.parentCastId) : undefined);
    message.parentUrl !== undefined && (obj.parentUrl = message.parentUrl);
    message.pageSize !== undefined && (obj.pageSize = Math.round(message.pageSize));
    message.pageToken !== undefined &&
      (obj.pageToken = message.pageToken !== undefined ? base64FromBytes(message.pageToken) : undefined);
    message.reverse !== undefined && (obj.reverse = message.reverse);
    return obj;
  },

  create<I extends Exact<DeepPartial<CastsByParentRequest>, I>>(base?: I): CastsByParentRequest {
    return CastsByParentRequest.fromPartial(base ?? {});
  },

  fromPartial<I extends Exact<DeepPartial<CastsByParentRequest>, I>>(object: I): CastsByParentRequest {
    const message = createBaseCastsByParentRequest();
    message.parentCastId = (object.parentCastId !== undefined && object.parentCastId !== null)
      ? CastId.fromPartial(object.parentCastId)
      : undefined;
    message.parentUrl = object.parentUrl ?? undefined;
    message.pageSize = object.pageSize ?? undefined;
    message.pageToken = object.pageToken ?? undefined;
    message.reverse = object.reverse ?? undefined;
    return message;
  },
};

function createBaseReactionRequest(): ReactionRequest {
  return { fid: 0, reactionType: 0, targetCastId: undefined, targetUrl: undefined };
}

export const ReactionRequest = {
  encode(message: ReactionRequest, writer: _m0.Writer = _m0.Writer.create()): _m0.Writer {
    if (message.fid !== 0) {
      writer.uint32(8).uint64(message.fid);
    }
    if (message.reactionType !== 0) {
      writer.uint32(16).int32(message.reactionType);
    }
    if (message.targetCastId !== undefined) {
      CastId.encode(message.targetCastId, writer.uint32(26).fork()).ldelim();
    }
    if (message.targetUrl !== undefined) {
      writer.uint32(34).string(message.targetUrl);
    }
    return writer;
  },

  decode(input: _m0.Reader | Uint8Array, length?: number): ReactionRequest {
    const reader = input instanceof _m0.Reader ? input : _m0.Reader.create(input);
    let end = length === undefined ? reader.len : reader.pos + length;
    const message = createBaseReactionRequest();
    while (reader.pos < end) {
      const tag = reader.uint32();
      switch (tag >>> 3) {
        case 1:
          if (tag != 8) {
            break;
          }

          message.fid = longToNumber(reader.uint64() as Long);
          continue;
        case 2:
          if (tag != 16) {
            break;
          }

          message.reactionType = reader.int32() as any;
          continue;
        case 3:
          if (tag != 26) {
            break;
          }

          message.targetCastId = CastId.decode(reader, reader.uint32());
          continue;
        case 4:
          if (tag != 34) {
            break;
          }

          message.targetUrl = reader.string();
          continue;
      }
      if ((tag & 7) == 4 || tag == 0) {
        break;
      }
      reader.skipType(tag & 7);
    }
    return message;
  },

  fromJSON(object: any): ReactionRequest {
    return {
      fid: isSet(object.fid) ? Number(object.fid) : 0,
      reactionType: isSet(object.reactionType) ? reactionTypeFromJSON(object.reactionType) : 0,
      targetCastId: isSet(object.targetCastId) ? CastId.fromJSON(object.targetCastId) : undefined,
      targetUrl: isSet(object.targetUrl) ? String(object.targetUrl) : undefined,
    };
  },

  toJSON(message: ReactionRequest): unknown {
    const obj: any = {};
    message.fid !== undefined && (obj.fid = Math.round(message.fid));
    message.reactionType !== undefined && (obj.reactionType = reactionTypeToJSON(message.reactionType));
    message.targetCastId !== undefined &&
      (obj.targetCastId = message.targetCastId ? CastId.toJSON(message.targetCastId) : undefined);
    message.targetUrl !== undefined && (obj.targetUrl = message.targetUrl);
    return obj;
  },

  create<I extends Exact<DeepPartial<ReactionRequest>, I>>(base?: I): ReactionRequest {
    return ReactionRequest.fromPartial(base ?? {});
  },

  fromPartial<I extends Exact<DeepPartial<ReactionRequest>, I>>(object: I): ReactionRequest {
    const message = createBaseReactionRequest();
    message.fid = object.fid ?? 0;
    message.reactionType = object.reactionType ?? 0;
    message.targetCastId = (object.targetCastId !== undefined && object.targetCastId !== null)
      ? CastId.fromPartial(object.targetCastId)
      : undefined;
    message.targetUrl = object.targetUrl ?? undefined;
    return message;
  },
};

function createBaseReactionsByFidRequest(): ReactionsByFidRequest {
  return { fid: 0, reactionType: undefined, pageSize: undefined, pageToken: undefined, reverse: undefined };
}

export const ReactionsByFidRequest = {
  encode(message: ReactionsByFidRequest, writer: _m0.Writer = _m0.Writer.create()): _m0.Writer {
    if (message.fid !== 0) {
      writer.uint32(8).uint64(message.fid);
    }
    if (message.reactionType !== undefined) {
      writer.uint32(16).int32(message.reactionType);
    }
    if (message.pageSize !== undefined) {
      writer.uint32(24).uint32(message.pageSize);
    }
    if (message.pageToken !== undefined) {
      writer.uint32(34).bytes(message.pageToken);
    }
    if (message.reverse !== undefined) {
      writer.uint32(40).bool(message.reverse);
    }
    return writer;
  },

  decode(input: _m0.Reader | Uint8Array, length?: number): ReactionsByFidRequest {
    const reader = input instanceof _m0.Reader ? input : _m0.Reader.create(input);
    let end = length === undefined ? reader.len : reader.pos + length;
    const message = createBaseReactionsByFidRequest();
    while (reader.pos < end) {
      const tag = reader.uint32();
      switch (tag >>> 3) {
        case 1:
          if (tag != 8) {
            break;
          }

          message.fid = longToNumber(reader.uint64() as Long);
          continue;
        case 2:
          if (tag != 16) {
            break;
          }

          message.reactionType = reader.int32() as any;
          continue;
        case 3:
          if (tag != 24) {
            break;
          }

          message.pageSize = reader.uint32();
          continue;
        case 4:
          if (tag != 34) {
            break;
          }

          message.pageToken = reader.bytes();
          continue;
        case 5:
          if (tag != 40) {
            break;
          }

          message.reverse = reader.bool();
          continue;
      }
      if ((tag & 7) == 4 || tag == 0) {
        break;
      }
      reader.skipType(tag & 7);
    }
    return message;
  },

  fromJSON(object: any): ReactionsByFidRequest {
    return {
      fid: isSet(object.fid) ? Number(object.fid) : 0,
      reactionType: isSet(object.reactionType) ? reactionTypeFromJSON(object.reactionType) : undefined,
      pageSize: isSet(object.pageSize) ? Number(object.pageSize) : undefined,
      pageToken: isSet(object.pageToken) ? bytesFromBase64(object.pageToken) : undefined,
      reverse: isSet(object.reverse) ? Boolean(object.reverse) : undefined,
    };
  },

  toJSON(message: ReactionsByFidRequest): unknown {
    const obj: any = {};
    message.fid !== undefined && (obj.fid = Math.round(message.fid));
    message.reactionType !== undefined &&
      (obj.reactionType = message.reactionType !== undefined ? reactionTypeToJSON(message.reactionType) : undefined);
    message.pageSize !== undefined && (obj.pageSize = Math.round(message.pageSize));
    message.pageToken !== undefined &&
      (obj.pageToken = message.pageToken !== undefined ? base64FromBytes(message.pageToken) : undefined);
    message.reverse !== undefined && (obj.reverse = message.reverse);
    return obj;
  },

  create<I extends Exact<DeepPartial<ReactionsByFidRequest>, I>>(base?: I): ReactionsByFidRequest {
    return ReactionsByFidRequest.fromPartial(base ?? {});
  },

  fromPartial<I extends Exact<DeepPartial<ReactionsByFidRequest>, I>>(object: I): ReactionsByFidRequest {
    const message = createBaseReactionsByFidRequest();
    message.fid = object.fid ?? 0;
    message.reactionType = object.reactionType ?? undefined;
    message.pageSize = object.pageSize ?? undefined;
    message.pageToken = object.pageToken ?? undefined;
    message.reverse = object.reverse ?? undefined;
    return message;
  },
};

function createBaseReactionsByTargetRequest(): ReactionsByTargetRequest {
  return {
    targetCastId: undefined,
    targetUrl: undefined,
    reactionType: undefined,
    pageSize: undefined,
    pageToken: undefined,
    reverse: undefined,
  };
}

export const ReactionsByTargetRequest = {
  encode(message: ReactionsByTargetRequest, writer: _m0.Writer = _m0.Writer.create()): _m0.Writer {
    if (message.targetCastId !== undefined) {
      CastId.encode(message.targetCastId, writer.uint32(10).fork()).ldelim();
    }
    if (message.targetUrl !== undefined) {
      writer.uint32(50).string(message.targetUrl);
    }
    if (message.reactionType !== undefined) {
      writer.uint32(16).int32(message.reactionType);
    }
    if (message.pageSize !== undefined) {
      writer.uint32(24).uint32(message.pageSize);
    }
    if (message.pageToken !== undefined) {
      writer.uint32(34).bytes(message.pageToken);
    }
    if (message.reverse !== undefined) {
      writer.uint32(40).bool(message.reverse);
    }
    return writer;
  },

  decode(input: _m0.Reader | Uint8Array, length?: number): ReactionsByTargetRequest {
    const reader = input instanceof _m0.Reader ? input : _m0.Reader.create(input);
    let end = length === undefined ? reader.len : reader.pos + length;
    const message = createBaseReactionsByTargetRequest();
    while (reader.pos < end) {
      const tag = reader.uint32();
      switch (tag >>> 3) {
        case 1:
          if (tag != 10) {
            break;
          }

          message.targetCastId = CastId.decode(reader, reader.uint32());
          continue;
        case 6:
          if (tag != 50) {
            break;
          }

          message.targetUrl = reader.string();
          continue;
        case 2:
          if (tag != 16) {
            break;
          }

          message.reactionType = reader.int32() as any;
          continue;
        case 3:
          if (tag != 24) {
            break;
          }

          message.pageSize = reader.uint32();
          continue;
        case 4:
          if (tag != 34) {
            break;
          }

          message.pageToken = reader.bytes();
          continue;
        case 5:
          if (tag != 40) {
            break;
          }

          message.reverse = reader.bool();
          continue;
      }
      if ((tag & 7) == 4 || tag == 0) {
        break;
      }
      reader.skipType(tag & 7);
    }
    return message;
  },

  fromJSON(object: any): ReactionsByTargetRequest {
    return {
      targetCastId: isSet(object.targetCastId) ? CastId.fromJSON(object.targetCastId) : undefined,
      targetUrl: isSet(object.targetUrl) ? String(object.targetUrl) : undefined,
      reactionType: isSet(object.reactionType) ? reactionTypeFromJSON(object.reactionType) : undefined,
      pageSize: isSet(object.pageSize) ? Number(object.pageSize) : undefined,
      pageToken: isSet(object.pageToken) ? bytesFromBase64(object.pageToken) : undefined,
      reverse: isSet(object.reverse) ? Boolean(object.reverse) : undefined,
    };
  },

  toJSON(message: ReactionsByTargetRequest): unknown {
    const obj: any = {};
    message.targetCastId !== undefined &&
      (obj.targetCastId = message.targetCastId ? CastId.toJSON(message.targetCastId) : undefined);
    message.targetUrl !== undefined && (obj.targetUrl = message.targetUrl);
    message.reactionType !== undefined &&
      (obj.reactionType = message.reactionType !== undefined ? reactionTypeToJSON(message.reactionType) : undefined);
    message.pageSize !== undefined && (obj.pageSize = Math.round(message.pageSize));
    message.pageToken !== undefined &&
      (obj.pageToken = message.pageToken !== undefined ? base64FromBytes(message.pageToken) : undefined);
    message.reverse !== undefined && (obj.reverse = message.reverse);
    return obj;
  },

  create<I extends Exact<DeepPartial<ReactionsByTargetRequest>, I>>(base?: I): ReactionsByTargetRequest {
    return ReactionsByTargetRequest.fromPartial(base ?? {});
  },

  fromPartial<I extends Exact<DeepPartial<ReactionsByTargetRequest>, I>>(object: I): ReactionsByTargetRequest {
    const message = createBaseReactionsByTargetRequest();
    message.targetCastId = (object.targetCastId !== undefined && object.targetCastId !== null)
      ? CastId.fromPartial(object.targetCastId)
      : undefined;
    message.targetUrl = object.targetUrl ?? undefined;
    message.reactionType = object.reactionType ?? undefined;
    message.pageSize = object.pageSize ?? undefined;
    message.pageToken = object.pageToken ?? undefined;
    message.reverse = object.reverse ?? undefined;
    return message;
  },
};

function createBaseUserDataRequest(): UserDataRequest {
  return { fid: 0, userDataType: 0 };
}

export const UserDataRequest = {
  encode(message: UserDataRequest, writer: _m0.Writer = _m0.Writer.create()): _m0.Writer {
    if (message.fid !== 0) {
      writer.uint32(8).uint64(message.fid);
    }
    if (message.userDataType !== 0) {
      writer.uint32(16).int32(message.userDataType);
    }
    return writer;
  },

  decode(input: _m0.Reader | Uint8Array, length?: number): UserDataRequest {
    const reader = input instanceof _m0.Reader ? input : _m0.Reader.create(input);
    let end = length === undefined ? reader.len : reader.pos + length;
    const message = createBaseUserDataRequest();
    while (reader.pos < end) {
      const tag = reader.uint32();
      switch (tag >>> 3) {
        case 1:
          if (tag != 8) {
            break;
          }

          message.fid = longToNumber(reader.uint64() as Long);
          continue;
        case 2:
          if (tag != 16) {
            break;
          }

          message.userDataType = reader.int32() as any;
          continue;
      }
      if ((tag & 7) == 4 || tag == 0) {
        break;
      }
      reader.skipType(tag & 7);
    }
    return message;
  },

  fromJSON(object: any): UserDataRequest {
    return {
      fid: isSet(object.fid) ? Number(object.fid) : 0,
      userDataType: isSet(object.userDataType) ? userDataTypeFromJSON(object.userDataType) : 0,
    };
  },

  toJSON(message: UserDataRequest): unknown {
    const obj: any = {};
    message.fid !== undefined && (obj.fid = Math.round(message.fid));
    message.userDataType !== undefined && (obj.userDataType = userDataTypeToJSON(message.userDataType));
    return obj;
  },

  create<I extends Exact<DeepPartial<UserDataRequest>, I>>(base?: I): UserDataRequest {
    return UserDataRequest.fromPartial(base ?? {});
  },

  fromPartial<I extends Exact<DeepPartial<UserDataRequest>, I>>(object: I): UserDataRequest {
    const message = createBaseUserDataRequest();
    message.fid = object.fid ?? 0;
    message.userDataType = object.userDataType ?? 0;
    return message;
  },
};

function createBaseNameRegistryEventRequest(): NameRegistryEventRequest {
  return { name: new Uint8Array() };
}

export const NameRegistryEventRequest = {
  encode(message: NameRegistryEventRequest, writer: _m0.Writer = _m0.Writer.create()): _m0.Writer {
    if (message.name.length !== 0) {
      writer.uint32(10).bytes(message.name);
    }
    return writer;
  },

  decode(input: _m0.Reader | Uint8Array, length?: number): NameRegistryEventRequest {
    const reader = input instanceof _m0.Reader ? input : _m0.Reader.create(input);
    let end = length === undefined ? reader.len : reader.pos + length;
    const message = createBaseNameRegistryEventRequest();
    while (reader.pos < end) {
      const tag = reader.uint32();
      switch (tag >>> 3) {
        case 1:
          if (tag != 10) {
            break;
          }

          message.name = reader.bytes();
          continue;
      }
      if ((tag & 7) == 4 || tag == 0) {
        break;
      }
      reader.skipType(tag & 7);
    }
    return message;
  },

  fromJSON(object: any): NameRegistryEventRequest {
    return { name: isSet(object.name) ? bytesFromBase64(object.name) : new Uint8Array() };
  },

  toJSON(message: NameRegistryEventRequest): unknown {
    const obj: any = {};
    message.name !== undefined &&
      (obj.name = base64FromBytes(message.name !== undefined ? message.name : new Uint8Array()));
    return obj;
  },

  create<I extends Exact<DeepPartial<NameRegistryEventRequest>, I>>(base?: I): NameRegistryEventRequest {
    return NameRegistryEventRequest.fromPartial(base ?? {});
  },

  fromPartial<I extends Exact<DeepPartial<NameRegistryEventRequest>, I>>(object: I): NameRegistryEventRequest {
    const message = createBaseNameRegistryEventRequest();
    message.name = object.name ?? new Uint8Array();
    return message;
  },
};

function createBaseRentRegistryEventsRequest(): RentRegistryEventsRequest {
  return { fid: 0 };
}

export const RentRegistryEventsRequest = {
  encode(message: RentRegistryEventsRequest, writer: _m0.Writer = _m0.Writer.create()): _m0.Writer {
    if (message.fid !== 0) {
      writer.uint32(8).uint64(message.fid);
    }
    return writer;
  },

  decode(input: _m0.Reader | Uint8Array, length?: number): RentRegistryEventsRequest {
    const reader = input instanceof _m0.Reader ? input : _m0.Reader.create(input);
    let end = length === undefined ? reader.len : reader.pos + length;
    const message = createBaseRentRegistryEventsRequest();
    while (reader.pos < end) {
      const tag = reader.uint32();
      switch (tag >>> 3) {
        case 1:
          if (tag != 8) {
            break;
          }

          message.fid = longToNumber(reader.uint64() as Long);
          continue;
      }
      if ((tag & 7) == 4 || tag == 0) {
        break;
      }
      reader.skipType(tag & 7);
    }
    return message;
  },

  fromJSON(object: any): RentRegistryEventsRequest {
    return { fid: isSet(object.fid) ? Number(object.fid) : 0 };
  },

  toJSON(message: RentRegistryEventsRequest): unknown {
    const obj: any = {};
    message.fid !== undefined && (obj.fid = Math.round(message.fid));
    return obj;
  },

  create<I extends Exact<DeepPartial<RentRegistryEventsRequest>, I>>(base?: I): RentRegistryEventsRequest {
    return RentRegistryEventsRequest.fromPartial(base ?? {});
  },

  fromPartial<I extends Exact<DeepPartial<RentRegistryEventsRequest>, I>>(object: I): RentRegistryEventsRequest {
    const message = createBaseRentRegistryEventsRequest();
    message.fid = object.fid ?? 0;
    return message;
  },
};

function createBaseRentRegistryEventsResponse(): RentRegistryEventsResponse {
  return { events: [] };
}

export const RentRegistryEventsResponse = {
  encode(message: RentRegistryEventsResponse, writer: _m0.Writer = _m0.Writer.create()): _m0.Writer {
    for (const v of message.events) {
      RentRegistryEvent.encode(v!, writer.uint32(10).fork()).ldelim();
    }
    return writer;
  },

  decode(input: _m0.Reader | Uint8Array, length?: number): RentRegistryEventsResponse {
    const reader = input instanceof _m0.Reader ? input : _m0.Reader.create(input);
    let end = length === undefined ? reader.len : reader.pos + length;
    const message = createBaseRentRegistryEventsResponse();
    while (reader.pos < end) {
      const tag = reader.uint32();
      switch (tag >>> 3) {
        case 1:
          if (tag != 10) {
            break;
          }

          message.events.push(RentRegistryEvent.decode(reader, reader.uint32()));
          continue;
      }
      if ((tag & 7) == 4 || tag == 0) {
        break;
      }
      reader.skipType(tag & 7);
    }
    return message;
  },

  fromJSON(object: any): RentRegistryEventsResponse {
    return {
      events: Array.isArray(object?.events) ? object.events.map((e: any) => RentRegistryEvent.fromJSON(e)) : [],
    };
  },

  toJSON(message: RentRegistryEventsResponse): unknown {
    const obj: any = {};
    if (message.events) {
      obj.events = message.events.map((e) => (e ? RentRegistryEvent.toJSON(e) : undefined));
    } else {
      obj.events = [];
    }
    return obj;
  },

  create<I extends Exact<DeepPartial<RentRegistryEventsResponse>, I>>(base?: I): RentRegistryEventsResponse {
    return RentRegistryEventsResponse.fromPartial(base ?? {});
  },

  fromPartial<I extends Exact<DeepPartial<RentRegistryEventsResponse>, I>>(object: I): RentRegistryEventsResponse {
    const message = createBaseRentRegistryEventsResponse();
    message.events = object.events?.map((e) => RentRegistryEvent.fromPartial(e)) || [];
    return message;
  },
};

function createBaseStorageAdminRegistryEventRequest(): StorageAdminRegistryEventRequest {
  return { transactionHash: new Uint8Array() };
}

export const StorageAdminRegistryEventRequest = {
  encode(message: StorageAdminRegistryEventRequest, writer: _m0.Writer = _m0.Writer.create()): _m0.Writer {
    if (message.transactionHash.length !== 0) {
      writer.uint32(10).bytes(message.transactionHash);
    }
    return writer;
  },

  decode(input: _m0.Reader | Uint8Array, length?: number): StorageAdminRegistryEventRequest {
    const reader = input instanceof _m0.Reader ? input : _m0.Reader.create(input);
    let end = length === undefined ? reader.len : reader.pos + length;
    const message = createBaseStorageAdminRegistryEventRequest();
    while (reader.pos < end) {
      const tag = reader.uint32();
      switch (tag >>> 3) {
        case 1:
          if (tag != 10) {
            break;
          }

          message.transactionHash = reader.bytes();
          continue;
      }
      if ((tag & 7) == 4 || tag == 0) {
        break;
      }
      reader.skipType(tag & 7);
    }
    return message;
  },

  fromJSON(object: any): StorageAdminRegistryEventRequest {
    return {
      transactionHash: isSet(object.transactionHash) ? bytesFromBase64(object.transactionHash) : new Uint8Array(),
    };
  },

  toJSON(message: StorageAdminRegistryEventRequest): unknown {
    const obj: any = {};
    message.transactionHash !== undefined &&
      (obj.transactionHash = base64FromBytes(
        message.transactionHash !== undefined ? message.transactionHash : new Uint8Array()
      ));
    return obj;
  },

  create<I extends Exact<DeepPartial<StorageAdminRegistryEventRequest>, I>>(
    base?: I
  ): StorageAdminRegistryEventRequest {
    return StorageAdminRegistryEventRequest.fromPartial(base ?? {});
  },

  fromPartial<I extends Exact<DeepPartial<StorageAdminRegistryEventRequest>, I>>(
    object: I
  ): StorageAdminRegistryEventRequest {
    const message = createBaseStorageAdminRegistryEventRequest();
    message.transactionHash = object.transactionHash ?? new Uint8Array();
    return message;
  },
};

function createBaseUsernameProofRequest(): UsernameProofRequest {
  return { name: new Uint8Array() };
}

export const UsernameProofRequest = {
  encode(message: UsernameProofRequest, writer: _m0.Writer = _m0.Writer.create()): _m0.Writer {
    if (message.name.length !== 0) {
      writer.uint32(10).bytes(message.name);
    }
    return writer;
  },

  decode(input: _m0.Reader | Uint8Array, length?: number): UsernameProofRequest {
    const reader = input instanceof _m0.Reader ? input : _m0.Reader.create(input);
    let end = length === undefined ? reader.len : reader.pos + length;
    const message = createBaseUsernameProofRequest();
    while (reader.pos < end) {
      const tag = reader.uint32();
      switch (tag >>> 3) {
        case 1:
          if (tag != 10) {
            break;
          }

          message.name = reader.bytes();
          continue;
      }
      if ((tag & 7) == 4 || tag == 0) {
        break;
      }
      reader.skipType(tag & 7);
    }
    return message;
  },

  fromJSON(object: any): UsernameProofRequest {
    return { name: isSet(object.name) ? bytesFromBase64(object.name) : new Uint8Array() };
  },

  toJSON(message: UsernameProofRequest): unknown {
    const obj: any = {};
    message.name !== undefined &&
      (obj.name = base64FromBytes(message.name !== undefined ? message.name : new Uint8Array()));
    return obj;
  },

  create<I extends Exact<DeepPartial<UsernameProofRequest>, I>>(base?: I): UsernameProofRequest {
    return UsernameProofRequest.fromPartial(base ?? {});
  },

  fromPartial<I extends Exact<DeepPartial<UsernameProofRequest>, I>>(object: I): UsernameProofRequest {
    const message = createBaseUsernameProofRequest();
    message.name = object.name ?? new Uint8Array();
    return message;
  },
};

function createBaseUsernameProofsResponse(): UsernameProofsResponse {
  return { proofs: [] };
}

export const UsernameProofsResponse = {
  encode(message: UsernameProofsResponse, writer: _m0.Writer = _m0.Writer.create()): _m0.Writer {
    for (const v of message.proofs) {
      UserNameProof.encode(v!, writer.uint32(10).fork()).ldelim();
    }
    return writer;
  },

  decode(input: _m0.Reader | Uint8Array, length?: number): UsernameProofsResponse {
    const reader = input instanceof _m0.Reader ? input : _m0.Reader.create(input);
    let end = length === undefined ? reader.len : reader.pos + length;
    const message = createBaseUsernameProofsResponse();
    while (reader.pos < end) {
      const tag = reader.uint32();
      switch (tag >>> 3) {
        case 1:
          if (tag != 10) {
            break;
          }

          message.proofs.push(UserNameProof.decode(reader, reader.uint32()));
          continue;
      }
      if ((tag & 7) == 4 || tag == 0) {
        break;
      }
      reader.skipType(tag & 7);
    }
    return message;
  },

  fromJSON(object: any): UsernameProofsResponse {
    return { proofs: Array.isArray(object?.proofs) ? object.proofs.map((e: any) => UserNameProof.fromJSON(e)) : [] };
  },

  toJSON(message: UsernameProofsResponse): unknown {
    const obj: any = {};
    if (message.proofs) {
      obj.proofs = message.proofs.map((e) => e ? UserNameProof.toJSON(e) : undefined);
    } else {
      obj.proofs = [];
    }
    return obj;
  },

  create<I extends Exact<DeepPartial<UsernameProofsResponse>, I>>(base?: I): UsernameProofsResponse {
    return UsernameProofsResponse.fromPartial(base ?? {});
  },

  fromPartial<I extends Exact<DeepPartial<UsernameProofsResponse>, I>>(object: I): UsernameProofsResponse {
    const message = createBaseUsernameProofsResponse();
    message.proofs = object.proofs?.map((e) => UserNameProof.fromPartial(e)) || [];
    return message;
  },
};

function createBaseVerificationRequest(): VerificationRequest {
  return { fid: 0, address: new Uint8Array() };
}

export const VerificationRequest = {
  encode(message: VerificationRequest, writer: _m0.Writer = _m0.Writer.create()): _m0.Writer {
    if (message.fid !== 0) {
      writer.uint32(8).uint64(message.fid);
    }
    if (message.address.length !== 0) {
      writer.uint32(18).bytes(message.address);
    }
    return writer;
  },

  decode(input: _m0.Reader | Uint8Array, length?: number): VerificationRequest {
    const reader = input instanceof _m0.Reader ? input : _m0.Reader.create(input);
    let end = length === undefined ? reader.len : reader.pos + length;
    const message = createBaseVerificationRequest();
    while (reader.pos < end) {
      const tag = reader.uint32();
      switch (tag >>> 3) {
        case 1:
          if (tag != 8) {
            break;
          }

          message.fid = longToNumber(reader.uint64() as Long);
          continue;
        case 2:
          if (tag != 18) {
            break;
          }

          message.address = reader.bytes();
          continue;
      }
      if ((tag & 7) == 4 || tag == 0) {
        break;
      }
      reader.skipType(tag & 7);
    }
    return message;
  },

  fromJSON(object: any): VerificationRequest {
    return {
      fid: isSet(object.fid) ? Number(object.fid) : 0,
      address: isSet(object.address) ? bytesFromBase64(object.address) : new Uint8Array(),
    };
  },

  toJSON(message: VerificationRequest): unknown {
    const obj: any = {};
    message.fid !== undefined && (obj.fid = Math.round(message.fid));
    message.address !== undefined &&
      (obj.address = base64FromBytes(message.address !== undefined ? message.address : new Uint8Array()));
    return obj;
  },

  create<I extends Exact<DeepPartial<VerificationRequest>, I>>(base?: I): VerificationRequest {
    return VerificationRequest.fromPartial(base ?? {});
  },

  fromPartial<I extends Exact<DeepPartial<VerificationRequest>, I>>(object: I): VerificationRequest {
    const message = createBaseVerificationRequest();
    message.fid = object.fid ?? 0;
    message.address = object.address ?? new Uint8Array();
    return message;
  },
};

function createBaseSignerRequest(): SignerRequest {
  return { fid: 0, signer: new Uint8Array() };
}

export const SignerRequest = {
  encode(message: SignerRequest, writer: _m0.Writer = _m0.Writer.create()): _m0.Writer {
    if (message.fid !== 0) {
      writer.uint32(8).uint64(message.fid);
    }
    if (message.signer.length !== 0) {
      writer.uint32(18).bytes(message.signer);
    }
    return writer;
  },

  decode(input: _m0.Reader | Uint8Array, length?: number): SignerRequest {
    const reader = input instanceof _m0.Reader ? input : _m0.Reader.create(input);
    let end = length === undefined ? reader.len : reader.pos + length;
    const message = createBaseSignerRequest();
    while (reader.pos < end) {
      const tag = reader.uint32();
      switch (tag >>> 3) {
        case 1:
          if (tag != 8) {
            break;
          }

          message.fid = longToNumber(reader.uint64() as Long);
          continue;
        case 2:
          if (tag != 18) {
            break;
          }

          message.signer = reader.bytes();
          continue;
      }
      if ((tag & 7) == 4 || tag == 0) {
        break;
      }
      reader.skipType(tag & 7);
    }
    return message;
  },

  fromJSON(object: any): SignerRequest {
    return {
      fid: isSet(object.fid) ? Number(object.fid) : 0,
      signer: isSet(object.signer) ? bytesFromBase64(object.signer) : new Uint8Array(),
    };
  },

  toJSON(message: SignerRequest): unknown {
    const obj: any = {};
    message.fid !== undefined && (obj.fid = Math.round(message.fid));
    message.signer !== undefined &&
      (obj.signer = base64FromBytes(message.signer !== undefined ? message.signer : new Uint8Array()));
    return obj;
  },

  create<I extends Exact<DeepPartial<SignerRequest>, I>>(base?: I): SignerRequest {
    return SignerRequest.fromPartial(base ?? {});
  },

  fromPartial<I extends Exact<DeepPartial<SignerRequest>, I>>(object: I): SignerRequest {
    const message = createBaseSignerRequest();
    message.fid = object.fid ?? 0;
    message.signer = object.signer ?? new Uint8Array();
    return message;
  },
};

function createBaseLinkRequest(): LinkRequest {
  return { fid: 0, linkType: "", targetFid: undefined };
}

export const LinkRequest = {
  encode(message: LinkRequest, writer: _m0.Writer = _m0.Writer.create()): _m0.Writer {
    if (message.fid !== 0) {
      writer.uint32(8).uint64(message.fid);
    }
    if (message.linkType !== "") {
      writer.uint32(18).string(message.linkType);
    }
    if (message.targetFid !== undefined) {
      writer.uint32(24).uint64(message.targetFid);
    }
    return writer;
  },

  decode(input: _m0.Reader | Uint8Array, length?: number): LinkRequest {
    const reader = input instanceof _m0.Reader ? input : _m0.Reader.create(input);
    let end = length === undefined ? reader.len : reader.pos + length;
    const message = createBaseLinkRequest();
    while (reader.pos < end) {
      const tag = reader.uint32();
      switch (tag >>> 3) {
        case 1:
          if (tag != 8) {
            break;
          }

          message.fid = longToNumber(reader.uint64() as Long);
          continue;
        case 2:
          if (tag != 18) {
            break;
          }

          message.linkType = reader.string();
          continue;
        case 3:
          if (tag != 24) {
            break;
          }

          message.targetFid = longToNumber(reader.uint64() as Long);
          continue;
      }
      if ((tag & 7) == 4 || tag == 0) {
        break;
      }
      reader.skipType(tag & 7);
    }
    return message;
  },

  fromJSON(object: any): LinkRequest {
    return {
      fid: isSet(object.fid) ? Number(object.fid) : 0,
      linkType: isSet(object.linkType) ? String(object.linkType) : "",
      targetFid: isSet(object.targetFid) ? Number(object.targetFid) : undefined,
    };
  },

  toJSON(message: LinkRequest): unknown {
    const obj: any = {};
    message.fid !== undefined && (obj.fid = Math.round(message.fid));
    message.linkType !== undefined && (obj.linkType = message.linkType);
    message.targetFid !== undefined && (obj.targetFid = Math.round(message.targetFid));
    return obj;
  },

  create<I extends Exact<DeepPartial<LinkRequest>, I>>(base?: I): LinkRequest {
    return LinkRequest.fromPartial(base ?? {});
  },

  fromPartial<I extends Exact<DeepPartial<LinkRequest>, I>>(object: I): LinkRequest {
    const message = createBaseLinkRequest();
    message.fid = object.fid ?? 0;
    message.linkType = object.linkType ?? "";
    message.targetFid = object.targetFid ?? undefined;
    return message;
  },
};

function createBaseLinksByFidRequest(): LinksByFidRequest {
  return { fid: 0, linkType: undefined, pageSize: undefined, pageToken: undefined, reverse: undefined };
}

export const LinksByFidRequest = {
  encode(message: LinksByFidRequest, writer: _m0.Writer = _m0.Writer.create()): _m0.Writer {
    if (message.fid !== 0) {
      writer.uint32(8).uint64(message.fid);
    }
    if (message.linkType !== undefined) {
      writer.uint32(18).string(message.linkType);
    }
    if (message.pageSize !== undefined) {
      writer.uint32(24).uint32(message.pageSize);
    }
    if (message.pageToken !== undefined) {
      writer.uint32(34).bytes(message.pageToken);
    }
    if (message.reverse !== undefined) {
      writer.uint32(40).bool(message.reverse);
    }
    return writer;
  },

  decode(input: _m0.Reader | Uint8Array, length?: number): LinksByFidRequest {
    const reader = input instanceof _m0.Reader ? input : _m0.Reader.create(input);
    let end = length === undefined ? reader.len : reader.pos + length;
    const message = createBaseLinksByFidRequest();
    while (reader.pos < end) {
      const tag = reader.uint32();
      switch (tag >>> 3) {
        case 1:
          if (tag != 8) {
            break;
          }

          message.fid = longToNumber(reader.uint64() as Long);
          continue;
        case 2:
          if (tag != 18) {
            break;
          }

          message.linkType = reader.string();
          continue;
        case 3:
          if (tag != 24) {
            break;
          }

          message.pageSize = reader.uint32();
          continue;
        case 4:
          if (tag != 34) {
            break;
          }

          message.pageToken = reader.bytes();
          continue;
        case 5:
          if (tag != 40) {
            break;
          }

          message.reverse = reader.bool();
          continue;
      }
      if ((tag & 7) == 4 || tag == 0) {
        break;
      }
      reader.skipType(tag & 7);
    }
    return message;
  },

  fromJSON(object: any): LinksByFidRequest {
    return {
      fid: isSet(object.fid) ? Number(object.fid) : 0,
      linkType: isSet(object.linkType) ? String(object.linkType) : undefined,
      pageSize: isSet(object.pageSize) ? Number(object.pageSize) : undefined,
      pageToken: isSet(object.pageToken) ? bytesFromBase64(object.pageToken) : undefined,
      reverse: isSet(object.reverse) ? Boolean(object.reverse) : undefined,
    };
  },

  toJSON(message: LinksByFidRequest): unknown {
    const obj: any = {};
    message.fid !== undefined && (obj.fid = Math.round(message.fid));
    message.linkType !== undefined && (obj.linkType = message.linkType);
    message.pageSize !== undefined && (obj.pageSize = Math.round(message.pageSize));
    message.pageToken !== undefined &&
      (obj.pageToken = message.pageToken !== undefined ? base64FromBytes(message.pageToken) : undefined);
    message.reverse !== undefined && (obj.reverse = message.reverse);
    return obj;
  },

  create<I extends Exact<DeepPartial<LinksByFidRequest>, I>>(base?: I): LinksByFidRequest {
    return LinksByFidRequest.fromPartial(base ?? {});
  },

  fromPartial<I extends Exact<DeepPartial<LinksByFidRequest>, I>>(object: I): LinksByFidRequest {
    const message = createBaseLinksByFidRequest();
    message.fid = object.fid ?? 0;
    message.linkType = object.linkType ?? undefined;
    message.pageSize = object.pageSize ?? undefined;
    message.pageToken = object.pageToken ?? undefined;
    message.reverse = object.reverse ?? undefined;
    return message;
  },
};

function createBaseLinksByTargetRequest(): LinksByTargetRequest {
  return { targetFid: undefined, linkType: undefined, pageSize: undefined, pageToken: undefined, reverse: undefined };
}

export const LinksByTargetRequest = {
  encode(message: LinksByTargetRequest, writer: _m0.Writer = _m0.Writer.create()): _m0.Writer {
    if (message.targetFid !== undefined) {
      writer.uint32(8).uint64(message.targetFid);
    }
    if (message.linkType !== undefined) {
      writer.uint32(18).string(message.linkType);
    }
    if (message.pageSize !== undefined) {
      writer.uint32(24).uint32(message.pageSize);
    }
    if (message.pageToken !== undefined) {
      writer.uint32(34).bytes(message.pageToken);
    }
    if (message.reverse !== undefined) {
      writer.uint32(40).bool(message.reverse);
    }
    return writer;
  },

  decode(input: _m0.Reader | Uint8Array, length?: number): LinksByTargetRequest {
    const reader = input instanceof _m0.Reader ? input : _m0.Reader.create(input);
    let end = length === undefined ? reader.len : reader.pos + length;
    const message = createBaseLinksByTargetRequest();
    while (reader.pos < end) {
      const tag = reader.uint32();
      switch (tag >>> 3) {
        case 1:
          if (tag != 8) {
            break;
          }

          message.targetFid = longToNumber(reader.uint64() as Long);
          continue;
        case 2:
          if (tag != 18) {
            break;
          }

          message.linkType = reader.string();
          continue;
        case 3:
          if (tag != 24) {
            break;
          }

          message.pageSize = reader.uint32();
          continue;
        case 4:
          if (tag != 34) {
            break;
          }

          message.pageToken = reader.bytes();
          continue;
        case 5:
          if (tag != 40) {
            break;
          }

          message.reverse = reader.bool();
          continue;
      }
      if ((tag & 7) == 4 || tag == 0) {
        break;
      }
      reader.skipType(tag & 7);
    }
    return message;
  },

  fromJSON(object: any): LinksByTargetRequest {
    return {
      targetFid: isSet(object.targetFid) ? Number(object.targetFid) : undefined,
      linkType: isSet(object.linkType) ? String(object.linkType) : undefined,
      pageSize: isSet(object.pageSize) ? Number(object.pageSize) : undefined,
      pageToken: isSet(object.pageToken) ? bytesFromBase64(object.pageToken) : undefined,
      reverse: isSet(object.reverse) ? Boolean(object.reverse) : undefined,
    };
  },

  toJSON(message: LinksByTargetRequest): unknown {
    const obj: any = {};
    message.targetFid !== undefined && (obj.targetFid = Math.round(message.targetFid));
    message.linkType !== undefined && (obj.linkType = message.linkType);
    message.pageSize !== undefined && (obj.pageSize = Math.round(message.pageSize));
    message.pageToken !== undefined &&
      (obj.pageToken = message.pageToken !== undefined ? base64FromBytes(message.pageToken) : undefined);
    message.reverse !== undefined && (obj.reverse = message.reverse);
    return obj;
  },

  create<I extends Exact<DeepPartial<LinksByTargetRequest>, I>>(base?: I): LinksByTargetRequest {
    return LinksByTargetRequest.fromPartial(base ?? {});
  },

  fromPartial<I extends Exact<DeepPartial<LinksByTargetRequest>, I>>(object: I): LinksByTargetRequest {
    const message = createBaseLinksByTargetRequest();
    message.targetFid = object.targetFid ?? undefined;
    message.linkType = object.linkType ?? undefined;
    message.pageSize = object.pageSize ?? undefined;
    message.pageToken = object.pageToken ?? undefined;
    message.reverse = object.reverse ?? undefined;
    return message;
  },
};

function createBaseIdRegistryEventRequest(): IdRegistryEventRequest {
  return { fid: 0 };
}

export const IdRegistryEventRequest = {
  encode(message: IdRegistryEventRequest, writer: _m0.Writer = _m0.Writer.create()): _m0.Writer {
    if (message.fid !== 0) {
      writer.uint32(8).uint64(message.fid);
    }
    return writer;
  },

  decode(input: _m0.Reader | Uint8Array, length?: number): IdRegistryEventRequest {
    const reader = input instanceof _m0.Reader ? input : _m0.Reader.create(input);
    let end = length === undefined ? reader.len : reader.pos + length;
    const message = createBaseIdRegistryEventRequest();
    while (reader.pos < end) {
      const tag = reader.uint32();
      switch (tag >>> 3) {
        case 1:
          if (tag != 8) {
            break;
          }

          message.fid = longToNumber(reader.uint64() as Long);
          continue;
      }
      if ((tag & 7) == 4 || tag == 0) {
        break;
      }
      reader.skipType(tag & 7);
    }
    return message;
  },

  fromJSON(object: any): IdRegistryEventRequest {
    return { fid: isSet(object.fid) ? Number(object.fid) : 0 };
  },

  toJSON(message: IdRegistryEventRequest): unknown {
    const obj: any = {};
    message.fid !== undefined && (obj.fid = Math.round(message.fid));
    return obj;
  },

  create<I extends Exact<DeepPartial<IdRegistryEventRequest>, I>>(base?: I): IdRegistryEventRequest {
    return IdRegistryEventRequest.fromPartial(base ?? {});
  },

  fromPartial<I extends Exact<DeepPartial<IdRegistryEventRequest>, I>>(object: I): IdRegistryEventRequest {
    const message = createBaseIdRegistryEventRequest();
    message.fid = object.fid ?? 0;
    return message;
  },
};

function createBaseIdRegistryEventByAddressRequest(): IdRegistryEventByAddressRequest {
  return { address: new Uint8Array() };
}

export const IdRegistryEventByAddressRequest = {
  encode(message: IdRegistryEventByAddressRequest, writer: _m0.Writer = _m0.Writer.create()): _m0.Writer {
    if (message.address.length !== 0) {
      writer.uint32(10).bytes(message.address);
    }
    return writer;
  },

  decode(input: _m0.Reader | Uint8Array, length?: number): IdRegistryEventByAddressRequest {
    const reader = input instanceof _m0.Reader ? input : _m0.Reader.create(input);
    let end = length === undefined ? reader.len : reader.pos + length;
    const message = createBaseIdRegistryEventByAddressRequest();
    while (reader.pos < end) {
      const tag = reader.uint32();
      switch (tag >>> 3) {
        case 1:
          if (tag != 10) {
            break;
          }

          message.address = reader.bytes();
          continue;
      }
      if ((tag & 7) == 4 || tag == 0) {
        break;
      }
      reader.skipType(tag & 7);
    }
    return message;
  },

  fromJSON(object: any): IdRegistryEventByAddressRequest {
    return { address: isSet(object.address) ? bytesFromBase64(object.address) : new Uint8Array() };
  },

  toJSON(message: IdRegistryEventByAddressRequest): unknown {
    const obj: any = {};
    message.address !== undefined &&
      (obj.address = base64FromBytes(message.address !== undefined ? message.address : new Uint8Array()));
    return obj;
  },

  create<I extends Exact<DeepPartial<IdRegistryEventByAddressRequest>, I>>(base?: I): IdRegistryEventByAddressRequest {
    return IdRegistryEventByAddressRequest.fromPartial(base ?? {});
  },

  fromPartial<I extends Exact<DeepPartial<IdRegistryEventByAddressRequest>, I>>(
    object: I,
  ): IdRegistryEventByAddressRequest {
    const message = createBaseIdRegistryEventByAddressRequest();
    message.address = object.address ?? new Uint8Array();
    return message;
  },
};

declare var self: any | undefined;
declare var window: any | undefined;
declare var global: any | undefined;
var tsProtoGlobalThis: any = (() => {
  if (typeof globalThis !== "undefined") {
    return globalThis;
  }
  if (typeof self !== "undefined") {
    return self;
  }
  if (typeof window !== "undefined") {
    return window;
  }
  if (typeof global !== "undefined") {
    return global;
  }
  throw "Unable to locate global object";
})();

function bytesFromBase64(b64: string): Uint8Array {
  if (tsProtoGlobalThis.Buffer) {
    return Uint8Array.from(tsProtoGlobalThis.Buffer.from(b64, "base64"));
  } else {
    const bin = tsProtoGlobalThis.atob(b64);
    const arr = new Uint8Array(bin.length);
    for (let i = 0; i < bin.length; ++i) {
      arr[i] = bin.charCodeAt(i);
    }
    return arr;
  }
}

function base64FromBytes(arr: Uint8Array): string {
  if (tsProtoGlobalThis.Buffer) {
    return tsProtoGlobalThis.Buffer.from(arr).toString("base64");
  } else {
    const bin: string[] = [];
    arr.forEach((byte) => {
      bin.push(String.fromCharCode(byte));
    });
    return tsProtoGlobalThis.btoa(bin.join(""));
  }
}

type Builtin = Date | Function | Uint8Array | string | number | boolean | undefined;

type DeepPartial<T> = T extends Builtin ? T
  : T extends Array<infer U> ? Array<DeepPartial<U>> : T extends ReadonlyArray<infer U> ? ReadonlyArray<DeepPartial<U>>
  : T extends {} ? { [K in keyof T]?: DeepPartial<T[K]> }
  : Partial<T>;

type KeysOfUnion<T> = T extends T ? keyof T : never;
type Exact<P, I extends P> = P extends Builtin ? P
  : P & { [K in keyof P]: Exact<P[K], I[K]> } & { [K in Exclude<keyof I, KeysOfUnion<P>>]: never };

function longToNumber(long: Long): number {
  if (long.gt(Number.MAX_SAFE_INTEGER)) {
    throw new tsProtoGlobalThis.Error("Value is larger than Number.MAX_SAFE_INTEGER");
  }
  return long.toNumber();
}

if (_m0.util.Long !== Long) {
  _m0.util.Long = Long as any;
  _m0.configure();
}

function isSet(value: any): boolean {
  return value !== null && value !== undefined;
}<|MERGE_RESOLUTION|>--- conflicted
+++ resolved
@@ -11,13 +11,9 @@
   UserDataType,
   userDataTypeFromJSON,
   userDataTypeToJSON,
-<<<<<<< HEAD
-} from './message';
-import { RentRegistryEvent } from './storage_event';
-=======
 } from "./message";
+import { RentRegistryEvent } from "./storage_event";
 import { UserNameProof } from "./username_proof";
->>>>>>> f4587bbb
 
 export interface Empty {
 }
@@ -2307,7 +2303,7 @@
   toJSON(message: RentRegistryEventsResponse): unknown {
     const obj: any = {};
     if (message.events) {
-      obj.events = message.events.map((e) => (e ? RentRegistryEvent.toJSON(e) : undefined));
+      obj.events = message.events.map((e) => e ? RentRegistryEvent.toJSON(e) : undefined);
     } else {
       obj.events = [];
     }
@@ -2370,19 +2366,19 @@
     const obj: any = {};
     message.transactionHash !== undefined &&
       (obj.transactionHash = base64FromBytes(
-        message.transactionHash !== undefined ? message.transactionHash : new Uint8Array()
+        message.transactionHash !== undefined ? message.transactionHash : new Uint8Array(),
       ));
     return obj;
   },
 
   create<I extends Exact<DeepPartial<StorageAdminRegistryEventRequest>, I>>(
-    base?: I
+    base?: I,
   ): StorageAdminRegistryEventRequest {
     return StorageAdminRegistryEventRequest.fromPartial(base ?? {});
   },
 
   fromPartial<I extends Exact<DeepPartial<StorageAdminRegistryEventRequest>, I>>(
-    object: I
+    object: I,
   ): StorageAdminRegistryEventRequest {
     const message = createBaseStorageAdminRegistryEventRequest();
     message.transactionHash = object.transactionHash ?? new Uint8Array();
