--- conflicted
+++ resolved
@@ -193,13 +193,8 @@
 
 // Create a valid Eip712Signer from the Etherum Address making the claim
 const mnemonic = 'ordinary long coach bounce thank quit become youth belt pretty diet caught attract melt bargain';
-<<<<<<< HEAD
-const wallet = ethers.Wallet.fromMnemonic(mnemonic);
-const eip712Signer = (await Eip712Signer.fromSigner(wallet))._unsafeUnwrap();
-=======
 const wallet = Wallet.fromPhrase(mnemonic);
-const eip712Signer = Eip712Signer.fromSigner(wallet, wallet.address)._unsafeUnwrap();
->>>>>>> 5c184558
+const eip712Signer = new EthersEip712Signer(wallet);
 
 // Construct the claim object with the block number of a recent block
 const blockHashHex = '0x1d3b0456c920eb503450c7efdcf9b5cf1f5184bf04e5d8ecbcead188a0d02018';
