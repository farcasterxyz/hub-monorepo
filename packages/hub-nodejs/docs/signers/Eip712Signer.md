--- conflicted
+++ resolved
@@ -16,72 +16,21 @@
 
 ### Usage
 
-<<<<<<< HEAD
-Prefer building with `Eip712Signer.fromSigner`.
-
-#### Parameters
-
-| Name              | Type              | Description              |
-| :---------------- | :---------------- | ------------------------ |
-| `typedDataSigner` | `TypedDataSigner` | A wallet instance        |
-| `signerKey`       | `Uint8Array`      | 20-byte Ethereum Address |
-=======
 ```typescript
 import { Eip712Signer } from '@farcaster/hub-nodejs';
 import { Wallet } from 'ethers';
 
 const custodyWallet = Wallet.fromPhrase('your mnemonic here apple orange banana');
-const eip712Signer = Eip712Signer.fromSigner(custodyWallet, custodyWallet.address)._unsafeUnwrap();
+const eip712Signer = new EthersEip712Signer(custodyWallet);
 ```
 
 #### Parameters
 
-| Name        | Type         | Description                            |
-| :---------- | :----------- | -------------------------------------- |
-| `signer`    | `Signer`     | A wallet instance                      |
-| `address`   | `string`     | 20-byte Ethereum Address in hex format |
-| `signerKey` | `Uint8Array` | 20-byte Ethereum Address               |
->>>>>>> 5c184558
+| Name     | Type     | Description       |
+| :------- | :------- | ----------------- |
+| `signer` | `Signer` | A wallet instance |
 
 ---
-
-### `static` fromSigner
-
-Creates an instance of Eip712Signer from an ethers Signer (Wallet) and an Ethereum address.
-
-#### Usage
-
-```typescript
-import { Eip712Signer } from '@farcaster/hub-nodejs';
-import { Wallet } from 'ethers';
-
-<<<<<<< HEAD
-const custodyWallet = ethers.Wallet.fromMnemonic('your mnemonic here apple orange banana');
-const eip712Signer = (await Eip712Signer.fromSigner(custodyWallet)._unsafeUnwrap();
-=======
-const custodyWallet = Wallet.fromPhrase('your mnemonic here apple orange banana');
-const eip712Signer = Eip712Signer.fromSigner(custodyWallet, custodyWallet.address)._unsafeUnwrap();
->>>>>>> 5c184558
-```
-
-#### Returns
-
-| Value                     | Description                                      |
-| :------------------------ | :----------------------------------------------- |
-| `HubResult<Eip712Signer>` | A HubResult containing an Eip712Signer instance. |
-
-#### Parameters
-
-<<<<<<< HEAD
-| Name              | Type              | Description                                      |
-| :---------------- | :---------------- | :----------------------------------------------- |
-| `typedDataSigner` | `TypedDataSigner` | The TypedDataSigner instance to use for signing. |
-=======
-| Name      | Type     | Description                                      |
-| :-------- | :------- | :----------------------------------------------- |
-| `signer`  | `Signer` | The Ethers Signer instance to use for signing.   |
-| `address` | `string` | The Ethereum address associated with the signer. |
->>>>>>> 5c184558
 
 ## Instance Methods
 
