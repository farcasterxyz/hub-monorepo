### Writing Data to Hubs

If you own a Farcaster account you can also write messages and submit them to a Hubb. You'll need the mnemonic of the custody address that owns the account on the Ethereum blockchain to get started.

```bash
npm install noble ethers
yarn add noble ethers
pnpm install noble ethers
```

Create a new [Signer](https://github.com/farcasterxyz/protocol#92-signers) key pair and authorize it by signing it with the custody address.

```typescript
import {
  Client,
  Ed25519Signer,
  Eip712Signer,
  makeCastAdd,
  makeCastRemove,
  makeReactionAdd,
  makeReactionRemove,
  makeSignerAdd,
  makeUserDataAdd,
  types,
} from '@farcaster/hub-nodejs';
import * as ed from '@noble/ed25519';
import { Wallet } from 'ethers';

// Safety: we use unsafeUnwrap() and crash on failure in a few places, since it can't be handled
//  any other way

// Create an EIP712 Signer with the wallet that holds the custody address of the user
const mnemonic = 'your mnemonic apple orange banana ...'; // mnemonic for the custody address' wallet
<<<<<<< HEAD
const wallet = ethers.Wallet.fromMnemonic(mnemonic);
const eip712Signer = (await Eip712Signer.fromSigner(wallet))._unsafeUnwrap();
=======
const wallet = Wallet.fromPhrase(mnemonic);
const eip712Signer = Eip712Signer.fromSigner(wallet, wallet.address)._unsafeUnwrap();
>>>>>>> 5c184558

// Generate a new Ed25519 key pair which will become the Signer and store the private key securely
const signerPrivateKey = ed.utils.randomPrivateKey();
const signerPrivateKeyHex = ed.utils.bytesToHex(signerPrivateKey);

// Create a SignerAdd message that contains the public key of the signer
const dataOptions = {
  fid: 1, // Set to the fid of the user
  network: types.FarcasterNetwork.DEVNET,
};
const signerAddResult = await makeSignerAdd({ signer: signerPrivateKeyHex }, dataOptions, eip712Signer);
const signerAdd = signerAddResult._unsafeUnwrap();

// Submit the SignerAdd message to the Hub
const client = new Client('127.0.0.1:8080');
const result = await client.submitMessage(signerAdd);
result.isOk() ? console.log('SignerAdd was published successfully!') : console.log(result.error);
```

Once a SignerAdd is accepted the Signer can be used publish other types of Farcaster messages to a Hub, as shown below.

```typescript
const ed25519Signer = Ed25519Signer.fromPrivateKey(signerPrivateKey)._unsafeUnwrap();

// Make a new cast
const cast = await makeCastAdd({ text: 'hello world' }, dataOptions, ed25519Signer);
await client.submitMessage(cast._unsafeUnwrap());

// Like an existing cast
const reactionLikeBody = {
  type: types.ReactionType.LIKE,
  target: { fid: -9998, hash: '0x455a6caad5dfd4d...' },
};
const like = await makeReactionAdd(reactionLikeBody, dataOptions, ed25519Signer);
await client.submitMessage(like._unsafeUnwrap());

// Undo the previous like
const unlike = await makeReactionRemove(reactionLikeBody, dataOptions, ed25519Signer);
await client.submitMessage(unlike._unsafeUnwrap());

// Delete a cast
const removeBody = { targetHash: '0xf88d738eb7145f4cea40fbe8f3bdf...' };
const castRemove = await makeCastRemove(removeBody, dataOptions, ed25519Signer);
await client.submitMessage(castRemove._unsafeUnwrap());

// Set a profile picture
const userDataPfpBody = {
  type: types.UserDataType.PFP,
  value: 'https://i.imgur.com/yed5Zfk.gif',
};
const userDataPfpAdd = await makeUserDataAdd(userDataPfpBody, dataOptions, ed25519Signer);
await client.submitMessage(userDataPfpAdd._unsafeUnwrap());
```

If you want to write messages on behalf of another user, you will not have access to their custody address. In such cases, generate a signer and share the public key with the user who can use their wallet to create the SignerAdd and submit it to the Hub. Once that completes, you can use the Signer to write messages on behalf of the user.<|MERGE_RESOLUTION|>--- conflicted
+++ resolved
@@ -13,8 +13,8 @@
 ```typescript
 import {
   Client,
-  Ed25519Signer,
-  Eip712Signer,
+  NobleEd25519Signer,
+  EthersEip712Signer,
   makeCastAdd,
   makeCastRemove,
   makeReactionAdd,
@@ -31,13 +31,8 @@
 
 // Create an EIP712 Signer with the wallet that holds the custody address of the user
 const mnemonic = 'your mnemonic apple orange banana ...'; // mnemonic for the custody address' wallet
-<<<<<<< HEAD
-const wallet = ethers.Wallet.fromMnemonic(mnemonic);
-const eip712Signer = (await Eip712Signer.fromSigner(wallet))._unsafeUnwrap();
-=======
 const wallet = Wallet.fromPhrase(mnemonic);
-const eip712Signer = Eip712Signer.fromSigner(wallet, wallet.address)._unsafeUnwrap();
->>>>>>> 5c184558
+const eip712Signer = new EthersEip712Signer(wallet);
 
 // Generate a new Ed25519 key pair which will become the Signer and store the private key securely
 const signerPrivateKey = ed.utils.randomPrivateKey();
@@ -60,7 +55,7 @@
 Once a SignerAdd is accepted the Signer can be used publish other types of Farcaster messages to a Hub, as shown below.
 
 ```typescript
-const ed25519Signer = Ed25519Signer.fromPrivateKey(signerPrivateKey)._unsafeUnwrap();
+const ed25519Signer = new Ed25519Signer(signerPrivateKey);
 
 // Make a new cast
 const cast = await makeCastAdd({ text: 'hello world' }, dataOptions, ed25519Signer);
