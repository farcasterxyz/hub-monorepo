--- conflicted
+++ resolved
@@ -18,11 +18,7 @@
   "dependencies": {
     "@farcaster/protobufs": "0.1.8",
     "@farcaster/utils": "0.2.12",
-<<<<<<< HEAD
-    "@noble/hashes": "^1.2.0",
-=======
     "@noble/hashes": "^1.3.0",
->>>>>>> 59920f97
     "ethers": "~6.1.0",
     "neverthrow": "^6.0.0"
   },
