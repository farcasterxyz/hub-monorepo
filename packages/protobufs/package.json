{
  "name": "@farcaster/protobufs",
  "version": "0.1.11",
  "main": "./dist/index.js",
  "module": "./dist/index.mjs",
  "types": "./dist/index.d.ts",
  "exports": {
    ".": {
      "require": "./dist/index.js",
      "import": "./dist/index.mjs",
      "types": "./dist/index.d.ts"
    }
  },
  "files": [
    "dist"
  ],
  "license": "MIT",
  "scripts": {
    "build": "tsup --config tsup.config.ts",
    "clean": "rimraf ./dist",
    "protoc": "protoc --plugin=./node_modules/.bin/protoc-gen-ts_proto --ts_proto_out=./src/generated/ --ts_proto_opt=esModuleInterop=true,exportCommonSymbols=false,outputServices=grpc-js,useOptionals=none,unrecognizedEnum=false,removeEnumPrefix=true --proto_path=./src/schemas ./src/schemas/*",
    "lint": "eslint  src/ --color --ext .ts",
    "lint:fix": "yarn run lint -- --fix",
    "prepublishOnly": "yarn run build"
  },
  "devDependencies": {
    "eslint-config-custom": "*",
<<<<<<< HEAD
    "ts-proto": "^1.140.0",
    "tsconfig": "*"
=======
    "prettier-config-custom": "*",
    "ts-proto": "^1.142.1"
>>>>>>> e900d010
  },
  "dependencies": {
    "@grpc/grpc-js": "^1.8.7"
  }
}<|MERGE_RESOLUTION|>--- conflicted
+++ resolved
@@ -25,13 +25,9 @@
   },
   "devDependencies": {
     "eslint-config-custom": "*",
-<<<<<<< HEAD
-    "ts-proto": "^1.140.0",
-    "tsconfig": "*"
-=======
+    "tsconfig": "*",
     "prettier-config-custom": "*",
     "ts-proto": "^1.142.1"
->>>>>>> e900d010
   },
   "dependencies": {
     "@grpc/grpc-js": "^1.8.7"
