{
  "name": "@farcaster/js",
  "version": "0.1.0",
  "main": "build/index.js",
  "types": "build/index.d.ts",
  "type": "module",
  "license": "MIT",
  "dependencies": {
<<<<<<< HEAD
    "@farcaster/flatbuffers": "0.1.0",
    "@farcaster/grpc": "0.1.0",
    "@farcaster/utils": "0.1.0",
=======
    "@hub/flatbuffers": "1.0.0",
    "@hub/grpc": "1.0.0",
    "@hub/utils": "1.0.0",
>>>>>>> d5e2c894
    "ethers": "^5.7.2",
    "flatbuffers": "^22.11.23",
    "neverthrow": "^6.0.0"
  },
  "scripts": {
    "build": "yarn clean && tsc --project ./tsconfig.json",
    "clean": "rm -rf ./build",
    "lint": "eslint  src/ --color --ext .ts",
    "test": "NODE_OPTIONS=--experimental-vm-modules jest",
    "test:ci": "ENVIRONMENT=test NODE_OPTIONS=--experimental-vm-modules jest --ci --forceExit --coverage"
  },
  "devDependencies": {
<<<<<<< HEAD
    "@changesets/cli": "^2.26.0",
=======
>>>>>>> d5e2c894
    "@faker-js/faker": "^7.6.0",
    "eslint-config-custom": "*",
    "fishery": "^2.2.2"
  },
  "publishConfig": {
    "access": "public"
  }
}<|MERGE_RESOLUTION|>--- conflicted
+++ resolved
@@ -6,15 +6,9 @@
   "type": "module",
   "license": "MIT",
   "dependencies": {
-<<<<<<< HEAD
     "@farcaster/flatbuffers": "0.1.0",
     "@farcaster/grpc": "0.1.0",
     "@farcaster/utils": "0.1.0",
-=======
-    "@hub/flatbuffers": "1.0.0",
-    "@hub/grpc": "1.0.0",
-    "@hub/utils": "1.0.0",
->>>>>>> d5e2c894
     "ethers": "^5.7.2",
     "flatbuffers": "^22.11.23",
     "neverthrow": "^6.0.0"
@@ -27,10 +21,6 @@
     "test:ci": "ENVIRONMENT=test NODE_OPTIONS=--experimental-vm-modules jest --ci --forceExit --coverage"
   },
   "devDependencies": {
-<<<<<<< HEAD
-    "@changesets/cli": "^2.26.0",
-=======
->>>>>>> d5e2c894
     "@faker-js/faker": "^7.6.0",
     "eslint-config-custom": "*",
     "fishery": "^2.2.2"
