--- conflicted
+++ resolved
@@ -241,12 +241,11 @@
   bytes address = 1;
 }
 
-<<<<<<< HEAD
 message ContactInfoResponse {
   repeated ContactInfoContentBody contacts = 1;
-=======
+}
+
 message ValidationResponse {
   bool valid = 1;
   Message message = 2;
->>>>>>> 6ec1b4dd
 }