syntax = "proto3";

import "message.proto";
import "storage_event.proto";
import "hub_event.proto";

message Empty {}

message SubscribeRequest {
  repeated HubEventType event_types = 1;
  optional uint64 from_id = 2;
}

message EventRequest {
  uint64 id = 1;
}

message HubInfoRequest {
  bool db_stats = 1;
}

// Response Types for the Sync RPC Methods
message HubInfoResponse {
  string version = 1;
  bool is_syncing = 2;
  string nickname = 3;
  string root_hash = 4;
  DbStats db_stats = 5;
}

message DbStats {
  uint64 num_messages = 1;
  uint64 num_fid_events = 2;
  uint64 num_fname_events = 3;
}

message SyncStatusRequest {
  optional string peerId = 1;
}

message SyncStatusResponse {
  bool is_syncing = 1;
  repeated SyncStatus sync_status = 2;
}

message SyncStatus {
  string peerId = 1;
  string inSync = 2;
  bool shouldSync = 3;
  string divergencePrefix = 4;
  int32 divergenceSecondsAgo = 5;
  uint64 theirMessages = 6;
  uint64 ourMessages = 7;
  int64 lastBadSync = 8;
}

message TrieNodeMetadataResponse {
  bytes prefix = 1;
  uint64 num_messages = 2;
  string hash = 3;
  repeated TrieNodeMetadataResponse children = 4;
}

message TrieNodeSnapshotResponse {
  bytes prefix = 1;
  repeated string excluded_hashes = 2;
  uint64 num_messages = 3;
  string root_hash = 4;
}

message TrieNodePrefix {
  bytes prefix = 1;
}

message SyncIds {
  repeated bytes sync_ids = 1;
}

message FidRequest {
  uint64 fid = 1;
  optional uint32 page_size = 2;
  optional bytes page_token = 3;
  optional bool reverse = 4;
}

message FidsRequest {
  optional uint32 page_size = 1;
  optional bytes page_token = 2;
  optional bool reverse = 3;
}

message FidsResponse {
  repeated uint64 fids = 1;
  optional bytes next_page_token = 2;
}

message MessagesResponse {
  repeated Message messages = 1;
  optional bytes next_page_token = 2;
}

message CastsByParentRequest {
  oneof parent {
    CastId parent_cast_id = 1;
    string parent_url = 5;
  }
  optional uint32 page_size = 2;
  optional bytes page_token = 3;
  optional bool reverse = 4;
}

message ReactionRequest {
  uint64 fid = 1;
  ReactionType reaction_type = 2;
  oneof target {
    CastId target_cast_id = 3;
    string target_url = 4;
  }
}

message ReactionsByFidRequest {
  uint64 fid = 1;
  optional ReactionType reaction_type = 2;
  optional uint32 page_size = 3;
  optional bytes page_token = 4;
  optional bool reverse = 5;
}

message ReactionsByTargetRequest {
  oneof target {
    CastId target_cast_id = 1;
    string target_url = 6;
  }
  optional ReactionType reaction_type = 2;
  optional uint32 page_size = 3;
  optional bytes page_token = 4;
  optional bool reverse = 5;
}

message UserDataRequest {
  uint64 fid = 1;
  UserDataType user_data_type = 2;
}

message NameRegistryEventRequest {
  bytes name = 1;
}

<<<<<<< HEAD
message RentRegistryEventsRequest {
  uint64 fid = 1;
}

message RentRegistryEventsResponse {
  repeated RentRegistryEvent events = 1;
}

message StorageAdminRegistryEventRequest {
  bytes transaction_hash = 1;
=======
message UsernameProofRequest {
  bytes name = 1;
>>>>>>> 5a1baaed
}

message VerificationRequest {
  uint64 fid = 1;
  bytes address = 2;
}

message SignerRequest {
  uint64 fid = 1;
  bytes signer = 2;
}

message LinkRequest {
  uint64 fid = 1;
  string link_type = 2;
  oneof target {
    uint64 target_fid = 3;
  }
}

message LinksByFidRequest {
  uint64 fid = 1;
  optional string link_type = 2;
  optional uint32 page_size = 3;
  optional bytes page_token = 4;
  optional bool reverse = 5;
}

message LinksByTargetRequest {
  oneof target {
    uint64 target_fid = 1;
  }
  optional string link_type = 2;
  optional uint32 page_size = 3;
  optional bytes page_token = 4;
  optional bool reverse = 5;
}

message IdRegistryEventRequest {
  uint64 fid = 1;
}

message IdRegistryEventByAddressRequest {
  bytes address = 1;
}<|MERGE_RESOLUTION|>--- conflicted
+++ resolved
@@ -146,7 +146,6 @@
   bytes name = 1;
 }
 
-<<<<<<< HEAD
 message RentRegistryEventsRequest {
   uint64 fid = 1;
 }
@@ -157,10 +156,10 @@
 
 message StorageAdminRegistryEventRequest {
   bytes transaction_hash = 1;
-=======
+}
+
 message UsernameProofRequest {
   bytes name = 1;
->>>>>>> 5a1baaed
 }
 
 message VerificationRequest {
