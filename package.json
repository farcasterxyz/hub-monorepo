{
  "name": "farcaster-node",
  "version": "1.0.0",
  "description": "",
  "main": "index.js",
  "type": "module",
  "scripts": {
    "build": "rm -rf ./build && tsc --project ./tsconfig.json  && tsconfig-replace-paths --project tsconfig.json",
    "dev": "nodemon",
    "prepare": "husky install",
    "lint": "eslint . --ext .ts",
    "lint:fix": "npm run lint -- --fix",
    "server": "npm run build",
    "start": "npm run server",
<<<<<<< HEAD
    "test": "jest",
    "test:ci": "ENVIRONMENT=test jest --ci --runInBand --forceExit --coverage",
=======
    "test": "rm -rf ./build && NODE_OPTIONS=--experimental-vm-modules jest",
    "test:ci": "ENVIRONMENT=test NODE_OPTIONS=--experimental-vm-modules jest src/ --ci --runInBand --forceExit --coverage",
>>>>>>> 1167fa6a
    "typecheck": "tsc --noEmit"
  },
  "repository": {
    "type": "git",
    "url": "git+https://github.com/farcasterxyz/node-playground.git"
  },
  "author": "",
  "license": "",
  "bugs": {
    "url": "https://github.com/farcasterxyz/node-playground/issues"
  },
  "homepage": "https://github.com/farcasterxyz/node-playground#readme",
  "engines": {
    "node": "^16.17.0"
  },
  "devDependencies": {
    "@types/faker": "5.5.9",
    "@types/jest": "^29.0.2",
    "@types/node": "^18.7.6",
    "@typescript-eslint/eslint-plugin": "^5.33.1",
    "@typescript-eslint/parser": "^5.33.1",
    "eslint": "^8.22.0",
    "eslint-config-prettier": "^8.5.0",
    "eslint-plugin-prefer-arrow-functions": "^3.1.4",
    "eslint-plugin-prettier": "^4.0.0",
    "fishery": "^2.2.2",
    "husky": "^8.0.1",
    "jest": "^29.0.3",
    "lint-staged": "^13.0.3",
    "nodemon": "^2.0.19",
    "prettier": "^2.6.0",
    "ts-jest": "^29.0.1",
    "ts-node": "^10.9.1",
    "tsconfig-replace-paths": "^0.0.11",
    "typescript": "^4.6.2"
  },
  "dependencies": {
<<<<<<< HEAD
    "@azure/core-asynciterator-polyfill": "^1.0.2",
=======
    "@chainsafe/libp2p-gossipsub": "^4.1.1",
    "@chainsafe/libp2p-noise": "^7.0.3",
    "@libp2p/bootstrap": "^2.0.0",
    "@libp2p/interface-peer-info": "^1.0.2",
    "@libp2p/interfaces": "^3.0.3",
    "@libp2p/mplex": "^5.1.1",
    "@libp2p/tcp": "^3.0.6",
    "@multiformats/multiaddr": "^10.4.3",
>>>>>>> 1167fa6a
    "@noble/ed25519": "^1.6.1",
    "caip": "^1.1.0",
    "canonicalize": "^1.0.8",
    "cli-table3": "^0.6.1",
    "colors": "^1.4.0",
    "ethereum-cryptography": "^1.1.2",
    "ethers": "^5.6.1",
    "faker": "5.5.3",
    "jayson": "^4.0.0",
    "libp2p": "^0.38.0",
    "log-update": "5.0.1",
    "neverthrow": "^5.0.0",
<<<<<<< HEAD
    "rocksdb": "^5.2.1",
=======
    "node-fetch": "^3.2.10",
>>>>>>> 1167fa6a
    "tiny-typed-emitter": "^2.1.0",
    "undici": "^5.10.0",
    "uri-js": "^4.4.1"
  },
  "lint-staged": {
    "*.ts": "eslint --cache --fix"
  }
}<|MERGE_RESOLUTION|>--- conflicted
+++ resolved
@@ -12,13 +12,8 @@
     "lint:fix": "npm run lint -- --fix",
     "server": "npm run build",
     "start": "npm run server",
-<<<<<<< HEAD
-    "test": "jest",
-    "test:ci": "ENVIRONMENT=test jest --ci --runInBand --forceExit --coverage",
-=======
-    "test": "rm -rf ./build && NODE_OPTIONS=--experimental-vm-modules jest",
-    "test:ci": "ENVIRONMENT=test NODE_OPTIONS=--experimental-vm-modules jest src/ --ci --runInBand --forceExit --coverage",
->>>>>>> 1167fa6a
+    "test": "NODE_OPTIONS=--experimental-vm-modules jest",
+    "test:ci": "ENVIRONMENT=test NODE_OPTIONS=--experimental-vm-modules jest --ci --runInBand --forceExit --coverage",
     "typecheck": "tsc --noEmit"
   },
   "repository": {
@@ -56,9 +51,6 @@
     "typescript": "^4.6.2"
   },
   "dependencies": {
-<<<<<<< HEAD
-    "@azure/core-asynciterator-polyfill": "^1.0.2",
-=======
     "@chainsafe/libp2p-gossipsub": "^4.1.1",
     "@chainsafe/libp2p-noise": "^7.0.3",
     "@libp2p/bootstrap": "^2.0.0",
@@ -67,7 +59,6 @@
     "@libp2p/mplex": "^5.1.1",
     "@libp2p/tcp": "^3.0.6",
     "@multiformats/multiaddr": "^10.4.3",
->>>>>>> 1167fa6a
     "@noble/ed25519": "^1.6.1",
     "caip": "^1.1.0",
     "canonicalize": "^1.0.8",
@@ -80,11 +71,8 @@
     "libp2p": "^0.38.0",
     "log-update": "5.0.1",
     "neverthrow": "^5.0.0",
-<<<<<<< HEAD
     "rocksdb": "^5.2.1",
-=======
     "node-fetch": "^3.2.10",
->>>>>>> 1167fa6a
     "tiny-typed-emitter": "^2.1.0",
     "undici": "^5.10.0",
     "uri-js": "^4.4.1"
