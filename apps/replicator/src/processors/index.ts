--- conflicted
+++ resolved
@@ -155,12 +155,8 @@
         log.debug(`Processing LinkRemoveMessage ${hash} (fid ${fid})`, { fid, hash });
         await processLinkRemove(message, operation, trx);
         break;
-<<<<<<< HEAD
-      case MessageType.VERIFICATION_ADD_ADDRESS:
+      case MessageType.VERIFICATION_ADD_ETH_ADDRESS:
         // TODO: add support for multi-protoocl verification
-=======
-      case MessageType.VERIFICATION_ADD_ETH_ADDRESS:
->>>>>>> c0551bfb
         if (!isVerificationAddAddressMessage(message))
           throw new AssertionError(`Invalid VerificationAddEthAddressMessage: ${message}`);
         log.debug(`Processing VerificationAddEthAddressMessage ${hash} (fid ${fid})`, { fid, hash });
