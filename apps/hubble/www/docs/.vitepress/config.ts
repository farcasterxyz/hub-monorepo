--- conflicted
+++ resolved
@@ -43,10 +43,7 @@
               { text: "Username Proofs API", link: "/docs/httpapi/usernameproof" },
               { text: "Verifications API", link: "/docs/httpapi/verification" },
               { text: "On Chain API", link: "/docs/httpapi/onchain" },
-<<<<<<< HEAD
-=======
               { text: "Message API", link: "/docs/httpapi/message" },
->>>>>>> 9c5c7628
               { text: "Events API", link: "/docs/httpapi/events" },
             ],
           },
