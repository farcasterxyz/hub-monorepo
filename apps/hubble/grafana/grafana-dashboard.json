{
  "annotations": {
    "list": [
      {
        "builtIn": 1,
        "datasource": {
          "type": "grafana",
          "uid": "-- Grafana --"
        },
        "enable": true,
        "hide": true,
        "iconColor": "rgba(0, 211, 255, 1)",
        "name": "Annotations & Alerts",
        "target": {
          "limit": 100,
          "matchAny": false,
          "tags": [],
          "type": "dashboard"
        },
        "type": "dashboard"
      }
    ]
  },
  "editable": true,
  "fiscalYearStartMonth": 0,
  "graphTooltip": 0,
  "links": [],
  "liveNow": false,
  "panels": [
    {
      "collapsed": false,
      "gridPos": {
        "h": 1,
        "w": 24,
        "x": 0,
        "y": 0
      },
      "id": 21,
      "panels": [],
      "title": "Hub Syncing",
      "type": "row"
    },
    {
      "datasource": "Graphite",
      "fieldConfig": {
        "defaults": {
          "color": {
            "mode": "thresholds"
          },
          "decimals": 0,
          "mappings": [],
          "thresholds": {
            "mode": "absolute",
            "steps": [
              {
                "color": "green",
                "value": null
              },
              {
                "color": "#EAB839",
                "value": 50
              }
            ]
          },
          "unit": "percentunit"
        },
        "overrides": []
      },
      "gridPos": {
        "h": 4,
        "w": 2,
        "x": 0,
        "y": 1
      },
      "id": 22,
      "options": {
        "colorMode": "value",
        "graphMode": "none",
        "justifyMode": "auto",
        "orientation": "auto",
        "reduceOptions": {
          "calcs": ["lastNotNull"],
          "fields": "",
          "values": false
        },
        "textMode": "auto"
      },
      "pluginVersion": "10.0.3",
      "targets": [
        {
          "datasource": "Graphite",
          "refId": "A",
          "target": "stats.gauges.hubble.syncengine.sync_percent"
        }
      ],
      "title": "Synced",
      "type": "stat"
    },
    {
      "datasource": "Graphite",
      "fieldConfig": {
        "defaults": {
          "color": {
            "mode": "thresholds"
          },
          "mappings": [],
          "thresholds": {
            "mode": "absolute",
            "steps": [
              {
                "color": "green",
                "value": null
              },
              {
                "color": "red",
                "value": 80
              }
            ]
          }
        },
        "overrides": []
      },
      "gridPos": {
        "h": 4,
        "w": 2,
        "x": 2,
        "y": 1
      },
      "id": 25,
      "options": {
        "colorMode": "value",
        "graphMode": "none",
        "justifyMode": "auto",
        "orientation": "auto",
        "reduceOptions": {
          "calcs": ["lastNotNull"],
          "fields": "",
          "values": false
        },
        "textMode": "auto"
      },
      "pluginVersion": "10.0.3",
      "targets": [
        {
          "refId": "A",
          "target": "sum(stats.gauges.hubble.gossip.peers.*)",
          "textEditor": false
        }
      ],
      "title": "Peers",
      "type": "stat"
    },
    {
      "datasource": "Graphite",
      "fieldConfig": {
        "defaults": {
          "color": {
            "mode": "palette-classic"
          },
          "custom": {
            "axisCenteredZero": false,
            "axisColorMode": "text",
            "axisLabel": "",
            "axisPlacement": "auto",
            "barAlignment": 0,
            "drawStyle": "bars",
            "fillOpacity": 0,
            "gradientMode": "none",
            "hideFrom": {
              "legend": false,
              "tooltip": false,
              "viz": false
            },
            "lineInterpolation": "linear",
            "lineWidth": 1,
            "pointSize": 5,
            "scaleDistribution": {
              "type": "linear"
            },
            "showPoints": "auto",
            "spanNulls": false,
            "stacking": {
              "group": "A",
              "mode": "none"
            },
            "thresholdsStyle": {
              "mode": "off"
            }
          },
          "mappings": [],
          "noValue": "Starting up... Please wait",
          "thresholds": {
            "mode": "absolute",
            "steps": [
              {
                "color": "green",
                "value": null
              }
            ]
          },
          "unit": "none"
        },
        "overrides": []
      },
      "gridPos": {
        "h": 8,
<<<<<<< HEAD
        "w": 7,
        "x": 0,
=======
        "w": 6,
        "x": 4,
>>>>>>> a8800792
        "y": 1
      },
      "id": 10,
      "options": {
        "legend": {
          "calcs": [],
          "displayMode": "list",
          "placement": "bottom",
          "showLegend": true
        },
        "tooltip": {
          "mode": "single",
          "sort": "none"
        }
      },
      "targets": [
        {
          "datasource": "Graphite",
          "refId": "A",
<<<<<<< HEAD
          "target": "stats.gauges.hubble.contracts.block_number",
          "textEditor": false
=======
          "target": "stats_counts.hubble.ethevents.blocks",
          "textEditor": false
        },
        {
          "datasource": "Graphite",
          "hide": false,
          "refCount": 0,
          "refId": "B",
          "target": "stats_counts.hubble.l2events.blocks",
          "textEditor": true
>>>>>>> a8800792
        }
      ],
      "title": "Synced Blocks",
      "type": "timeseries"
    },
    {
      "datasource": "Graphite",
      "fieldConfig": {
        "defaults": {
          "color": {
            "mode": "palette-classic"
          },
          "custom": {
            "axisCenteredZero": false,
            "axisColorMode": "text",
            "axisLabel": "",
            "axisPlacement": "auto",
            "barAlignment": 0,
            "drawStyle": "line",
            "fillOpacity": 0,
            "gradientMode": "none",
            "hideFrom": {
              "legend": false,
              "tooltip": false,
              "viz": false
            },
            "lineInterpolation": "linear",
            "lineWidth": 1,
            "pointSize": 5,
            "scaleDistribution": {
              "type": "linear"
            },
            "showPoints": "auto",
            "spanNulls": false,
            "stacking": {
              "group": "A",
              "mode": "none"
            },
            "thresholdsStyle": {
              "mode": "off"
            }
          },
          "mappings": [],
          "noValue": "Starting up... Please wait",
          "thresholds": {
            "mode": "absolute",
            "steps": [
              {
                "color": "green",
                "value": null
              },
              {
                "color": "red",
                "value": 80
              }
            ]
          }
        },
        "overrides": []
      },
      "gridPos": {
        "h": 8,
<<<<<<< HEAD
        "w": 8,
        "x": 7,
=======
        "w": 7,
        "x": 10,
>>>>>>> a8800792
        "y": 1
      },
      "id": 1,
      "options": {
        "legend": {
          "calcs": [],
          "displayMode": "list",
          "placement": "bottom",
          "showLegend": true
        },
        "tooltip": {
          "mode": "single",
          "sort": "none"
        }
      },
      "targets": [
        {
          "refId": "A",
          "target": "stats_counts.hubble.gossip.messages",
          "textEditor": true
        }
      ],
      "title": "Gossip Messages",
      "type": "timeseries"
    },
    {
      "datasource": "Graphite",
      "fieldConfig": {
        "defaults": {
          "color": {
            "mode": "palette-classic"
          },
          "custom": {
            "axisCenteredZero": false,
            "axisColorMode": "text",
            "axisLabel": "",
            "axisPlacement": "auto",
            "barAlignment": 0,
            "drawStyle": "bars",
            "fillOpacity": 100,
            "gradientMode": "none",
            "hideFrom": {
              "legend": false,
              "tooltip": false,
              "viz": false
            },
            "lineInterpolation": "linear",
            "lineWidth": 1,
            "pointSize": 5,
            "scaleDistribution": {
              "type": "linear"
            },
            "showPoints": "auto",
            "spanNulls": false,
            "stacking": {
              "group": "A",
              "mode": "none"
            },
            "thresholdsStyle": {
              "mode": "off"
            }
          },
          "mappings": [],
          "noValue": "Starting up... Please wait",
          "thresholds": {
            "mode": "absolute",
            "steps": [
              {
                "color": "green",
                "value": null
              },
              {
                "color": "red",
                "value": 80
              }
            ]
          },
          "unit": "locale"
        },
        "overrides": [
          {
            "matcher": {
              "id": "byName",
              "options": "stats.gauges.hubble.rocksdb.approximate_size"
            },
            "properties": [
              {
                "id": "unit",
                "value": "decbytes"
              },
              {
                "id": "displayName",
                "value": "RocksDB Size on disk"
              }
            ]
          },
          {
            "matcher": {
              "id": "byName",
              "options": "stats.gauges.hubble.merkle_trie.num_messages"
            },
            "properties": [
              {
                "id": "displayName",
                "value": "Num Messages"
              }
            ]
          }
        ]
      },
      "gridPos": {
        "h": 8,
<<<<<<< HEAD
        "w": 9,
        "x": 15,
=======
        "w": 7,
        "x": 17,
>>>>>>> a8800792
        "y": 1
      },
      "id": 19,
      "options": {
        "legend": {
          "calcs": [],
          "displayMode": "list",
          "placement": "bottom",
          "showLegend": true
        },
        "tooltip": {
          "mode": "single",
          "sort": "none"
        }
      },
      "targets": [
        {
          "datasource": "Graphite",
          "refCount": 0,
          "refId": "A",
          "target": "stats.gauges.hubble.merkle_trie.num_messages"
        }
      ],
      "title": "Synced Messages",
      "type": "timeseries"
    },
    {
      "collapsed": false,
      "gridPos": {
        "h": 1,
        "w": 24,
        "x": 0,
        "y": 9
      },
      "id": 14,
      "panels": [],
      "title": "Hubble Stats",
      "type": "row"
    },
    {
      "datasource": "Graphite",
      "fieldConfig": {
        "defaults": {
          "color": {
            "mode": "palette-classic"
          },
          "custom": {
            "axisCenteredZero": false,
            "axisColorMode": "text",
            "axisLabel": "",
            "axisPlacement": "auto",
            "barAlignment": -1,
            "drawStyle": "bars",
            "fillOpacity": 0,
            "gradientMode": "none",
            "hideFrom": {
              "legend": false,
              "tooltip": false,
              "viz": false
            },
            "lineInterpolation": "stepBefore",
            "lineWidth": 4,
            "pointSize": 5,
            "scaleDistribution": {
              "type": "linear"
            },
            "showPoints": "auto",
            "spanNulls": true,
            "stacking": {
              "group": "A",
              "mode": "none"
            },
            "thresholdsStyle": {
              "mode": "off"
            }
          },
          "mappings": [],
          "noValue": "Starting up.... Please wait",
          "thresholds": {
            "mode": "absolute",
            "steps": [
              {
                "color": "green",
                "value": null
              },
              {
                "color": "red",
                "value": 80
              }
            ]
          },
          "unit": "dtdurationms"
        },
        "overrides": []
      },
      "gridPos": {
<<<<<<< HEAD
        "h": 8,
        "w": 8,
        "x": 0,
        "y": 10
      },
      "id": 3,
=======
        "h": 4,
        "w": 4,
        "x": 0,
        "y": 5
      },
      "id": 24,
>>>>>>> a8800792
      "options": {
        "legend": {
          "calcs": [],
          "displayMode": "list",
          "placement": "bottom",
          "showLegend": true
        },
<<<<<<< HEAD
        "tooltip": {
          "mode": "single",
          "sort": "none"
        }
=======
        "text": {
          "titleSize": 26,
          "valueSize": 1
        },
        "textMode": "auto"
>>>>>>> a8800792
      },
      "pluginVersion": "10.0.3",
      "targets": [
        {
          "refCount": 0,
          "refId": "A",
<<<<<<< HEAD
          "target": "stats.timers.hubble.syncengine.sync_time_ms.mean"
        }
      ],
      "title": "Sync Duration",
      "type": "timeseries"
=======
          "target": "aliasByNode(stats.gauges.hubble.farcaster.*.*.*.*, 5, 6, 7)",
          "textEditor": true
        }
      ],
      "title": "Hub Version",
      "type": "stat"
>>>>>>> a8800792
    },
    {
      "collapsed": false,
      "gridPos": {
        "h": 1,
        "w": 24,
        "x": 0,
        "y": 9
      },
      "id": 14,
      "panels": [],
      "title": "Performance",
      "type": "row"
    },
    {
      "datasource": "Graphite",
      "fieldConfig": {
        "defaults": {
          "color": {
            "mode": "palette-classic"
          },
          "custom": {
            "axisCenteredZero": false,
            "axisColorMode": "text",
            "axisLabel": "",
            "axisPlacement": "auto",
<<<<<<< HEAD
            "barAlignment": 0,
            "drawStyle": "line",
=======
            "barAlignment": -1,
            "drawStyle": "bars",
>>>>>>> a8800792
            "fillOpacity": 0,
            "gradientMode": "none",
            "hideFrom": {
              "legend": false,
              "tooltip": false,
              "viz": false
            },
<<<<<<< HEAD
            "lineInterpolation": "linear",
            "lineWidth": 1,
=======
            "lineInterpolation": "stepBefore",
            "lineWidth": 4,
>>>>>>> a8800792
            "pointSize": 5,
            "scaleDistribution": {
              "type": "linear"
            },
            "showPoints": "auto",
<<<<<<< HEAD
            "spanNulls": 3600000,
=======
            "spanNulls": true,
>>>>>>> a8800792
            "stacking": {
              "group": "A",
              "mode": "none"
            },
            "thresholdsStyle": {
              "mode": "off"
            }
          },
          "mappings": [],
<<<<<<< HEAD
          "noValue": "Starting up... Please wait",
=======
          "noValue": "Starting up.... Please wait",
>>>>>>> a8800792
          "thresholds": {
            "mode": "absolute",
            "steps": [
              {
                "color": "green",
                "value": null
              },
              {
                "color": "red",
                "value": 80
              }
            ]
          },
<<<<<<< HEAD
          "unit": "ms"
=======
          "unit": "dtdurationms"
>>>>>>> a8800792
        },
        "overrides": []
      },
      "gridPos": {
        "h": 8,
<<<<<<< HEAD
        "w": 7,
        "x": 8,
        "y": 10
      },
      "id": 9,
=======
        "w": 8,
        "x": 0,
        "y": 10
      },
      "id": 3,
>>>>>>> a8800792
      "options": {
        "legend": {
          "calcs": [],
          "displayMode": "list",
          "placement": "bottom",
          "showLegend": true
        },
        "tooltip": {
          "mode": "single",
          "sort": "none"
        }
      },
      "targets": [
        {
<<<<<<< HEAD
          "datasource": "Graphite",
          "refCount": 0,
          "refId": "A",
          "target": "stats.timers.hubble.hub.merge_message.mean"
        }
      ],
      "title": "Merge Latency",
=======
          "refCount": 0,
          "refId": "A",
          "target": "stats.timers.hubble.syncengine.sync_time_ms.mean"
        }
      ],
      "title": "Sync Duration",
>>>>>>> a8800792
      "type": "timeseries"
    },
    {
      "datasource": "Graphite",
      "fieldConfig": {
        "defaults": {
          "color": {
            "mode": "palette-classic"
          },
          "custom": {
            "axisCenteredZero": false,
            "axisColorMode": "text",
            "axisLabel": "",
            "axisPlacement": "auto",
            "barAlignment": 0,
            "drawStyle": "line",
            "fillOpacity": 0,
            "gradientMode": "none",
            "hideFrom": {
              "legend": false,
              "tooltip": false,
              "viz": false
            },
            "lineInterpolation": "linear",
            "lineWidth": 1,
            "pointSize": 5,
            "scaleDistribution": {
              "type": "linear"
            },
            "showPoints": "auto",
<<<<<<< HEAD
            "spanNulls": false,
=======
            "spanNulls": 3600000,
>>>>>>> a8800792
            "stacking": {
              "group": "A",
              "mode": "none"
            },
            "thresholdsStyle": {
              "mode": "off"
            }
          },
          "mappings": [],
<<<<<<< HEAD
=======
          "noValue": "Starting up... Please wait",
>>>>>>> a8800792
          "thresholds": {
            "mode": "absolute",
            "steps": [
              {
                "color": "green",
                "value": null
              },
              {
                "color": "red",
                "value": 80
              }
            ]
          },
          "unit": "ms"
        },
        "overrides": []
      },
      "gridPos": {
        "h": 8,
<<<<<<< HEAD
        "w": 9,
        "x": 15,
        "y": 10
      },
      "id": 8,
=======
        "w": 7,
        "x": 8,
        "y": 10
      },
      "id": 9,
>>>>>>> a8800792
      "options": {
        "legend": {
          "calcs": [],
          "displayMode": "list",
          "placement": "bottom",
          "showLegend": true
        },
        "tooltip": {
          "mode": "single",
          "sort": "none"
        }
      },
      "pluginVersion": "10.0.3",
      "targets": [
        {
          "datasource": "Graphite",
          "refCount": 0,
          "refId": "A",
<<<<<<< HEAD
          "target": "stats.gauges.hubble.merkle_trie.merge_q",
          "textEditor": true
        }
      ],
      "title": "Merkle Trie Queue Size",
=======
          "target": "stats.timers.hubble.hub.merge_message.mean"
        }
      ],
      "title": "Merge Latency",
>>>>>>> a8800792
      "type": "timeseries"
    },
    {
      "datasource": "Graphite",
      "fieldConfig": {
        "defaults": {
          "color": {
            "mode": "palette-classic"
          },
          "custom": {
            "axisCenteredZero": false,
            "axisColorMode": "text",
            "axisLabel": "",
            "axisPlacement": "auto",
            "barAlignment": 0,
            "drawStyle": "line",
            "fillOpacity": 0,
            "gradientMode": "none",
            "hideFrom": {
              "legend": false,
              "tooltip": false,
              "viz": false
            },
            "lineInterpolation": "linear",
            "lineWidth": 1,
            "pointSize": 5,
            "scaleDistribution": {
              "type": "linear"
            },
            "showPoints": "auto",
            "spanNulls": false,
            "stacking": {
              "group": "A",
              "mode": "none"
            },
            "thresholdsStyle": {
              "mode": "off"
            }
          },
          "mappings": [],
          "noValue": "Starting up... Please wait",
          "thresholds": {
            "mode": "absolute",
            "steps": [
              {
                "color": "green",
                "value": null
              },
              {
                "color": "red",
                "value": 80
              }
            ]
          }
        },
        "overrides": []
      },
      "gridPos": {
        "h": 8,
<<<<<<< HEAD
        "w": 8,
        "x": 0,
        "y": 18
=======
        "w": 9,
        "x": 15,
        "y": 10
>>>>>>> a8800792
      },
      "id": 2,
      "options": {
        "legend": {
          "calcs": [],
          "displayMode": "list",
          "placement": "bottom",
          "showLegend": true
        },
        "tooltip": {
          "mode": "single",
          "sort": "none"
        }
      },
      "pluginVersion": "10.0.3",
      "targets": [
        {
          "refCount": 0,
          "refId": "A",
          "target": "stats.gauges.hubble.gossip.peers.inbound"
        },
        {
          "hide": false,
          "refCount": 0,
          "refId": "B",
          "target": "stats.gauges.hubble.gossip.peers.outbound"
        }
      ],
<<<<<<< HEAD
      "title": "Gossip Peers",
=======
      "title": "Merkle Trie Queue Size",
>>>>>>> a8800792
      "type": "timeseries"
    },
    {
      "datasource": "Graphite",
      "fieldConfig": {
        "defaults": {
          "color": {
            "mode": "palette-classic"
          },
          "custom": {
            "axisCenteredZero": false,
            "axisColorMode": "text",
            "axisLabel": "",
            "axisPlacement": "auto",
            "barAlignment": 0,
            "drawStyle": "line",
            "fillOpacity": 0,
            "gradientMode": "none",
            "hideFrom": {
              "legend": false,
              "tooltip": false,
              "viz": false
            },
            "lineInterpolation": "linear",
            "lineWidth": 1,
            "pointSize": 5,
            "scaleDistribution": {
              "type": "linear"
            },
            "showPoints": "auto",
            "spanNulls": false,
            "stacking": {
              "group": "A",
              "mode": "none"
            },
            "thresholdsStyle": {
              "mode": "off"
            }
          },
          "mappings": [],
          "noValue": "Starting up... Please wait",
          "thresholds": {
            "mode": "absolute",
            "steps": [
              {
                "color": "green",
                "value": null
              },
              {
                "color": "red",
                "value": 80
              }
            ]
<<<<<<< HEAD
=======
          }
        },
        "overrides": []
      },
      "gridPos": {
        "h": 8,
        "w": 8,
        "x": 0,
        "y": 18
      },
      "id": 2,
      "options": {
        "legend": {
          "calcs": [],
          "displayMode": "list",
          "placement": "bottom",
          "showLegend": true
        },
        "tooltip": {
          "mode": "single",
          "sort": "none"
        }
      },
      "targets": [
        {
          "refCount": 0,
          "refId": "A",
          "target": "stats.gauges.hubble.gossip.peers.inbound"
        },
        {
          "hide": false,
          "refCount": 0,
          "refId": "B",
          "target": "stats.gauges.hubble.gossip.peers.outbound"
        }
      ],
      "title": "Gossip Peers",
      "type": "timeseries"
    },
    {
      "datasource": "Graphite",
      "fieldConfig": {
        "defaults": {
          "color": {
            "mode": "palette-classic"
          },
          "custom": {
            "axisCenteredZero": false,
            "axisColorMode": "text",
            "axisLabel": "",
            "axisPlacement": "auto",
            "barAlignment": 0,
            "drawStyle": "line",
            "fillOpacity": 0,
            "gradientMode": "none",
            "hideFrom": {
              "legend": false,
              "tooltip": false,
              "viz": false
            },
            "lineInterpolation": "linear",
            "lineWidth": 1,
            "pointSize": 5,
            "scaleDistribution": {
              "type": "linear"
            },
            "showPoints": "auto",
            "spanNulls": false,
            "stacking": {
              "group": "A",
              "mode": "none"
            },
            "thresholdsStyle": {
              "mode": "off"
            }
          },
          "mappings": [],
          "noValue": "Starting up... Please wait",
          "thresholds": {
            "mode": "absolute",
            "steps": [
              {
                "color": "green",
                "value": null
              },
              {
                "color": "red",
                "value": 80
              }
            ]
>>>>>>> a8800792
          },
          "unit": "locale"
        },
        "overrides": [
          {
            "matcher": {
              "id": "byName",
              "options": "stats.gauges.hubble.rocksdb.approximate_size"
            },
            "properties": [
              {
                "id": "custom.axisPlacement",
                "value": "right"
              },
              {
                "id": "unit",
                "value": "decbytes"
              },
              {
                "id": "displayName",
                "value": "RocksDB Size on disk"
              },
              {
                "id": "custom.spanNulls",
                "value": true
              }
            ]
          },
          {
            "matcher": {
              "id": "byName",
              "options": "stats.gauges.hubble.merkle_trie.num_messages"
            },
            "properties": [
              {
                "id": "displayName",
                "value": "Num Messages"
              }
            ]
          }
        ]
      },
      "gridPos": {
        "h": 8,
        "w": 7,
        "x": 8,
        "y": 18
      },
      "id": 4,
      "options": {
        "legend": {
          "calcs": [],
          "displayMode": "list",
          "placement": "bottom",
          "showLegend": true
        },
        "tooltip": {
          "mode": "single",
          "sort": "none"
        }
      },
      "targets": [
        {
          "datasource": "Graphite",
          "hide": false,
          "refCount": 0,
          "refId": "B",
          "target": "stats.gauges.hubble.rocksdb.approximate_size"
        }
      ],
<<<<<<< HEAD
      "title": "Node Size",
=======
      "title": "DB Size on disk",
>>>>>>> a8800792
      "type": "timeseries"
    },
    {
      "datasource": "Graphite",
      "fieldConfig": {
        "defaults": {
          "color": {
            "mode": "palette-classic"
          },
          "custom": {
            "axisCenteredZero": false,
            "axisColorMode": "text",
            "axisLabel": "",
            "axisPlacement": "auto",
            "barAlignment": 0,
            "drawStyle": "line",
            "fillOpacity": 0,
            "gradientMode": "none",
            "hideFrom": {
              "legend": false,
              "tooltip": false,
              "viz": false
            },
            "lineInterpolation": "linear",
            "lineWidth": 1,
            "pointSize": 5,
            "scaleDistribution": {
              "type": "linear"
            },
            "showPoints": "auto",
            "spanNulls": false,
            "stacking": {
              "group": "A",
              "mode": "none"
            },
            "thresholdsStyle": {
              "mode": "off"
            }
          },
          "mappings": [],
          "thresholds": {
            "mode": "absolute",
            "steps": [
              {
                "color": "green",
                "value": null
              },
              {
                "color": "red",
                "value": 80
              }
            ]
          }
        },
        "overrides": []
      },
      "gridPos": {
        "h": 8,
        "w": 9,
        "x": 15,
        "y": 18
      },
      "id": 20,
      "options": {
        "legend": {
          "calcs": [],
          "displayMode": "list",
          "placement": "bottom",
          "showLegend": true
        },
        "tooltip": {
          "mode": "single",
          "sort": "none"
        }
      },
      "pluginVersion": "10.0.3",
      "targets": [
        {
          "datasource": "Graphite",
          "refId": "A",
          "target": "stats.gauges.hubble.syncengine.merge_q",
          "textEditor": true
        }
      ],
      "title": "Merge Queue Size",
      "type": "timeseries"
    },
    {
      "collapsed": false,
      "gridPos": {
        "h": 1,
        "w": 24,
        "x": 0,
        "y": 26
      },
      "id": 15,
      "panels": [],
      "title": "Errors",
      "type": "row"
    },
    {
      "datasource": "Graphite",
      "fieldConfig": {
        "defaults": {
          "color": {
            "mode": "palette-classic"
          },
          "custom": {
            "axisCenteredZero": false,
            "axisColorMode": "text",
            "axisLabel": "",
            "axisPlacement": "auto",
            "barAlignment": 0,
            "drawStyle": "line",
            "fillOpacity": 0,
            "gradientMode": "none",
            "hideFrom": {
              "legend": false,
              "tooltip": false,
              "viz": false
            },
            "lineInterpolation": "linear",
            "lineWidth": 1,
            "pointSize": 5,
            "scaleDistribution": {
              "type": "linear"
            },
            "showPoints": "auto",
            "spanNulls": false,
            "stacking": {
              "group": "A",
              "mode": "none"
            },
            "thresholdsStyle": {
              "mode": "off"
            }
          },
          "mappings": [],
          "noValue": "Starting up... Please wait",
          "thresholds": {
            "mode": "absolute",
            "steps": [
              {
                "color": "green",
                "value": null
              },
              {
                "color": "red",
                "value": 80
              }
            ]
          }
        },
        "overrides": []
      },
      "gridPos": {
        "h": 8,
        "w": 12,
        "x": 0,
        "y": 27
      },
      "id": 16,
      "options": {
        "legend": {
          "calcs": [],
          "displayMode": "list",
          "placement": "bottom",
          "showLegend": true
        },
        "tooltip": {
          "mode": "single",
          "sort": "none"
        }
      },
      "targets": [
        {
          "datasource": "Graphite",
          "refId": "A",
          "target": "sumSeriesWithWildcards(stats_counts.hubble.submit_message.error.*.*.*, 5,6)"
        }
      ],
      "title": "Errors by Source",
      "type": "timeseries"
    },
    {
      "datasource": "Graphite",
      "fieldConfig": {
        "defaults": {
          "color": {
            "mode": "palette-classic"
          },
          "custom": {
            "axisCenteredZero": false,
            "axisColorMode": "text",
            "axisLabel": "",
            "axisPlacement": "auto",
            "barAlignment": 0,
            "drawStyle": "line",
            "fillOpacity": 0,
            "gradientMode": "none",
            "hideFrom": {
              "legend": false,
              "tooltip": false,
              "viz": false
            },
            "lineInterpolation": "linear",
            "lineWidth": 1,
            "pointSize": 5,
            "scaleDistribution": {
              "type": "linear"
            },
            "showPoints": "auto",
            "spanNulls": false,
            "stacking": {
              "group": "A",
              "mode": "none"
            },
            "thresholdsStyle": {
              "mode": "off"
            }
          },
          "mappings": [],
          "noValue": "Starting up... Please wait",
          "thresholds": {
            "mode": "absolute",
            "steps": [
              {
                "color": "green",
                "value": null
              },
              {
                "color": "red",
                "value": 80
              }
            ]
          }
        },
        "overrides": []
      },
      "gridPos": {
        "h": 8,
        "w": 12,
        "x": 12,
        "y": 27
      },
      "id": 17,
      "options": {
        "legend": {
          "calcs": [],
          "displayMode": "list",
          "placement": "bottom",
          "showLegend": true
        },
        "tooltip": {
          "mode": "single",
          "sort": "none"
        }
      },
      "targets": [
        {
          "datasource": "Graphite",
          "refId": "A",
          "target": "sumSeriesWithWildcards(stats_counts.hubble.submit_message.error.*.*.*, 4,5)",
          "textEditor": true
        }
      ],
      "title": "Errors by Type",
      "type": "timeseries"
    },
    {
      "datasource": "Graphite",
      "fieldConfig": {
        "defaults": {
          "color": {
            "mode": "thresholds"
          },
          "mappings": [
            {
              "options": {
                "0": {
                  "index": 0,
                  "text": "No Incoming Connections! Are your ports open?"
                }
              },
              "type": "value"
            }
          ],
          "noValue": "No Incoming Connections! Are your ports open?",
          "thresholds": {
            "mode": "absolute",
            "steps": [
              {
                "color": "green",
                "value": null
              },
              {
                "color": "red",
                "value": 0
              }
            ]
          }
        },
        "overrides": []
      },
      "gridPos": {
        "h": 8,
        "w": 4,
        "x": 0,
        "y": 35
      },
      "id": 7,
      "options": {
        "orientation": "auto",
        "reduceOptions": {
          "calcs": ["lastNotNull"],
          "fields": "",
          "values": false
        },
        "showThresholdLabels": false,
        "showThresholdMarkers": true
      },
      "pluginVersion": "10.0.3",
      "targets": [
        {
          "refId": "A",
          "target": "stats_counts.hubble.rpc.get_sync_snapshot"
        }
      ],
      "title": "Inbound Sync",
      "type": "gauge"
    },
    {
      "datasource": "Graphite",
      "fieldConfig": {
        "defaults": {
          "color": {
            "mode": "thresholds"
          },
          "mappings": [
            {
              "options": {
                "0": {
                  "index": 0,
                  "text": "No Incoming Connection. Gossip port not open?"
                }
              },
              "type": "value"
            }
          ],
          "thresholds": {
            "mode": "absolute",
            "steps": [
              {
                "color": "green",
                "value": null
              },
              {
                "color": "red",
                "value": 0
              }
            ]
          }
        },
        "overrides": []
      },
      "gridPos": {
        "h": 8,
        "w": 4,
        "x": 4,
        "y": 35
      },
      "id": 6,
      "options": {
        "orientation": "auto",
        "reduceOptions": {
          "calcs": ["lastNotNull"],
          "fields": "",
          "values": false
        },
        "showThresholdLabels": false,
        "showThresholdMarkers": false,
        "text": {}
      },
      "pluginVersion": "10.0.3",
      "targets": [
        {
          "refId": "A",
          "target": "stats.gauges.hubble.gossip.peers.inbound"
        }
      ],
      "title": "Inbound Peers",
      "type": "gauge"
    },
    {
      "datasource": "Graphite",
      "fieldConfig": {
        "defaults": {
          "color": {
            "mode": "thresholds"
          },
          "mappings": [],
          "noValue": "0",
          "thresholds": {
            "mode": "absolute",
            "steps": [
              {
                "color": "green",
                "value": null
              },
              {
                "color": "red",
                "value": 20
              }
            ]
          }
        },
        "overrides": []
      },
      "gridPos": {
        "h": 8,
        "w": 3,
        "x": 12,
        "y": 35
      },
      "id": 11,
      "options": {
        "orientation": "auto",
        "reduceOptions": {
          "calcs": ["lastNotNull"],
          "fields": "",
          "values": false
        },
        "showThresholdLabels": false,
        "showThresholdMarkers": true
      },
      "pluginVersion": "10.0.3",
      "targets": [
        {
          "refId": "A",
          "target": "stats.gauges.hubble.gossip.denied_peers",
          "textEditor": true
        }
      ],
      "title": "Blocked Peers",
      "type": "gauge"
    },
    {
      "datasource": "Graphite",
      "fieldConfig": {
        "defaults": {
          "color": {
            "mode": "thresholds"
          },
          "mappings": [],
          "thresholds": {
            "mode": "absolute",
            "steps": [
              {
                "color": "green",
                "value": null
              },
              {
                "color": "red",
                "value": 80
              }
            ]
          }
        },
        "overrides": []
      },
      "gridPos": {
        "h": 8,
        "w": 3,
        "x": 15,
        "y": 35
      },
      "id": 18,
      "options": {
        "orientation": "auto",
        "reduceOptions": {
          "calcs": ["lastNotNull"],
          "fields": "",
          "values": false
        },
        "showThresholdLabels": false,
        "showThresholdMarkers": true
      },
      "pluginVersion": "10.0.3",
      "targets": [
        {
          "refId": "A",
          "target": "sum(stats.gauges.hubble.gossip.peers.*)",
          "textEditor": false
        }
      ],
      "title": "Num Peers",
      "type": "gauge"
    }
  ],
  "refresh": "30s",
  "schemaVersion": 38,
  "style": "dark",
  "tags": [],
  "templating": {
    "list": []
  },
  "time": {
    "from": "now-30m",
    "to": "now"
  },
  "timepicker": {},
  "timezone": "",
  "title": "Hubble Dashboard",
  "uid": "af04c037-bd8f-484a-b93e-0cb4b7d3b026",
  "version": 3,
  "weekStart": ""
}<|MERGE_RESOLUTION|>--- conflicted
+++ resolved
@@ -24,6 +24,7 @@
   "editable": true,
   "fiscalYearStartMonth": 0,
   "graphTooltip": 0,
+  "id": 1,
   "links": [],
   "liveNow": false,
   "panels": [
@@ -204,13 +205,8 @@
       },
       "gridPos": {
         "h": 8,
-<<<<<<< HEAD
-        "w": 7,
-        "x": 0,
-=======
         "w": 6,
         "x": 4,
->>>>>>> a8800792
         "y": 1
       },
       "id": 10,
@@ -229,11 +225,8 @@
       "targets": [
         {
           "datasource": "Graphite",
-          "refId": "A",
-<<<<<<< HEAD
-          "target": "stats.gauges.hubble.contracts.block_number",
-          "textEditor": false
-=======
+          "refCount": 0,
+          "refId": "A",
           "target": "stats_counts.hubble.ethevents.blocks",
           "textEditor": false
         },
@@ -244,7 +237,6 @@
           "refId": "B",
           "target": "stats_counts.hubble.l2events.blocks",
           "textEditor": true
->>>>>>> a8800792
         }
       ],
       "title": "Synced Blocks",
@@ -307,13 +299,8 @@
       },
       "gridPos": {
         "h": 8,
-<<<<<<< HEAD
-        "w": 8,
-        "x": 7,
-=======
         "w": 7,
         "x": 10,
->>>>>>> a8800792
         "y": 1
       },
       "id": 1,
@@ -426,13 +413,8 @@
       },
       "gridPos": {
         "h": 8,
-<<<<<<< HEAD
-        "w": 9,
-        "x": 15,
-=======
         "w": 7,
         "x": 17,
->>>>>>> a8800792
         "y": 1
       },
       "id": 19,
@@ -460,6 +442,65 @@
       "type": "timeseries"
     },
     {
+      "datasource": "Graphite",
+      "fieldConfig": {
+        "defaults": {
+          "color": {
+            "mode": "thresholds"
+          },
+          "mappings": [],
+          "thresholds": {
+            "mode": "absolute",
+            "steps": [
+              {
+                "color": "green",
+                "value": null
+              },
+              {
+                "color": "red",
+                "value": 80
+              }
+            ]
+          }
+        },
+        "overrides": []
+      },
+      "gridPos": {
+        "h": 4,
+        "w": 4,
+        "x": 0,
+        "y": 5
+      },
+      "id": 24,
+      "options": {
+        "colorMode": "value",
+        "graphMode": "none",
+        "justifyMode": "auto",
+        "orientation": "auto",
+        "reduceOptions": {
+          "calcs": ["lastNotNull"],
+          "fields": "",
+          "values": false
+        },
+        "text": {
+          "titleSize": 26,
+          "valueSize": 1
+        },
+        "textMode": "auto"
+      },
+      "pluginVersion": "10.0.3",
+      "targets": [
+        {
+          "datasource": "Graphite",
+          "refId": "A",
+          "target": "aliasByNode(stats.gauges.hubble.farcaster.*.*.*.*, 5, 6, 7)",
+          "textEditor": true
+        }
+      ],
+      "title": "Hub Version",
+      "type": "stat"
+    },
+    {
       "collapsed": false,
       "gridPos": {
         "h": 1,
@@ -469,7 +510,7 @@
       },
       "id": 14,
       "panels": [],
-      "title": "Hubble Stats",
+      "title": "Performance",
       "type": "row"
     },
     {
@@ -529,21 +570,12 @@
         "overrides": []
       },
       "gridPos": {
-<<<<<<< HEAD
         "h": 8,
         "w": 8,
         "x": 0,
         "y": 10
       },
       "id": 3,
-=======
-        "h": 4,
-        "w": 4,
-        "x": 0,
-        "y": 5
-      },
-      "id": 24,
->>>>>>> a8800792
       "options": {
         "legend": {
           "calcs": [],
@@ -551,175 +583,19 @@
           "placement": "bottom",
           "showLegend": true
         },
-<<<<<<< HEAD
         "tooltip": {
           "mode": "single",
           "sort": "none"
         }
-=======
-        "text": {
-          "titleSize": 26,
-          "valueSize": 1
-        },
-        "textMode": "auto"
->>>>>>> a8800792
-      },
-      "pluginVersion": "10.0.3",
+      },
       "targets": [
         {
           "refCount": 0,
           "refId": "A",
-<<<<<<< HEAD
           "target": "stats.timers.hubble.syncengine.sync_time_ms.mean"
         }
       ],
       "title": "Sync Duration",
-      "type": "timeseries"
-=======
-          "target": "aliasByNode(stats.gauges.hubble.farcaster.*.*.*.*, 5, 6, 7)",
-          "textEditor": true
-        }
-      ],
-      "title": "Hub Version",
-      "type": "stat"
->>>>>>> a8800792
-    },
-    {
-      "collapsed": false,
-      "gridPos": {
-        "h": 1,
-        "w": 24,
-        "x": 0,
-        "y": 9
-      },
-      "id": 14,
-      "panels": [],
-      "title": "Performance",
-      "type": "row"
-    },
-    {
-      "datasource": "Graphite",
-      "fieldConfig": {
-        "defaults": {
-          "color": {
-            "mode": "palette-classic"
-          },
-          "custom": {
-            "axisCenteredZero": false,
-            "axisColorMode": "text",
-            "axisLabel": "",
-            "axisPlacement": "auto",
-<<<<<<< HEAD
-            "barAlignment": 0,
-            "drawStyle": "line",
-=======
-            "barAlignment": -1,
-            "drawStyle": "bars",
->>>>>>> a8800792
-            "fillOpacity": 0,
-            "gradientMode": "none",
-            "hideFrom": {
-              "legend": false,
-              "tooltip": false,
-              "viz": false
-            },
-<<<<<<< HEAD
-            "lineInterpolation": "linear",
-            "lineWidth": 1,
-=======
-            "lineInterpolation": "stepBefore",
-            "lineWidth": 4,
->>>>>>> a8800792
-            "pointSize": 5,
-            "scaleDistribution": {
-              "type": "linear"
-            },
-            "showPoints": "auto",
-<<<<<<< HEAD
-            "spanNulls": 3600000,
-=======
-            "spanNulls": true,
->>>>>>> a8800792
-            "stacking": {
-              "group": "A",
-              "mode": "none"
-            },
-            "thresholdsStyle": {
-              "mode": "off"
-            }
-          },
-          "mappings": [],
-<<<<<<< HEAD
-          "noValue": "Starting up... Please wait",
-=======
-          "noValue": "Starting up.... Please wait",
->>>>>>> a8800792
-          "thresholds": {
-            "mode": "absolute",
-            "steps": [
-              {
-                "color": "green",
-                "value": null
-              },
-              {
-                "color": "red",
-                "value": 80
-              }
-            ]
-          },
-<<<<<<< HEAD
-          "unit": "ms"
-=======
-          "unit": "dtdurationms"
->>>>>>> a8800792
-        },
-        "overrides": []
-      },
-      "gridPos": {
-        "h": 8,
-<<<<<<< HEAD
-        "w": 7,
-        "x": 8,
-        "y": 10
-      },
-      "id": 9,
-=======
-        "w": 8,
-        "x": 0,
-        "y": 10
-      },
-      "id": 3,
->>>>>>> a8800792
-      "options": {
-        "legend": {
-          "calcs": [],
-          "displayMode": "list",
-          "placement": "bottom",
-          "showLegend": true
-        },
-        "tooltip": {
-          "mode": "single",
-          "sort": "none"
-        }
-      },
-      "targets": [
-        {
-<<<<<<< HEAD
-          "datasource": "Graphite",
-          "refCount": 0,
-          "refId": "A",
-          "target": "stats.timers.hubble.hub.merge_message.mean"
-        }
-      ],
-      "title": "Merge Latency",
-=======
-          "refCount": 0,
-          "refId": "A",
-          "target": "stats.timers.hubble.syncengine.sync_time_ms.mean"
-        }
-      ],
-      "title": "Sync Duration",
->>>>>>> a8800792
       "type": "timeseries"
     },
     {
@@ -750,11 +626,7 @@
               "type": "linear"
             },
             "showPoints": "auto",
-<<<<<<< HEAD
-            "spanNulls": false,
-=======
             "spanNulls": 3600000,
->>>>>>> a8800792
             "stacking": {
               "group": "A",
               "mode": "none"
@@ -764,10 +636,7 @@
             }
           },
           "mappings": [],
-<<<<<<< HEAD
-=======
           "noValue": "Starting up... Please wait",
->>>>>>> a8800792
           "thresholds": {
             "mode": "absolute",
             "steps": [
@@ -787,19 +656,11 @@
       },
       "gridPos": {
         "h": 8,
-<<<<<<< HEAD
-        "w": 9,
-        "x": 15,
-        "y": 10
-      },
-      "id": 8,
-=======
         "w": 7,
         "x": 8,
         "y": 10
       },
       "id": 9,
->>>>>>> a8800792
       "options": {
         "legend": {
           "calcs": [],
@@ -812,24 +673,15 @@
           "sort": "none"
         }
       },
-      "pluginVersion": "10.0.3",
       "targets": [
         {
           "datasource": "Graphite",
           "refCount": 0,
           "refId": "A",
-<<<<<<< HEAD
-          "target": "stats.gauges.hubble.merkle_trie.merge_q",
-          "textEditor": true
-        }
-      ],
-      "title": "Merkle Trie Queue Size",
-=======
           "target": "stats.timers.hubble.hub.merge_message.mean"
         }
       ],
       "title": "Merge Latency",
->>>>>>> a8800792
       "type": "timeseries"
     },
     {
@@ -870,7 +722,6 @@
             }
           },
           "mappings": [],
-          "noValue": "Starting up... Please wait",
           "thresholds": {
             "mode": "absolute",
             "steps": [
@@ -889,17 +740,11 @@
       },
       "gridPos": {
         "h": 8,
-<<<<<<< HEAD
-        "w": 8,
-        "x": 0,
-        "y": 18
-=======
         "w": 9,
         "x": 15,
         "y": 10
->>>>>>> a8800792
-      },
-      "id": 2,
+      },
+      "id": 8,
       "options": {
         "legend": {
           "calcs": [],
@@ -915,22 +760,12 @@
       "pluginVersion": "10.0.3",
       "targets": [
         {
-          "refCount": 0,
-          "refId": "A",
-          "target": "stats.gauges.hubble.gossip.peers.inbound"
-        },
-        {
-          "hide": false,
-          "refCount": 0,
-          "refId": "B",
-          "target": "stats.gauges.hubble.gossip.peers.outbound"
-        }
-      ],
-<<<<<<< HEAD
-      "title": "Gossip Peers",
-=======
+          "refId": "A",
+          "target": "stats.gauges.hubble.merkle_trie.merge_q",
+          "textEditor": true
+        }
+      ],
       "title": "Merkle Trie Queue Size",
->>>>>>> a8800792
       "type": "timeseries"
     },
     {
@@ -984,8 +819,6 @@
                 "value": 80
               }
             ]
-<<<<<<< HEAD
-=======
           }
         },
         "overrides": []
@@ -1076,7 +909,6 @@
                 "value": 80
               }
             ]
->>>>>>> a8800792
           },
           "unit": "locale"
         },
@@ -1147,11 +979,7 @@
           "target": "stats.gauges.hubble.rocksdb.approximate_size"
         }
       ],
-<<<<<<< HEAD
-      "title": "Node Size",
-=======
       "title": "DB Size on disk",
->>>>>>> a8800792
       "type": "timeseries"
     },
     {
@@ -1649,6 +1477,292 @@
       ],
       "title": "Num Peers",
       "type": "gauge"
+    },
+    {
+      "collapsed": false,
+      "gridPos": {
+        "h": 1,
+        "w": 24,
+        "x": 0,
+        "y": 43
+      },
+      "id": 28,
+      "panels": [],
+      "title": "Sync Details",
+      "type": "row"
+    },
+    {
+      "datasource": "Graphite",
+      "fieldConfig": {
+        "defaults": {
+          "color": {
+            "mode": "palette-classic"
+          },
+          "custom": {
+            "axisCenteredZero": false,
+            "axisColorMode": "text",
+            "axisLabel": "",
+            "axisPlacement": "auto",
+            "barAlignment": 0,
+            "drawStyle": "line",
+            "fillOpacity": 0,
+            "gradientMode": "none",
+            "hideFrom": {
+              "legend": false,
+              "tooltip": false,
+              "viz": false
+            },
+            "lineInterpolation": "linear",
+            "lineWidth": 1,
+            "pointSize": 5,
+            "scaleDistribution": {
+              "type": "linear"
+            },
+            "showPoints": "auto",
+            "spanNulls": false,
+            "stacking": {
+              "group": "A",
+              "mode": "none"
+            },
+            "thresholdsStyle": {
+              "mode": "off"
+            }
+          },
+          "mappings": [],
+          "thresholds": {
+            "mode": "absolute",
+            "steps": [
+              {
+                "color": "green",
+                "value": null
+              },
+              {
+                "color": "red",
+                "value": 80
+              }
+            ]
+          }
+        },
+        "overrides": []
+      },
+      "gridPos": {
+        "h": 10,
+        "w": 7,
+        "x": 0,
+        "y": 44
+      },
+      "id": 26,
+      "options": {
+        "legend": {
+          "calcs": [],
+          "displayMode": "list",
+          "placement": "bottom",
+          "showLegend": true
+        },
+        "tooltip": {
+          "mode": "single",
+          "sort": "none"
+        }
+      },
+      "targets": [
+        {
+          "datasource": "Graphite",
+          "refId": "A",
+          "target": "aliasByNode(stats_counts.hubble.syncengine.sync_messages.*, 3, 4)",
+          "textEditor": true
+        }
+      ],
+      "title": "Sync Merge Results",
+      "type": "timeseries"
+    },
+    {
+      "datasource": "Graphite",
+      "fieldConfig": {
+        "defaults": {
+          "color": {
+            "mode": "palette-classic"
+          },
+          "custom": {
+            "axisCenteredZero": false,
+            "axisColorMode": "text",
+            "axisLabel": "",
+            "axisPlacement": "auto",
+            "barAlignment": 0,
+            "drawStyle": "line",
+            "fillOpacity": 0,
+            "gradientMode": "none",
+            "hideFrom": {
+              "legend": false,
+              "tooltip": false,
+              "viz": false
+            },
+            "lineInterpolation": "linear",
+            "lineWidth": 1,
+            "pointSize": 10,
+            "scaleDistribution": {
+              "type": "linear"
+            },
+            "showPoints": "auto",
+            "spanNulls": false,
+            "stacking": {
+              "group": "A",
+              "mode": "none"
+            },
+            "thresholdsStyle": {
+              "mode": "off"
+            }
+          },
+          "mappings": [],
+          "thresholds": {
+            "mode": "absolute",
+            "steps": [
+              {
+                "color": "green",
+                "value": null
+              },
+              {
+                "color": "red",
+                "value": 80
+              }
+            ]
+          },
+          "unit": "ms"
+        },
+        "overrides": [
+          {
+            "matcher": {
+              "id": "byName",
+              "options": "stats.timers.hubble.syncengine.peer.get_all_messages_by_syncids_ms.mean"
+            },
+            "properties": [
+              {
+                "id": "custom.drawStyle",
+                "value": "bars"
+              }
+            ]
+          },
+          {
+            "matcher": {
+              "id": "byRegexp",
+              "options": "/.*/"
+            },
+            "properties": []
+          }
+        ]
+      },
+      "gridPos": {
+        "h": 10,
+        "w": 9,
+        "x": 7,
+        "y": 44
+      },
+      "id": 27,
+      "options": {
+        "legend": {
+          "calcs": [],
+          "displayMode": "list",
+          "placement": "bottom",
+          "showLegend": true
+        },
+        "tooltip": {
+          "mode": "single",
+          "sort": "none"
+        }
+      },
+      "targets": [
+        {
+          "datasource": "Graphite",
+          "refId": "A",
+          "target": "aliasByNode(stats.timers.hubble.syncengine.peer.*.mean, 4, 5, 6)",
+          "textEditor": true
+        }
+      ],
+      "title": "Peer Sync Timings",
+      "type": "timeseries"
+    },
+    {
+      "datasource": "Graphite",
+      "fieldConfig": {
+        "defaults": {
+          "color": {
+            "mode": "palette-classic"
+          },
+          "custom": {
+            "axisCenteredZero": false,
+            "axisColorMode": "text",
+            "axisLabel": "",
+            "axisPlacement": "auto",
+            "barAlignment": 0,
+            "drawStyle": "line",
+            "fillOpacity": 0,
+            "gradientMode": "none",
+            "hideFrom": {
+              "legend": false,
+              "tooltip": false,
+              "viz": false
+            },
+            "lineInterpolation": "linear",
+            "lineWidth": 1,
+            "pointSize": 5,
+            "scaleDistribution": {
+              "type": "linear"
+            },
+            "showPoints": "auto",
+            "spanNulls": false,
+            "stacking": {
+              "group": "A",
+              "mode": "none"
+            },
+            "thresholdsStyle": {
+              "mode": "off"
+            }
+          },
+          "mappings": [],
+          "thresholds": {
+            "mode": "absolute",
+            "steps": [
+              {
+                "color": "green",
+                "value": null
+              },
+              {
+                "color": "red",
+                "value": 80
+              }
+            ]
+          }
+        },
+        "overrides": []
+      },
+      "gridPos": {
+        "h": 10,
+        "w": 8,
+        "x": 16,
+        "y": 44
+      },
+      "id": 29,
+      "options": {
+        "legend": {
+          "calcs": [],
+          "displayMode": "list",
+          "placement": "bottom",
+          "showLegend": true
+        },
+        "tooltip": {
+          "mode": "single",
+          "sort": "none"
+        }
+      },
+      "targets": [
+        {
+          "datasource": "Graphite",
+          "refId": "A",
+          "target": "aliasByNode(stats_counts.hubble.syncengine.peer_counts.*, 3, 4)",
+          "textEditor": true
+        }
+      ],
+      "title": "Messages Fetched",
+      "type": "timeseries"
     }
   ],
   "refresh": "30s",
@@ -1659,13 +1773,13 @@
     "list": []
   },
   "time": {
-    "from": "now-30m",
+    "from": "now-15m",
     "to": "now"
   },
   "timepicker": {},
   "timezone": "",
   "title": "Hubble Dashboard",
   "uid": "af04c037-bd8f-484a-b93e-0cb4b7d3b026",
-  "version": 3,
+  "version": 2,
   "weekStart": ""
 }