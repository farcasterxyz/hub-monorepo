# @farcaster/hubble

<<<<<<< HEAD
=======
## 1.11.4

### Patch Changes

- ccd4d96a: fix(hubble): reduce hub bandwidth, can be toggled with GOSSIPSUB_FALLBACK_TO_FLOODSUB and GOSSIPSUB_FLOOD_PUBLISH
- 5ec735b4: chore: Migrate trie node data to TrieDB

>>>>>>> 2bccc165
## 1.11.3

### Patch Changes

- e3f49976: fix(hubble): handle edge cases of rocksdb instantiation for snapshot uploads

## 1.11.2

### Patch Changes

- fix: Set catch up sync to true for hubble install script and docker compose

## 1.11.1

### Patch Changes

- e30297b9: bug: Enforce protobuf oneof constraints
- c678742f: feat(hubble): update s3 snapshot metadata to include database statistics, and add snapshot-url command
- 751ed729: fix: Run full validateOrRevoke for all fids every 14 days
- 935246bd: feat(hubble): Add support for using S3 snapshot for "catch up" sync.
- @farcaster/hub-nodejs@0.11.8

## 1.11.0

### Minor Changes

- chore: Release 1.11

### Patch Changes

- dd1a3e46: chore: Migrate verifications store to rust
- f115bce1: feat: Generate grpc rust code from protobufs
- 63e2abe6: perf: Move username proof store to rust
- 70603192: perf: Throttle prune job
- ca42eaf0: perf: Migrate cast store to rust
- 0b523281: fix: Read data_bytes properly when pruning
- eb2b0e1d: Migrate link store to Rust
- cfa701c9: feat: stats for hub restarts
- d2b2f726: chore: Add rustfmt check before git commit

## 1.10.11

### Patch Changes

- 22615b3c: Add address to frame message
- Updated dependencies [22615b3c]
  - @farcaster/hub-nodejs@0.11.7

## 1.10.10

### Patch Changes

- 3e0f195c: fix: Run prune job in a thread to not block NodeJS main thread
- aad4396a: Set maximum & default page size for HTTP API requests to 1K
- aedde259: chore: Refactor store.rs to make migrating verifications store easier
- 18800701: Change Docker Compose restart policy to `always`
- 451ae847: Increase read timeout for Fname Registry server requests 2.5s → 5s
- 280946d0: fix: Tar file before gzip to make snapshotting faster.
- b51c15b2: fix: Use default page size for prune job
- a14b0dfb: Reduce default chunk size from 10000 to 9999
- f1eea12f: fix: Move snapshot tar creation into rocksdb.rs
- c4ca31ef: bug: Migrate FNameUserNameProofByFid prefix from 25 -> 27 to resolve conflict with VerificationsByAddress
- 6cb4c995: fix: Catch exception if inconsistency in DB
- 498ec9bb: tests: Setup testing framework for rust
- 9c5c7628: docs: Fix broken link on docs site
- 3e3edf2d: perf: Move UserData store to rust
- 4ec6c607: fix: Don't return '0x' for empty addresses

## 1.10.9

### Patch Changes

- 4a0fa6f4: fix: Handle latestBlock properly when sending to API
- 48d49b2e: fix: Simplify github actions test runs
- b302d3f4: fix: Add approximate_size for DB
- 6d765651: fix: hub crash on contract events

## 1.10.8

### Patch Changes

- ff1eefbe: fix: Fix bad version release because of package.json

## 1.10.7

### Patch Changes

- 5a1764d8: perf: Move DB and Reactions store to rust
- ac861b12: fix: Log directly from worker threads
- Updated dependencies [5a1764d8]
  - @farcaster/hub-nodejs@0.11.5

## 1.10.6

### Patch Changes

- 361996cf: fix: Update neynar bootstrap hub
- 419d8287: Add currentPeers RPC endpoint
- c4305b3e: fix: Use UTC for jobs scheduler
- Updated dependencies [579d29a4]
- Updated dependencies [419d8287]
  - @farcaster/hub-nodejs@0.11.4

## 1.10.5

### Patch Changes

- 72bbf29c: fix: Set dial timeout when connecting to peers for gossip node (default: 2 seconds) and expose LIBP2P_CONNECT_TIMEOUT_MS environment variable
- de5b0905: fix: Deprecate raw iterators and switch to forEach iterators

## 1.10.4

### Patch Changes

- addf097c: chore: update @farcaster/hub-nodejs

## 1.10.3

### Patch Changes

- 9bcaa9c1: Run via pm2 process supervisor
- a8b7dfcb: fix: Replace hot-shots with @figma/hot-shots
- Updated dependencies [5703d339]
  - @farcaster/hub-nodejs@0.11.2

## 1.10.2

### Patch Changes

- 915c6adb: fix: Fix hub crash from bad message data submit

## 1.10.1

### Patch Changes

- 8e928cea: fix: Small optimizations for merge code
- 83f66ab1: fix: Fix gossip seen ttl check (convert to seconds first)
- 83f66ab1: fix: Reduce fname poll timeout so we reject username messages less often
- e1c590a8: chore: log gossip message delay
- 8dc17613: fix: Add additional checks to prevent contact info duplicates
- bf37ec76: feat: Run validateOrRevoke only if signer is updated
- 1a52b869: fix: Handle solana verification removes
- 7f60a223: fix: Increase hub stream buffer size
- 8cfaa2cf: fix: Remove DB_RESET_TOKEN
  - @farcaster/hub-nodejs@0.11.1

## 1.10.0

### Minor Changes

- ae91b73a: Add Solana verification support

### Patch Changes

- 97a42165: fix: Don't broadcast old messages on gossip
- d90fb0b5: fix: Increase sync max duration
- be07bc86: fix: Properly init the merkle trie so we don't miss l2events
- a9105e20: fix: Add 8G heap to docker commands
- Updated dependencies [ae91b73a]
  - @farcaster/hub-nodejs@0.11.0

## 1.9.9

### Patch Changes

- 763d3154: feat: rename some verification message fields to support more protocols
- 97317971: fix: prefer peers with more messages to sync with
- c0551bfb: fix: Increase sync timeout
- 52102c21: fix: Early detect duplicate messages
- 81f453ab: fix: Process L2 blocks in batches
- 5a70330b: fix: Reduce Gossip TTL to 5 mins
- c0e17a49: feat: Add a new DB for trie data
- 41735d62: feat: Save connected peers in DB
- f49e9fe4: fix: Use the pendingDbUpdates to decide when to write updates to merkle trie
- Updated dependencies [763d3154]
  - @farcaster/hub-nodejs@0.10.24

## 1.9.8

### Patch Changes

- acf985c2: feat: Add neynar hubs to bootstrap list
- 0a6a7b70: fix: Multipart upload the snapshot to S3
- 6ec1b4dd: feat: Add a LRU cache to the active signers
- d29dfe51: fix: Check sync trie before fetching messages
- 06160b96: perf: Use execution timeout so we don't drop all messages in the lock queue
- 8bff4de6: fix: Bump gossip TTL to 10 mins

## 1.9.7

### Patch Changes

- 618e6fad: feat: Add quicksync
- 05ce5fe8: fix: Increase the sync trie cache to 64MB
- fb011fc5: fix: Minor performance tweaks and logging

## 1.9.6

### Patch Changes

- 577d698d: fix: Remove score penalty for duplicate gossip messages
- 57ce2c66: fix: reduce sync freqency to help reduce hub load

## 1.9.5

### Patch Changes

- f8c5f280: fix: Revert verification renames which break http backwards compatibility
- Updated dependencies [f8c5f280]
  - @farcaster/hub-nodejs@0.10.23

## 1.9.4

### Patch Changes

- fd9f9ff8: Rename verification message
- Updated dependencies [fd9f9ff8]
- Updated dependencies [362f580b]
  - @farcaster/hub-nodejs@0.10.22

## 1.9.3

### Patch Changes

- 229ea166: feat: Add support for FrameAction and validateMessage
- Updated dependencies [229ea166]
  - @farcaster/hub-nodejs@0.10.21

## 1.9.2

### Patch Changes

- 11a1e0d2: fix: Don't add deleted fnames to sync trie
- 7379a05f: feat: add a gossip message delay stat
- 00473c2a: fix: Do not add fnames to the sync trie when they have not been merged

## 1.9.1

### Patch Changes

- c78f01b3: fix: Admin reset key event may have reset the wrong key sometimes

## 1.9.0

### Minor Changes

- chore: Release 1.9

### Patch Changes

- 20b65759: chore: rename/remove v2 contract address cli params after migration
- 704e0777: feat: Add usage information to getCurrentStorageLimitsByFid rpc call
- Updated dependencies [704e0777]
  - @farcaster/hub-nodejs@0.10.20

## 1.8.0

### Minor Changes

- Expiry date changed to 1/10/24 0:00:00 UTC

### Patch Changes

- 6bfb694b: fix: Handle docker-compose versions in hubble.sh

## 1.7.2

### Patch Changes

- 912f680f: fix: catch and ignore provider errors during retry

## 1.7.1

### Patch Changes

- 5199f66e: fix: disallow empty casts
- 6890969b: fix: remove references to old contracts
- 5199f66e: fix: Allow syncTrie to handle names that are substrings
- 5199f66e: fix: Fix peer check job not actually starting
- Updated dependencies [6890969b]
  - @farcaster/hub-nodejs@0.10.17

## 1.7.0

### Minor Changes

- 3313c232: Adds support for contact info content signing + strictNoSign
- f3d32227: feat: Support v2 id and key registry contracts

### Patch Changes

- Updated dependencies [f3d32227]
  - @farcaster/hub-nodejs@0.10.16

## 1.6.6

### Patch Changes

- b47c65bb: Adds application-specific peer scoring to peer scoring for gossipsub with early immune list
- 559afd0e: fix: hubble autoupgrade should ensure dependencies and clean unused docker data
- 173c9d61: fix: Fix stale contactInfo caches on SyncEngine

## 1.6.5

### Patch Changes

- 153da45a: Remove PubSub PeerDiscovery in favor of ContactInfo based PeerDiscovery
- ec2711df: fix: Lower seenTTL to 5 mins to reduce memory consumption
- 6d54786e: fix: Prevent hub startup if protocol version is expired
- 2abaa115: add memory stats
- Updated dependencies [153da45a]
  - @farcaster/hub-nodejs@0.10.15

## 1.6.4

### Patch Changes

- a3e12f54: fix: Fix contactInfo messages not being forwarded and increase seen ttl to prevent future loops

## 1.6.3

### Patch Changes

- 89ce7d2d: fix: enable asyncValidation so we don't forward invalid messages on gossip
- a5708f85: chore: Remove grpc-web
- b518b97f: fix: Cache numFids and numFnames
- 86bed6f5: fix: Make message counts on-demand to speed startup
- ba86d374: feat: Allow signing raw message data bytes to support rust, Golang etc...
- Updated dependencies [ba86d374]
  - @farcaster/hub-nodejs@0.10.14

## 1.6.2

### Patch Changes

- 17ca659b: fix: Persist grafana container data
- e2ada603: fix: Exists check should not crash the hub

## 1.6.1

### Patch Changes

- 902447f8: fix: Fix buggy crontab entry that would try to upgrade every minute
- e10a8c93: fix: Improve logging on unhandled errors
- 81e6d8ec: FIP-8 contract verifications
- aacff028: Remove eslint-config-custom dependencies
- c7b28b06: fix: Run crontab as root for hubble.sh
- 9ca079e4: chore: Add peer scores to grafana dashboard
- 433bee81: feat: Enable events sync by default
- f5c70348: docs: Linter now checks the rpc.proto to make sure all methods and implemented in HTTP API
- c0741888: fix: Fix off by one error when inserting into trie
- 5b7d5686: fix: Handle errors from L2 getevents
- Updated dependencies [81e6d8ec]
- Updated dependencies [aacff028]
- Updated dependencies [c33f5270]
- Updated dependencies [433bee81]
  - @farcaster/hub-nodejs@0.10.12

## 1.6.0

### Minor Changes

- 09b7949c: feat: make verifications globally unique

### Patch Changes

- 8abf1864: feat: add migration to clear onchain events and force re-sync
- c64400dc: fix: Use DB_SCHEMA version in snapshot path
- 4dea7e28: chore: Upgrade ed25519-dalek in rust
- 472e8ae3: feat: Add a flag to clear l2 events
- ef795c71: upgrade viem to 1.12.2
- ef795c71: fall back to eth_getLogs in event sync
- b7c2b0a9: chore: Replace hub-web with HTTP api examples
- 14f67cf2: feat: Add peer scoring
- 03cd3333: feat: Audit peer's messages during sync
- Updated dependencies [14f67cf2]
  - @farcaster/hub-nodejs@0.10.11

## 1.5.6

### Patch Changes

- aa6553b1: feat: Enable HTTP API server
- fb1f5c61: feat: Support onchain events and fnames in sync trie
- f743a430: feat: Allow settings CORS for http api
- f0ad204e: feat: Repair sync trie when events and fnames are already present
- 833d9651: fix: hubble.sh - Don't delete before overwriting
- bc4a1366: fix: HTTP API add getInfo and other doc fixes
- aeab5a4c: docs: Refactor HTTP API docs
- 4809c9c8: fix: HTTP API port in docker-compose
- f163fa3d: chore: Remove "yarn status" command
- 4b99eddb: feat: Support fname and onchain event syncids
- Updated dependencies [aeab5a4c]
  - @farcaster/hub-nodejs@0.10.10

## 1.5.5

### Patch Changes

- a232963c: fix: Cleanup old snapshots from S3
- 7cbd77ee: test: Add e2e test for hubble startup
- 7b438e62: test: Add 2 hubble sync+gossip test
- e8b2dafa: fix: Fix flaky pruneMessagesJob test
- 0bc82ce4: test: Fix broken test due to Link storage limits change
- 82c996af: fix: Grafana: Sync times are blank for longer timeranges
- 7e2a66e5: feat: Add a function to parse the timestamp from the eventId
- 520843ba: feat: Move libp2p to worker thread
- d77970b1: chore: Delete deprecated rpc calls and events
- Updated dependencies [d77970b1]
  - @farcaster/hub-nodejs@0.10.9

## 1.5.4

### Patch Changes

- 0805122c: fix: Grafana issue where incoming sync count was not correct
- 4893e02d: fix: Update links store size to be 2500 in the future
- 5dc7d113: chore: Remove GossipMetricsRecorder (Use grafana dashboard instead)
- 8d21803e: feat: Add "up" and "down" commands to hubble.sh
  - @farcaster/hub-nodejs@0.10.8

## 1.5.3

### Patch Changes

- 08b652e: fix: Add txIndex to onchain events, fix wrong index being used in the primary key
- b36eef2: fix: Extract snapshot on the fly while downloading snapshot
- 93e43a8: fix: Use hashes to compare upgrade 'hubble.sh' versions
- 7daaae4: fix: Simplify IP addr fetching, prefering ipv4
- ac1f6ac: fix: Fetch envoy config during hubble.sh
- baf983f: fix: Consume the FID rate limit only after a successful merge
- Updated dependencies [08b652e]
  - @farcaster/hub-nodejs@0.10.7

## 1.5.2

### Patch Changes

- 2f2dd83d: feat: Snapshot sync
- 40e017fe: fix: Fix progress bar for docker (non-TTY)
- 6c12fee5: fix: Add custom linter for Grafana JSON
- cff71488: chore: Remove Goerli RPC url and signer message logic
- 52260bc8: chore: Deprecate "status" command
- 0f83be8f: fix: Reformat grafana dashboard with descriptions
- 316bcd3a: chore: Remove signer pre-sync for initial sync
- 3c32cf21: fix: Supress progress logs during tests
- 2ab99d95: feat: Add REST API
- 7fd1f945: fix: Add progress bar for storage cache
- aac4220f: chore: Add cli options documentation linter
- 5cb9db86: feat: Sync latest messages first
- bc416dbe: feat: Allow Hub operators to set an FID
- 5e5cfb15: fix: Ensure index keys are > UserMessagePostfixMax
- ef65fd40: fix: Count peer validation errors during sync
- bab7bba9: chore: Update the Grafana dashboard
- 76a031e2: feat: Add storage limit constants to core
- Updated dependencies [2ab99d95]
- Updated dependencies [bc416dbe]
- Updated dependencies [76a031e2]
  - @farcaster/hub-nodejs@0.10.6

## 1.5.1

### Patch Changes

- 9138ca9e: chore: Improve dashboard with sync %, versions
- 8ea938ab: fix: Handle both 'docker-compose' and 'docker compose' in hubble.sh
- 05e5ed1e: fix: Stream buffer size to 5K and correct store size limits

## 1.5.0

### Minor Changes

- be6ee3c8: feat: Make l2 rpc url required to start hubble ahead of mainnet migration

### Patch Changes

- ee3897f3: feat: Add startup checks and progress bars
- 01a3c08e: feat: fetch l2 contract addresses from network config
- b50024c8: fix: Improve startup checks to be clearer
- 315a0873: feat: add an events-reset command to clear l2 events from the db
- 74313c17: Switch startup checks to check against OP Mainnet
- a3d6b21e: fix: Cleanup startup checks and add cleaner exit failures
- e6180074: feat: enforce storage pruning 1 day after migration
- a508e56f: chore: Improve gen.submitMessages() for testing
- 930d8635: chore: Update the Grafana dashboard
- 7a969943: fix: Improve logging for DB migration failures
- 27287d2d: feat: hubble.sh script to install and upgrade hubble
- bf1c44d2: feat: Update signer onchain event to store new fields and add additional RPC calls
- acfb44d7: feat: SyncEngine syncs from L2 if required post migration
- Updated dependencies [bf1c44d2]
  - @farcaster/hub-nodejs@0.10.5

## 1.4.6

### Patch Changes

- e55e571f: feat: Add "getting blockchain events" to hub status
- 5e96e134: fix: Handle network failures when fetching config
- 951793b1: fix: getUserNameProofsByFid should return fname proofs as well
- 3e601f81: fix: Fetch L2 events in parallel before processing, show progress
- 6ec14935: feat: Remove permissioned allowlist for mainnet hubs
- c61728cb: fix: DB Migration for UserNameProof index messages
- 6bb1b439: fix: Handle sync status reporting properly
- 1fcfd495: fix: fetching l2 events was not respecting --l2-first-block
- f9631488: feat: Add statsd monitoring for Hubble
- c6d79cdb: feat: on chain event ordering updated to be more consistent
- f241dcf4: fix: Make sure valid messages are inserted into Sync Trie
- 36484022: fix: user name proofs weren't syncd correctly because they were not added to the sync trie
- 8d61f5f2: fix: Improve initial eth events fetching
- d8cb39ac: fix: Limit SyncStatus to upto 30 peers
- Updated dependencies [e55e571f]
- Updated dependencies [c6d79cdb]
  - @farcaster/hub-nodejs@0.10.4

## 1.4.5

### Patch Changes

- 437545cc: fix: Log when network config is updated
- 41334ab8: fix: Move rust code to apps/hubble, making core package PureJS
  - @farcaster/hub-nodejs@0.10.3

## 1.4.4

### Patch Changes

- 083762e5: feat: Improve profiler for gen messages and storage
- 63260785: fix: Bugfix where testnet would restrict peers
- 40c17c9b: feat: Add fallback bootstrap peers for mainnet
- d443fbe9: Adds support for logging would-be-pruned events, plus handles extra storage if purchased
- 571e5434: fix: Fetch network config only for mainnet
- c7ec4ca9: feat: revoke signers 1hr after custody event
- ec7734cf: feat: Move blake3 hash into rust
- 996be825: fix: handle revoking on chain signer and make l2 options customizable
- 1e0979b0: feat: Rate limit merges per FID to the total messages storage available for the FID
- 503b379d: feat: Check integrity of messages during sync
- b9efe14a: feat: validate name proofs against fids rather than custody address to enable smoother fid recovery process
- 65a4faff: feat: Create a deny list for PeerIDs
- a1b9aced: fix: Limit the number of simultaneous subscribe() streams by IP address
- 3f180073: chore: Update grpc-js and setup grpc server timeouts
- dcd7a149: feat: support migrating to l2
- 39e0141d: fix: Fix the TestData generation for testnet
- b598c4a2: feat: Add libp2p gossip server profiler
- 9ae366b7: fix: Fix onchain event subscription not sending events correctly
- 9f669b57: feat: Scale validation workers by number of CPUs and add a RPC profiler
- 2df38497: feat: Deprecate time based pruning in sets
- 67e9466e: feat: refactor storage rent events to on chain events
- 50a6b8ac: Adjusted rent prune log to debug instead of warn
- 86149d32: Added storage limits RPC
- Updated dependencies [3f180073]
- Updated dependencies [dcd7a149]
- Updated dependencies [67e9466e]
- Updated dependencies [86149d32]
  - @farcaster/hub-nodejs@0.10.0

## 1.4.3

### Patch Changes

- f00d7d2: fix: Move validatorOrRevokeMessage and storageCache iterators to be managed
- 115f1b5: feat: Do the validateOrRevokeMessages job fid-by-fid
- 998979d: feat: Warn if there are no incoming connections
- c1bb21c: fix: When retring messages due to failed signers, use a queue
- 376ae0f: feat: Use a web based network config for hubble
  - @farcaster/hub-nodejs@0.9.1

## 1.4.2

- 1d9c34af: Testnet should not require allow listed peers

## 1.4.1

### Minor Changes

- 2391c3a5: Adds support for storage events
- 15d43931: feat: support fallback RPC providers
- 3dfc29de: fix: throw error if unable to fetch fname server signature
- 71558f87: Reduce number of confirmations for ETH blocks from 6 to 3
- 8d0d87dc: Add support for direct peering
- f179dd6a: fix: Add managed iterator that will close the iterator under all conditions
- 6042e957: fix: only revoke the username if the nameproof matches
- 728a557a: Adjust chunk size to 1000 from 10000
- a0dbfbd8: perf: Improve incremental sync performance
- Updated dependencies [57235761]
- Updated dependencies [2391c3a5]
  - @farcaster/hub-nodejs@0.9.0

## 1.4.0

### Minor Changes

- a38720b: chore: Hard fail on missing RPC urls.

### Patch Changes

- 2817141: perf: Tune sync parameters and add mergeMessages profile
- b5becd9: fix: Improve logging for open iterators and add hub events timeout

## 1.3.4

### Patch Changes

- d5d65bd: Prevent connecting to peers not in allowed peer list
- 1d07446: Display correct app version when run in Docker container
- f9c978a: Include bad_request.prunable in list of INVALID_ARGUMENT errors
- f54185f: Updated EthEventProviders to hard fail unable to connect to eth RPC provider
- e513a3f: fix: Prevent unnecessary sync and log messages by filtering out SyncIDs our node already has
- 6e7ce94: perf: Fetch upto 4 leaf nodes at a time during sync
- dbe6074: Allow log level to be configured via environment variable
- cd0ddd6: feat: Add support for ens names
- a08bff3: Better error messages for config file
- 850f82f: perf: Add a sync profiler
- 229b806: Add a "yarn profile storage" command that prints the usage of the RocksDB database
- 4fa7a56: rename UserDataType.FNAME to UserDataType.USERNAME
- Updated dependencies [cd0ddd6]
- Updated dependencies [4fa7a56]
  - @farcaster/hub-nodejs@0.8.4

## 1.3.3

### Patch Changes

- abca3ed: Fixed bug with prune limits
- 5a1baae: Switch fnames from contract events to fname server proofs
- Updated dependencies [5a1baae]
  - @farcaster/hub-nodejs@0.8.3

## 1.3.2

### Patch Changes

- 159c62d: Upgraded viem to 1.1.4
  Used viem to interact with ethereum
  - @farcaster/hub-nodejs@0.8.2

## 1.3.1

### Patch Changes

- 7dabc0b: Refactored stores to use a generic implementation for easier addition of types
- 6667748: Handle peers with no messages in status command
- f1c6b25: Fetch, validate and store username proofs from fname registry
- c6fc422: Fix server hanging due to slow subscribers in certain conditions
- Updated dependencies [f1c6b25]
  - @farcaster/hub-nodejs@0.8.1

## 1.3.0

### Minor Changes

- 2bc598a: Added support for Links

### Patch Changes

- 37f515f: Add app version to contactInfo message
- 7f050d2: Correctly error when sequence ID exceeds max allowed value
- 27181c6: added fallback to dbreset
- 16ea9b4: Validate the eth network in ethEventsProvider
- Updated dependencies [2bc598a]
  - @farcaster/hub-nodejs@0.8.0

## 1.2.4

### Patch Changes

- Re-publish
- Updated dependencies
  - @farcaster/hub-nodejs@0.7.4

## 1.2.3

### Patch Changes

- c4891754: Add --watch to hub status command and more readable output
- 2ca66b17: replace @noble/ed25519 with faster and more secure @noble/curves
- 43444471: fix(eth): add stronger retry logic to eth events provider
- ea55abcb: Include semver as explicit dependency
- fe755fbd: Switch from `rocksdb` to `@farcaster/rocksdb` NPM package
- 651df412: Add @faker-js/faker as prod dependency
- Updated dependencies [2ca66b17]
  - @farcaster/hub-nodejs@0.7.3

## 1.2.2

### Patch Changes

- 5308788: improve handling of duplicate messages on gossip
- 1236b4e: Add a GetSyncStatus rpc call that exposes the hubs sync status with different peers
- 2e633db: Reject prunable messages on merge
- Updated dependencies [1236b4e]
  - @farcaster/hub-nodejs@0.7.2

## 1.2.1

### Patch Changes

- 4fc3198: Dedupe eth events when retrying to be more efficient with api calls
- 5cee2c5: Fix sync stalling because id registry events weren't retried correctly
- 427ced4: Remember bad peers during sync and ignore them for a while to reduced excessive sync attempts
- 421c385: Add sync stats to getInfo rpc call
- Updated dependencies [421c385]
  - @farcaster/hub-nodejs@0.7.1

## 1.2.0

### Minor Changes

- 87b2789: upgrade to protocol version 2023.4.19
- 87b2789: support CastId embeds, cast parent URLs, and reaction target URLs

### Patch Changes

- a027a3e: periodically compact the db while syncing to prevent bloat
- 0cb0a52: chore: re-organize SyncEngine to merge messages through Hub's submitMessage method rather than the storage engine directly
- Updated dependencies [87b2789]
  - @farcaster/hub-nodejs@0.7.0

## 1.1.0

### Minor Changes

- 34fe54f: Include network id in gossip topics to keep networks isolated

### Patch Changes

- 31d8917: Add cli option to configure commit lock size and timeout
- 0fbbbcc: Make dbreset its own command
- a3b0d09: Check in list of allowed peers on Mainnet
- 25c768d: Hangup on peer when removing from address book.
- 8758ef2: log sync status for better visibility

## 1.0.22

### Patch Changes

- edea195: Ensure hub networks match when syncing with peers
  - @farcaster/hub-nodejs@0.6.3

## 1.0.21

### Patch Changes

- c4529a7: merge protobufs and utils packages into core
- Updated dependencies [1e4e5ba]
- Updated dependencies [c4529a7]
  - @farcaster/hub-nodejs@0.6.2

## 1.0.20

### Patch Changes

- 71d6494: Helpful error when identity proto is not found
- 142f3f5: add getIdRegistryEventByAddress rpc and engine method
- 8e46cac: Start rpcServer before ethEventsProvider
- 1f47906: remove grpc-js dependency from protobufs, refactor hubble to use hub-nodejs
  hub-web to use @farcaster/protobufs and utils
- b9643b2: Fix issue where sync was off by 1
- 564f61e: Retry missing IdRegistry events from Eth node instead of peer
- 54dbf42: End iterator in while rebuilding trie
- 13415ea: Write events to subscribe() with a timeout to prevent slow clients from clogging up memory
- d0239f8: Retry bootstrap nodes if all fail to connect
- 759e1cf: Ignore outdated hubs for sync
- 9e39bb8: Update docs to close grpc connections after use
- Updated dependencies [1f47906]
- Updated dependencies [9e39bb8]
  - @farcaster/hub-nodejs@0.6.1

## 1.0.19

### Patch Changes

- fe74a1e: Close RPC connections to fix a memory leak
- 1025d3b: Support multiple RPC users via comma-separated-list
- de25020: Refuse to startup if DB network is mismatched
- 58cfbb9: Gossip server listens on 0.0.0.0 by default
- 9ee1076: Better grpc error messages when auth fails

## 1.0.18

### Patch Changes

- e5cb327: Remove getHubRpcClient, use getSSLRpcClient() or getInsecureRpcClient()
- misc: Numerous perf and bug fixes for testnet release
- Updated dependencies [e5cb327]
  - @farcaster/protobufs@0.1.11
  - @farcaster/utils@0.4.0

## 1.0.17

### Patch Changes

- c26fafa: Add test data to testnet hubs via TEST_USERS env variable
- 0f6737b: Add IP-based rate limiting for submitMessage()
- 5c78405: upgrade ethers to 6.2.1
- 6a0bf29: Gossip dnsName when sharing contact info
- a89a5b9: Reset DB if DB_RESET_TOKEN is set
- e29958e: Terminate webworkers when shutting down
- Updated dependencies [12c9c40]
- Updated dependencies [dc69b66]
- Updated dependencies [5c78405]
- Updated dependencies [6a0bf29]
- Updated dependencies [23de6e7]
  - @farcaster/utils@0.3.1
  - @farcaster/protobufs@0.1.10

## 1.0.16

### Patch Changes

- a91afdb: Allow specifying hub nickname via environment variable
- 1b0e3a7: Add RPC Auth via Env variables and a new getAuthMetadata method to make it easier to use RPC auth
- 59920f9: upgrade ethers from v5 to v6
- d63e05f: Switch to time-based check for process shutdown file
- 1e4482e: updated dependencies
- b596ec9: Yield to newer hubs started with the same RocksDB
- Updated dependencies [469825e]
- Updated dependencies [1b0e3a7]
- Updated dependencies [59920f9]
- Updated dependencies [99518ef]
- Updated dependencies [1e4482e]
  - @farcaster/protobufs@0.1.9
  - @farcaster/utils@0.3.0

## 1.0.15

### Patch Changes

- 8f2c6ef0: Increase sync trie Q limit
- 4e6b83e1: Retry DB open on failure upto 5 times
- Updated dependencies [86c00f53]
  - @farcaster/utils@0.2.12

## 1.0.14

### Patch Changes

- Updated dependencies [0a3b77c]
- Updated dependencies [e7602bd]
- Updated dependencies [68230b7]
  - @farcaster/protobufs@0.1.8
  - @farcaster/utils@0.2.11

## 1.0.13

### Patch Changes

- Updated dependencies [2d90f5bf]
  - @farcaster/utils@0.2.10

## 1.0.12

### Patch Changes

- Updated dependencies [e75e46b3]
  - @farcaster/utils@0.2.9

## 1.0.11

### Patch Changes

- Updated dependencies [6f1c5a9]
- Updated dependencies [ea7b9c9]
  - @farcaster/protobufs@0.1.7
  - @farcaster/utils@0.2.8

## 1.0.10

### Patch Changes

- Updated dependencies [d04d5d4a]
- Updated dependencies [4056b5d4]
- Updated dependencies [22a9d460]
  - @farcaster/protobufs@0.1.6
  - @farcaster/utils@0.2.7

## 1.0.9

### Patch Changes

- Updated dependencies [96468718]
  - @farcaster/utils@0.2.6

## 1.0.8

### Patch Changes

- Updated dependencies
  - @farcaster/protobufs@0.1.5
  - @farcaster/utils@0.2.5

## 1.0.7

### Patch Changes

- Updated dependencies [3096e00]
  - @farcaster/utils@0.2.4

## 1.0.6

### Patch Changes

- Updated dependencies [d21a8f2]
- Updated dependencies [6a66bae]
- Updated dependencies [1151fea]
- Updated dependencies [cf9c64c]
  - @farcaster/protobufs@0.1.4
  - @farcaster/utils@0.2.3

## 1.0.5

### Patch Changes

- Updated dependencies [9558382]
- Updated dependencies [6be9983]
  - @farcaster/protobufs@0.1.3
  - @farcaster/utils@0.2.2

## 1.0.4

### Patch Changes

- Updated dependencies [78d9050]
  - @farcaster/protobufs@0.1.2
  - @farcaster/utils@0.2.1

## 1.0.3

### Patch Changes

- b43fade: feat: add protobufs IdRegistryEvent and SignerStore
- Updated dependencies [58738a4]
- Updated dependencies [526bd17]
- Updated dependencies [b43fade]
- Updated dependencies [ae7639c]
- Updated dependencies [cd84f7c]
- Updated dependencies [2e32983]
  - @farcaster/utils@0.2.0
  - @farcaster/protobufs@0.1.1

## 1.0.3

### Patch Changes

- b43fade: feat: add protobufs IdRegistryEvent and SignerStore
- Updated dependencies [58738a4]
- Updated dependencies [526bd17]
- Updated dependencies [b43fade]
- Updated dependencies [ae7639c]
- Updated dependencies [cd84f7c]
- Updated dependencies [2e32983]
  - @farcaster/utils@0.2.0
  - @farcaster/protobufs@0.1.1

## 1.0.2

### Patch Changes

- 3b84ad2: chore: refactor functions in packages/\* to return HubResult
- Updated dependencies
- Updated dependencies [c20daed]
- Updated dependencies [3b84ad2]
  - @farcaster/utils@0.1.5
  - @farcaster/flatbuffers@0.1.5
  - @farcaster/grpc@0.1.5

## 1.0.1

### Patch Changes

- Updated dependencies
  - @farcaster/flatbuffers@0.1.4
  - @farcaster/grpc@0.1.4
  - @farcaster/utils@0.1.4<|MERGE_RESOLUTION|>--- conflicted
+++ resolved
@@ -1,7 +1,5 @@
 # @farcaster/hubble
 
-<<<<<<< HEAD
-=======
 ## 1.11.4
 
 ### Patch Changes
@@ -9,7 +7,6 @@
 - ccd4d96a: fix(hubble): reduce hub bandwidth, can be toggled with GOSSIPSUB_FALLBACK_TO_FLOODSUB and GOSSIPSUB_FLOOD_PUBLISH
 - 5ec735b4: chore: Migrate trie node data to TrieDB
 
->>>>>>> 2bccc165
 ## 1.11.3
 
 ### Patch Changes
