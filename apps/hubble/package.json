--- conflicted
+++ resolved
@@ -72,13 +72,8 @@
     "@aws-sdk/client-s3": "^3.400.0",
     "@aws-sdk/client-sts": "^3.398.0",
     "@aws-sdk/lib-storage": "^3.504.0",
-<<<<<<< HEAD
-    "@chainsafe/libp2p-gossipsub": "6.1.0",
+    "@chainsafe/libp2p-gossipsub": "6.2.0",
     "@chainsafe/libp2p-noise": "^11.0.0",
-=======
-    "@chainsafe/libp2p-gossipsub": "6.2.0",
-    "@chainsafe/libp2p-noise": "^11.0.0 ",
->>>>>>> e2b1c7c6
     "@datastructures-js/priority-queue": "^6.3.1",
     "@faker-js/faker": "~7.6.0",
     "@farcaster/hub-nodejs": "^0.11.20",
