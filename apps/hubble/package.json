{
  "name": "@farcaster/hubble",
  "version": "1.0.10",
  "description": "Farcaster Hub",
  "author": "",
  "license": "",
  "private": true,
  "bugs": {
    "url": "https://github.com/farcasterxyz/hub/issues"
  },
  "repository": {
    "type": "git",
    "url": "git+https://github.com/farcasterxyz/hub.git"
  },
  "homepage": "https://github.com/farcasterxyz/hub#readme",
  "type": "module",
  "scripts": {
    "bench": "NODE_OPTIONS='--max-old-space-size=8192' tsx src/test/bench",
    "build": "yarn clean && tsc --project ./tsconfig.json",
    "clean": "rimraf ./build",
    "dev": "yarn start | yarn pino-pretty",
    "lint": "eslint  src/ --color --ext .ts",
    "lint:fix": "yarn run lint -- --fix",
    "start": "tsx src/cli.ts start",
    "identity": "tsx src/cli.ts identity",
    "console": "tsx src/cli.ts console",
    "test": "NODE_OPTIONS=--experimental-vm-modules jest",
    "test:ci": "ENVIRONMENT=test NODE_OPTIONS=--experimental-vm-modules jest --ci --forceExit --coverage"
  },
  "devDependencies": {
    "@faker-js/faker": "~7.6.0",
    "@libp2p/interface-mocks": "^9.0.0",
    "@types/async-lock": "^1.4.0",
    "@types/chance": "^1.1.3",
    "@types/node-cron": "^3.0.7",
    "@types/progress": "^2.0.5",
    "@types/rwlock": "^5.0.3",
    "chance": "~1.1.9",
    "csv-stringify": "~6.2.3",
    "eslint-config-custom": "*",
    "fishery": "~2.2.2",
    "pino-pretty": "~9.1.1",
    "progress": "~2.0.3",
<<<<<<< HEAD
    "@types/rwlock": "^5.0.3",
    "ts-mockito": "~2.6.1",
    "tsconfig": "*"
=======
    "ts-mockito": "~2.6.1"
>>>>>>> 74c9d071
  },
  "dependencies": {
    "@chainsafe/libp2p-gossipsub": "6.1.0",
    "@chainsafe/libp2p-noise": "^11.0.0 ",
    "@farcaster/protobufs": "0.1.6",
    "@farcaster/utils": "0.2.7",
    "@grpc/grpc-js": "~1.8.7",
    "@libp2p/interface-connection": "^3.0.2",
    "@libp2p/interface-peer-id": "^2.0.0",
    "@libp2p/mplex": "^7.0.0",
    "@libp2p/peer-id-factory": "^2.0.0",
    "@libp2p/pubsub-peer-discovery": "^8.0.0",
    "@libp2p/tcp": "^6.0.0",
    "@libp2p/utils": "^3.0.2",
    "@multiformats/multiaddr": "^11.0.0",
    "async-lock": "^1.4.0",
    "commander": "~10.0.0",
    "ethers": "~5.7.2",
    "libp2p": "0.42.2",
    "neverthrow": "~6.0.0",
    "node-cron": "~3.0.2",
    "pino": "~8.8.0",
    "rocksdb": "~5.2.1",
    "rwlock": "~5.0.0",
    "tiny-typed-emitter": "~2.1.0",
    "tsx": "~3.12.2"
  }
}<|MERGE_RESOLUTION|>--- conflicted
+++ resolved
@@ -41,13 +41,8 @@
     "fishery": "~2.2.2",
     "pino-pretty": "~9.1.1",
     "progress": "~2.0.3",
-<<<<<<< HEAD
-    "@types/rwlock": "^5.0.3",
-    "ts-mockito": "~2.6.1",
-    "tsconfig": "*"
-=======
+    "tsconfig": "*",
     "ts-mockito": "~2.6.1"
->>>>>>> 74c9d071
   },
   "dependencies": {
     "@chainsafe/libp2p-gossipsub": "6.1.0",
