--- conflicted
+++ resolved
@@ -56,13 +56,6 @@
     "@libp2p/tcp": "^3.1.1",
     "@libp2p/utils": "^3.0.2",
     "@multiformats/multiaddr": "^11.0.0",
-<<<<<<< HEAD
-    "@types/node-cron": "^3.0.6",
-=======
-    "@noble/ed25519": "^1.6.1",
-    "caip": "^1.1.0",
-    "canonicalize": "^1.0.8",
->>>>>>> afd5a294
     "commander": "^9.4.1",
     "ethers": "^5.6.1",
     "libp2p": "^0.39.5",
@@ -71,12 +64,6 @@
     "pino": "^8.6.1",
     "rocksdb": "^5.2.1",
     "tiny-typed-emitter": "^2.1.0",
-<<<<<<< HEAD
-    "tsx": "^3.9.0"
-=======
-    "tsx": "^3.12.2",
-    "undici": "^5.16.0",
-    "uri-js": "^4.4.1"
->>>>>>> afd5a294
+    "tsx": "^3.12.2"
   }
 }