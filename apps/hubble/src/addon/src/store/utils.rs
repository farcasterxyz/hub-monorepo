--- conflicted
+++ resolved
@@ -266,18 +266,11 @@
 /**
  * The hashes in the sync trie are 20 bytes (160 bits) long, so we use the first 20 bytes of the blake3 hash
  */
-<<<<<<< HEAD
-pub fn blake3_20(input: &[u8]) -> Vec<u8> {
-    let mut hasher = blake3::Hasher::new();
-    hasher.update(input);
-    hasher.finalize().as_bytes()[..20].to_vec()
-=======
 const BLAKE3_HASH_LEN: usize = 20;
 pub fn blake3_20(input: &[u8]) -> Vec<u8> {
     let mut hasher = blake3::Hasher::new();
     hasher.update(input);
     hasher.finalize().as_bytes()[..BLAKE3_HASH_LEN].to_vec()
->>>>>>> 5e04c0a7
 }
 
 #[cfg(test)]
