use super::{
    bytes_compare, delete_message_transaction, get_message, hub_error_to_js_throw,
    make_message_primary_key, message, message_decode, put_message_transaction,
    utils::{self, encode_messages_to_js_object, get_page_options, get_store, vec_to_u8_24},
    MessagesPage, StoreEventHandler, TS_HASH_LENGTH,
};
use crate::{
    db::{RocksDB, RocksDbTransactionBatch},
    protos::{self, hub_event, HubEvent, HubEventType, MergeMessageBody, Message, MessageType},
    store::make_ts_hash,
};
use crate::{logger::LOGGER, THREAD_POOL};
use neon::types::{Finalize, JsBuffer, JsNumber, JsString};
use neon::{context::Context, types::JsArray};
use neon::{context::FunctionContext, result::JsResult, types::JsPromise};
use neon::{object::Object, types::buffer::TypedArray};
use prost::Message as _;
use rocksdb;
use slog::{o, warn};
use std::string::ToString;
use std::sync::{Arc, Mutex};
use std::{clone::Clone, fmt::Display};

#[derive(Debug, PartialEq)]
pub struct HubError {
    pub code: String,
    pub message: String,
}

impl HubError {
    pub fn validation_failure(error_message: &str) -> HubError {
        HubError {
            code: "bad_request.validation_failure".to_string(),
            message: error_message.to_string(),
        }
    }

    pub fn invalid_parameter(error_message: &str) -> HubError {
        HubError {
            code: "bad_request.invalid_param".to_string(),
            message: error_message.to_string(),
        }
    }

    pub fn internal_db_error(error_message: &str) -> HubError {
        HubError {
            code: "db.internal_error".to_string(),
            message: error_message.to_string(),
        }
    }
}

impl Display for HubError {
    fn fmt(&self, f: &mut std::fmt::Formatter<'_>) -> std::fmt::Result {
        write!(f, "{}/{}", self.code, self.message)
    }
}

/** Convert RocksDB errors  */
impl From<rocksdb::Error> for HubError {
    fn from(e: rocksdb::Error) -> HubError {
        HubError {
            code: "db.internal_error".to_string(),
            message: e.to_string(),
        }
    }
}

/** Convert Neon errors */
impl From<neon::result::Throw> for HubError {
    fn from(e: neon::result::Throw) -> HubError {
        HubError {
            code: "bad_request.validation_failure".to_string(),
            message: e.to_string(),
        }
    }
}

/** Convert io::Result error type to HubError */
impl From<std::io::Error> for HubError {
    fn from(e: std::io::Error) -> HubError {
        HubError {
            code: "bad_request.io_error".to_string(),
            message: e.to_string(),
        }
    }
}

pub const FID_LOCKS_COUNT: usize = 4;
pub const PAGE_SIZE_MAX: usize = 10_000;

#[derive(Debug, Default)]
pub struct PageOptions {
    pub page_size: Option<usize>,
    pub page_token: Option<Vec<u8>>,
    pub reverse: bool,
}

/// The `Send` trait indicates that a type can be safely transferred between threads.
/// The `Sync` trait indicates that a type can be safely shared between threads.
/// The `StoreDef` trait is implemented for types that are both `Send` and `Sync`,
/// allowing them to be used as trait objects in the `Store` struct.
///
/// Some methods in this trait provide default implementations. These methods can be overridden
/// by implementing the trait for a specific type.
pub trait StoreDef: Send + Sync {
    fn postfix(&self) -> u8;
    fn add_message_type(&self) -> u8;
    fn remove_message_type(&self) -> u8;

    fn is_add_type(&self, message: &Message) -> bool;
    fn is_remove_type(&self, message: &Message) -> bool;

    // If the store supports remove messages, this should return true
    fn remove_type_supported(&self) -> bool {
        self.remove_message_type() != MessageType::None as u8
    }

    fn build_secondary_indices(
        &self,
        _txn: &mut RocksDbTransactionBatch,
        _ts_hash: &[u8; TS_HASH_LENGTH],
        _message: &Message,
    ) -> Result<(), HubError> {
        Ok(())
    }

    fn delete_secondary_indices(
        &self,
        _txn: &mut RocksDbTransactionBatch,
        _ts_hash: &[u8; TS_HASH_LENGTH],
        _message: &Message,
    ) -> Result<(), HubError> {
        Ok(())
    }

    fn find_merge_add_conflicts(&self, db: &RocksDB, message: &Message) -> Result<(), HubError>;
    fn find_merge_remove_conflicts(&self, db: &RocksDB, message: &Message) -> Result<(), HubError>;

    fn make_add_key(&self, message: &Message) -> Result<Vec<u8>, HubError>;
    fn make_remove_key(&self, message: &Message) -> Result<Vec<u8>, HubError>;

    fn get_prune_size_limit(&self) -> u32;

    fn get_merge_conflicts(
        &self,
        db: &RocksDB,
        message: &Message,
        ts_hash: &[u8; TS_HASH_LENGTH],
    ) -> Result<Vec<Message>, HubError> {
        Self::get_default_merge_conflicts(&self, db, message, ts_hash)
    }

    fn get_default_merge_conflicts(
        &self,
        db: &RocksDB,
        message: &Message,
        ts_hash: &[u8; TS_HASH_LENGTH],
    ) -> Result<Vec<Message>, HubError> {
        // The JS code does validateAdd()/validateRemove() here, but that's not needed because we
        // already validated that the message has a data field and a body field in the is_add_type()

        if self.is_add_type(message) {
            self.find_merge_add_conflicts(db, message)?;
        } else {
            self.find_merge_remove_conflicts(db, message)?;
        }

        let mut conflicts = vec![];

        if self.remove_type_supported() {
            let remove_key = self.make_remove_key(message)?;
            let remove_ts_hash = db.get(&remove_key)?;

            if remove_ts_hash.is_some() {
                let remove_compare = self.message_compare(
                    self.remove_message_type(),
                    &remove_ts_hash.clone().unwrap(),
                    message.data.as_ref().unwrap().r#type as u8,
                    &ts_hash.to_vec(),
                );

                if remove_compare > 0 {
                    return Err(HubError {
                        code: "bad_request.conflict".to_string(),
                        message: "message conflicts with a more recent remove".to_string(),
                    });
                }
                if remove_compare == 0 {
                    return Err(HubError {
                        code: "bad_request.duplicate".to_string(),
                        message: "message has already been merged".to_string(),
                    });
                }

                // If the existing remove has a lower order than the new message, retrieve the full
                // Remove message and delete it as part of the RocksDB transaction
                let maybe_existing_remove = get_message(
                    &db,
                    message.data.as_ref().unwrap().fid as u32,
                    self.postfix(),
                    &utils::vec_to_u8_24(&remove_ts_hash)?,
                )?;

                if maybe_existing_remove.is_some() {
                    conflicts.push(maybe_existing_remove.unwrap());
                } else {
                    warn!(LOGGER, "Message's ts_hash exists but message not found in store"; 
                        o!("remove_ts_hash" => format!("{:x?}", remove_ts_hash.unwrap())));
                }
            }
        }

        // Check if there is an add timestamp hash for this
        let add_key = self.make_add_key(message)?;
        let add_ts_hash = db.get(&add_key)?;

        if add_ts_hash.is_some() {
            let add_compare = self.message_compare(
                self.add_message_type(),
                &add_ts_hash.clone().unwrap(),
                message.data.as_ref().unwrap().r#type as u8,
                &ts_hash.to_vec(),
            );

            if add_compare > 0 {
                return Err(HubError {
                    code: "bad_request.conflict".to_string(),
                    message: "message conflicts with a more recent add".to_string(),
                });
            }
            if add_compare == 0 {
                return Err(HubError {
                    code: "bad_request.duplicate".to_string(),
                    message: "message has already been merged".to_string(),
                });
            }

            // If the existing add has a lower order than the new message, retrieve the full
            // Add message and delete it as part of the RocksDB transaction
            let maybe_existing_add = get_message(
                &db,
                message.data.as_ref().unwrap().fid as u32,
                self.postfix(),
                &utils::vec_to_u8_24(&add_ts_hash)?,
            )?;

            if maybe_existing_add.is_none() {
                warn!(LOGGER, "Message's ts_hash exists but message not found in store"; 
                    o!("add_ts_hash" => format!("{:x?}", add_ts_hash.unwrap())));
            } else {
                conflicts.push(maybe_existing_add.unwrap());
            }
        }

        Ok(conflicts)
    }

    fn message_compare(
        &self,
        a_type: u8,
        a_ts_hash: &Vec<u8>,
        b_type: u8,
        b_ts_hash: &Vec<u8>,
    ) -> i8 {
        // Compare timestamps (first 4 bytes of ts_hash)
        let ts_compare = bytes_compare(&a_ts_hash[0..4], &b_ts_hash[0..4]);
        if ts_compare != 0 {
            return ts_compare;
        }

        if a_type == self.remove_message_type() && b_type == self.add_message_type() {
            return 1;
        }
        if a_type == self.add_message_type() && b_type == self.remove_message_type() {
            return -1;
        }

        // Compare the rest of the ts_hash to break ties
        bytes_compare(&a_ts_hash[4..24], &b_ts_hash[4..24])
    }

    fn revoke_event_args(&self, message: &Message) -> HubEvent {
        HubEvent {
            r#type: HubEventType::RevokeMessage as i32,
            body: Some(hub_event::Body::RevokeMessageBody(
                protos::RevokeMessageBody {
                    message: Some(message.clone()),
                },
            )),
            id: 0,
        }
    }

    fn merge_event_args(&self, message: &Message, merge_conflicts: Vec<Message>) -> HubEvent {
        HubEvent {
            r#type: HubEventType::MergeMessage as i32,
            body: Some(hub_event::Body::MergeMessageBody(MergeMessageBody {
                message: Some(message.clone()),
                deleted_messages: merge_conflicts,
            })),
            id: 0,
        }
    }

    fn prune_event_args(&self, message: &Message) -> HubEvent {
        HubEvent {
            r#type: HubEventType::PruneMessage as i32,
            body: Some(hub_event::Body::PruneMessageBody(
                protos::PruneMessageBody {
                    message: Some(message.clone()),
                },
            )),
            id: 0,
        }
    }
}

pub struct Store {
    store_def: Box<dyn StoreDef>,
    store_event_handler: Arc<StoreEventHandler>,
    fid_locks: Arc<[Mutex<()>; 4]>,
    db: Arc<RocksDB>,
    logger: slog::Logger,
}

impl Finalize for Store {
    fn finalize<'a, C: neon::context::Context<'a>>(self, _cx: &mut C) {}
}

impl Store {
    pub fn new_with_store_def(
        db: Arc<RocksDB>,
        store_event_handler: Arc<StoreEventHandler>,
        store_def: Box<dyn StoreDef>,
    ) -> Store {
        Store {
            store_def,
            store_event_handler,
            fid_locks: Arc::new([
                Mutex::new(()),
                Mutex::new(()),
                Mutex::new(()),
                Mutex::new(()),
            ]),
            db,
            logger: LOGGER.new(o!("component" => "Store")),
        }
    }

    pub fn logger(&self) -> &slog::Logger {
        &self.logger
    }

    pub fn store_def(&self) -> &dyn StoreDef {
        self.store_def.as_ref()
    }

    pub fn db(&self) -> Arc<RocksDB> {
        self.db.clone()
    }

    pub fn event_handler(&self) -> Arc<StoreEventHandler> {
        self.store_event_handler.clone()
    }

    pub fn postfix(&self) -> u8 {
        self.store_def.postfix()
    }

    pub fn get_add(
        &self,
        partial_message: &protos::Message,
    ) -> Result<Option<protos::Message>, HubError> {
        // First check the fid
        if partial_message.data.is_none() || partial_message.data.as_ref().unwrap().fid == 0 {
            return Err(HubError {
                code: "bad_request.invalid_param".to_string(),
                message: "fid is required".to_string(),
            });
        }

        let adds_key = self.store_def.make_add_key(partial_message)?;
        let message_ts_hash = self.db.get(&adds_key)?;

        if message_ts_hash.is_none() {
            return Ok(None);
        }

        get_message(
            &self.db,
            partial_message.data.as_ref().unwrap().fid as u32,
            self.store_def.postfix(),
            &utils::vec_to_u8_24(&message_ts_hash)?,
        )
    }

    pub fn get_remove(
        &self,
        partial_message: &protos::Message,
    ) -> Result<Option<protos::Message>, HubError> {
        if !self.store_def.remove_type_supported() {
            return Err(HubError {
                code: "bad_request.validation_failure".to_string(),
                message: "remove type not supported".to_string(),
            });
        }

        // First check the fid
        if partial_message.data.is_none() || partial_message.data.as_ref().unwrap().fid == 0 {
            return Err(HubError {
                code: "bad_request.invalid_param".to_string(),
                message: "fid is required".to_string(),
            });
        }

        let removes_key = self.store_def.make_remove_key(partial_message)?;
        let message_ts_hash = self.db.get(&removes_key)?;

        if message_ts_hash.is_none() {
            return Ok(None);
        }

        get_message(
            &self.db,
            partial_message.data.as_ref().unwrap().fid as u32,
            self.store_def.postfix(),
            &utils::vec_to_u8_24(&message_ts_hash)?,
        )
    }

    pub fn get_adds_by_fid<F>(
        &self,
        fid: u32,
        page_options: &PageOptions,
        filter: Option<F>,
    ) -> Result<MessagesPage, HubError>
    where
        F: Fn(&protos::Message) -> bool,
    {
        let prefix = make_message_primary_key(fid, self.store_def.postfix(), None);
        let messages_page =
            message::get_messages_page_by_prefix(&self.db, &prefix, &page_options, |message| {
                self.store_def.is_add_type(&message)
                    && filter.as_ref().map(|f| f(&message)).unwrap_or(true)
            })?;

        Ok(messages_page)
    }

    pub fn get_removes_by_fid<F>(
        &self,
        fid: u32,
        page_options: &PageOptions,
        filter: Option<F>,
    ) -> Result<MessagesPage, HubError>
    where
        F: Fn(&protos::Message) -> bool,
    {
        if !self.store_def.remove_type_supported() {
            return Err(HubError {
                code: "bad_request.validation_failure".to_string(),
                message: "remove type not supported".to_string(),
            });
        }

        let prefix = make_message_primary_key(fid, self.store_def.postfix(), None);
        let messages =
            message::get_messages_page_by_prefix(&self.db, &prefix, &page_options, |message| {
                self.store_def.is_remove_type(&message)
                    && filter.as_ref().map(|f| f(&message)).unwrap_or(true)
            })?;

        Ok(messages)
    }

    fn put_add_transaction(
        &self,
        txn: &mut RocksDbTransactionBatch,
        ts_hash: &[u8; TS_HASH_LENGTH],
        message: &Message,
    ) -> Result<(), HubError> {
        put_message_transaction(txn, &message)?;

        let adds_key = self.store_def.make_add_key(message)?;

        txn.put(adds_key, ts_hash.to_vec());

        self.store_def
            .build_secondary_indices(txn, ts_hash, message)?;

        Ok(())
    }

    fn delete_add_transaction(
        &self,
        txn: &mut RocksDbTransactionBatch,
        ts_hash: &[u8; TS_HASH_LENGTH],
        message: &Message,
    ) -> Result<(), HubError> {
        self.store_def
            .delete_secondary_indices(txn, ts_hash, message)?;

        let add_key = self.store_def.make_add_key(message)?;
        txn.delete(add_key);

        delete_message_transaction(txn, message)
    }

    fn put_remove_transaction(
        &self,
        txn: &mut RocksDbTransactionBatch,
        ts_hash: &[u8; TS_HASH_LENGTH],
        message: &Message,
    ) -> Result<(), HubError> {
        if !self.store_def.remove_type_supported() {
            return Err(HubError {
                code: "bad_request.validation_failure".to_string(),
                message: "remove type not supported".to_string(),
            });
        }

        put_message_transaction(txn, &message)?;

        let removes_key = self.store_def.make_remove_key(message)?;
        txn.put(removes_key, ts_hash.to_vec());

        Ok(())
    }

    fn delete_remove_transaction(
        &self,
        txn: &mut RocksDbTransactionBatch,
        message: &Message,
    ) -> Result<(), HubError> {
        if !self.store_def.remove_type_supported() {
            return Err(HubError {
                code: "bad_request.validation_failure".to_string(),
                message: "remove type not supported".to_string(),
            });
        }

        let remove_key = self.store_def.make_remove_key(message)?;
        txn.delete(remove_key);

        delete_message_transaction(txn, message)
    }

    fn delete_many_transaction(
        &self,
        txn: &mut RocksDbTransactionBatch,
        messages: Vec<Message>,
    ) -> Result<(), HubError> {
        for message in &messages {
            if self.store_def.is_add_type(message) {
                let ts_hash =
                    make_ts_hash(message.data.as_ref().unwrap().timestamp, &message.hash)?;
                self.delete_add_transaction(txn, &ts_hash, message)?;
            }
            if self.store_def.remove_type_supported() && self.store_def.is_remove_type(message) {
                self.delete_remove_transaction(txn, message)?;
            }
        }

        Ok(())
    }

    pub fn merge(&self, message: &Message) -> Result<Vec<u8>, HubError> {
        // Grab a merge lock. The typescript code does this by individual fid, but we don't have a
        // good way of doing that efficiently here. We'll just use an array of locks, with each fid
        // deterministically mapped to a lock.
        let _fid_lock = &self.fid_locks
            [message.data.as_ref().unwrap().fid as usize % FID_LOCKS_COUNT]
            .lock()
            .unwrap();

        if !self.store_def.is_add_type(message)
            && (!self.store_def.remove_type_supported() || !self.store_def.is_remove_type(message))
        {
            return Err(HubError {
                code: "bad_request.validation_failure".to_string(),
                message: "invalid message type".to_string(),
            });
        }

        let ts_hash = make_ts_hash(message.data.as_ref().unwrap().timestamp, &message.hash)?;

        if self.store_def.is_add_type(message) {
            self.merge_add(&ts_hash, message)
        } else {
            self.merge_remove(&ts_hash, message)
        }
    }

    pub fn revoke(&self, message: &Message) -> Result<Vec<u8>, HubError> {
        // Start a transaction
        let mut txn = self.db.txn();

        // Get the message ts_hash
        let ts_hash = make_ts_hash(message.data.as_ref().unwrap().timestamp, &message.hash)?;

        if self.store_def.is_add_type(message) {
            self.delete_add_transaction(&mut txn, &ts_hash, message)?;
        } else if self.store_def.remove_type_supported() && self.store_def.is_remove_type(message) {
            self.delete_remove_transaction(&mut txn, message)?;
        } else {
            return Err(HubError {
                code: "bad_request.invalid_param".to_string(),
                message: "invalid message type".to_string(),
            });
        }

        let mut hub_event = self.store_def.revoke_event_args(message);

        let id = self
            .store_event_handler
            .commit_transaction(&mut txn, &mut hub_event)?;

        // Commit the transaction
        self.db.write_txn(txn)?;

        hub_event.id = id;

        // Serialize the hub_event
        let hub_event_bytes = hub_event.encode_to_vec();

        Ok(hub_event_bytes)
    }

    pub fn merge_add(
        &self,
        ts_hash: &[u8; TS_HASH_LENGTH],
        message: &Message,
    ) -> Result<Vec<u8>, HubError> {
        // Get the merge conflicts first
        let merge_conflicts = self
            .store_def
            .get_merge_conflicts(&self.db, message, ts_hash)?;

        // start a transaction
        let mut txn = self.db.txn();
        // Delete all the merge conflicts
        self.delete_many_transaction(&mut txn, merge_conflicts.clone())?;

        // Add ops to store the message by messageKey and index the the messageKey by set and by target
        self.put_add_transaction(&mut txn, &ts_hash, message)?;

        // Event handler
        let mut hub_event = self.store_def.merge_event_args(message, merge_conflicts);

        let id = self
            .store_event_handler
            .commit_transaction(&mut txn, &mut hub_event)?;

        // Commit the transaction
        self.db.write_txn(txn)?;

        hub_event.id = id;
        // Serialize the hub_event
        let hub_event_bytes = hub_event.encode_to_vec();

        Ok(hub_event_bytes)
    }

    pub fn merge_remove(
        &self,
        ts_hash: &[u8; TS_HASH_LENGTH],
        message: &Message,
    ) -> Result<Vec<u8>, HubError> {
        // Get the merge conflicts first
        let merge_conflicts = self
            .store_def
            .get_merge_conflicts(&self.db, message, ts_hash)?;

        // start a transaction
        let mut txn = self.db.txn();

        // Delete all the merge conflicts
        self.delete_many_transaction(&mut txn, merge_conflicts.clone())?;

        // Add ops to store the message by messageKey and index the the messageKey by set and by target
        self.put_remove_transaction(&mut txn, ts_hash, message)?;

        // Event handler
        let mut hub_event = self.store_def.merge_event_args(message, merge_conflicts);

        let id = self
            .store_event_handler
            .commit_transaction(&mut txn, &mut hub_event)?;

        // Commit the transaction
        self.db.write_txn(txn)?;

        hub_event.id = id;
        // Serialize the hub_event
        let hub_event_bytes = hub_event.encode_to_vec();

        Ok(hub_event_bytes)
    }

    fn prune_messages(
        &self,
        fid: u32,
        cached_count: u64,
        units: u64,
    ) -> Result<Vec<HubEvent>, HubError> {
        let mut pruned_events = vec![];

        let mut count = cached_count;
        let prune_size_limit = self.store_def.get_prune_size_limit();

        let mut txn = self.db.txn();

        let prefix = &make_message_primary_key(fid, self.store_def.postfix(), None);
        self.db.for_each_iterator_by_prefix_unbounded(
            prefix,
            &PageOptions::default(),
            |_key, value| {
                if count <= (prune_size_limit as u64) * units {
                    return Ok(true); // Stop the iteration, nothing left to prune
                }

                // Value is a message, so try to decode it
                let message = message_decode(value)?;

                if self.store_def.is_add_type(&message) {
                    let ts_hash =
                        make_ts_hash(message.data.as_ref().unwrap().timestamp, &message.hash)?;
                    self.delete_add_transaction(&mut txn, &ts_hash, &message)?;
                } else if self.store_def.remove_type_supported()
                    && self.store_def.is_remove_type(&message)
                {
                    self.delete_remove_transaction(&mut txn, &message)?;
                }

                // Event Handler
                let mut hub_event = self.store_def.prune_event_args(&message);
                let id = self
                    .store_event_handler
                    .commit_transaction(&mut txn, &mut hub_event)?;

<<<<<<< HEAD
                self.db.write_txn(txn)?;
=======
>>>>>>> 715905f4
                count -= 1;

                hub_event.id = id;
                pruned_events.push(hub_event);

                Ok(false) // Continue the iteration
            },
        )?;

        self.db.commit(txn)?;
        Ok(pruned_events)
    }

    pub fn get_all_messages_by_fid(
        &self,
        fid: u32,
        page_options: &PageOptions,
    ) -> Result<MessagesPage, HubError> {
        let prefix = make_message_primary_key(fid, self.store_def.postfix(), None);
        let messages =
            message::get_messages_page_by_prefix(&self.db, &prefix, &page_options, |message| {
                self.store_def.is_add_type(&message)
                    || (self.store_def.remove_type_supported()
                        && self.store_def.is_remove_type(&message))
            })?;

        Ok(messages)
    }
}

// Neon bindings
// Note about dispatch - The methods are dispatched to the Store struct, which is a Box<dyn StoreDef>.
// This means the NodeJS code can pass in any store, and the Rust code will call the correct method
// for that store
impl Store {
    pub fn js_merge(mut cx: FunctionContext) -> JsResult<JsPromise> {
        let store = get_store(&mut cx)?;

        let message_bytes_result = cx.argument::<JsBuffer>(0);
        let message_bytes = message_bytes_result.unwrap().as_slice(&cx).to_vec();
        let message = Message::decode(message_bytes.as_slice());

        let result = if message.is_err() {
            let e = message.unwrap_err();
            Err(HubError {
                code: "bad_request.validation_failure".to_string(),
                message: e.to_string(),
            })
        } else {
            let m = message.unwrap();
            store.merge(&m)
        };

        let channel = cx.channel();
        let (deferred, promise) = cx.promise();
        deferred.settle_with(&channel, move |mut cx| match result {
            Ok(hub_event_bytes) => {
                let mut js_buffer = cx.buffer(hub_event_bytes.len())?;
                js_buffer
                    .as_mut_slice(&mut cx)
                    .copy_from_slice(&hub_event_bytes);
                Ok(js_buffer)
            }
            Err(e) => cx.throw_error(format!("{}/{}", e.code, e.message)),
        });

        Ok(promise)
    }

    pub fn js_merge_many(mut cx: FunctionContext) -> JsResult<JsPromise> {
        let store = get_store(&mut cx)?;

        // Get the messages array. Each message is a buffer in this array
        let messages_array = cx.argument::<JsArray>(0).unwrap();
        let messages = messages_array
            .to_vec(&mut cx)?
            .iter()
            .map(|message_bytes| {
                let message_bytes = message_bytes.downcast::<JsBuffer, _>(&mut cx).unwrap();
                let message = Message::decode(message_bytes.as_slice(&cx));
                if message.is_err() {
                    return Err(HubError {
                        code: "bad_request.validation_failure".to_string(),
                        message: message.unwrap_err().to_string(),
                    });
                }
                Ok(message.unwrap())
            })
            .collect::<Vec<_>>();

        let channel = cx.channel();
        let (deferred, promise) = cx.promise();

        // We run the merge in a threadpool because it can be very CPU intensive and it will block
        // the NodeJS main thread.
        THREAD_POOL.lock().unwrap().execute(move || {
            let results = messages
                .into_iter()
                .map(|message| match message {
                    Err(e) => return Err(e),
                    Ok(message) => store.merge(&message),
                })
                .collect::<Vec<_>>();

            deferred.settle_with(&channel, move |mut cx| {
                let js_array = JsArray::new(&mut cx, results.len());
                results.iter().enumerate().for_each(|(i, r)| match r {
                    Ok(hub_event_bytes) => {
                        let mut js_buffer = cx.buffer(hub_event_bytes.len()).unwrap();
                        js_buffer
                            .as_mut_slice(&mut cx)
                            .copy_from_slice(&hub_event_bytes);
                        js_array.set(&mut cx, i as u32, js_buffer).unwrap();
                    }
                    Err(e) => {
                        let js_error_string =
                            JsString::new(&mut cx, format!("{}/{}", e.code, e.message));
                        js_array.set(&mut cx, i as u32, js_error_string).unwrap();
                    }
                });

                Ok(js_array)
            });
        });

        Ok(promise)
    }

    pub fn js_revoke(mut cx: FunctionContext) -> JsResult<JsPromise> {
        let store = get_store(&mut cx)?;

        let message_bytes = cx.argument::<JsBuffer>(0);
        let message = Message::decode(message_bytes.unwrap().as_slice(&cx));

        let result = if message.is_err() {
            Err(HubError {
                code: "bad_request.validation_failure".to_string(),
                message: message.unwrap_err().to_string(),
            })
        } else {
            let m = message.unwrap();
            store.revoke(&m)
        };

        let channel = cx.channel();
        let (deferred, promise) = cx.promise();
        deferred.settle_with(&channel, move |mut cx| match result {
            Ok(hub_event_bytes) => {
                let mut js_buffer = cx.buffer(hub_event_bytes.len())?;
                js_buffer
                    .as_mut_slice(&mut cx)
                    .copy_from_slice(&hub_event_bytes);
                Ok(js_buffer)
            }
            Err(e) => cx.throw_error(format!("{}/{}", e.code, e.message)),
        });

        Ok(promise)
    }

    pub fn js_prune_messages(mut cx: FunctionContext) -> JsResult<JsPromise> {
        let store = get_store(&mut cx)?;

        let fid = cx.argument::<JsNumber>(0).unwrap().value(&mut cx) as u32;
        let cached_count = cx.argument::<JsNumber>(1).unwrap().value(&mut cx) as u64;
        let units = cx.argument::<JsNumber>(2).unwrap().value(&mut cx) as u64;

        let channel = cx.channel();
        let (deferred, promise) = cx.promise();

        // We run the prune in a threadpool because it can be very CPU intensive and it will block
        // the NodeJS main thread.
        THREAD_POOL.lock().unwrap().execute(move || {
            // Run the prune job in a separate thread
            let prune_result = store.prune_messages(fid, cached_count, units);

            deferred.settle_with(&channel, move |mut cx| {
                let pruned_events = match prune_result {
                    Ok(pruned_events) => pruned_events,
                    Err(e) => return cx.throw_error(format!("{}/{}", e.code, e.message)),
                };

                let js_array = cx.empty_array();
                for (i, hub_event) in pruned_events.iter().enumerate() {
                    let hub_event_bytes = hub_event.encode_to_vec();
                    let mut js_buffer = cx.buffer(hub_event_bytes.len())?;
                    js_buffer
                        .as_mut_slice(&mut cx)
                        .copy_from_slice(&hub_event_bytes);
                    js_array.set(&mut cx, i as u32, js_buffer)?;
                }

                Ok(js_array)
            });
        });

        Ok(promise)
    }

    pub fn js_get_message(mut cx: FunctionContext) -> JsResult<JsPromise> {
        let store = get_store(&mut cx)?;

        let fid = cx.argument::<JsNumber>(0).unwrap().value(&mut cx) as u32;
        let set = cx.argument::<JsNumber>(1).unwrap().value(&mut cx) as u8;
        let ts_hash = match vec_to_u8_24(&Some(cx.argument::<JsBuffer>(2)?.as_slice(&cx).to_vec()))
        {
            Ok(ts_hash) => ts_hash,
            Err(e) => return hub_error_to_js_throw(&mut cx, e),
        };

        let channel = cx.channel();
        let (deferred, promise) = cx.promise();

        deferred.settle_with(&channel, move |mut cx| {
            let message = match get_message(&store.db, fid, set, &ts_hash) {
                Ok(Some(message)) => message,
                Ok(None) => {
                    return cx.throw_error(format!("{}/{}", "not_found", "message not found"))
                }
                Err(e) => return hub_error_to_js_throw(&mut cx, e),
            };

            let message_bytes = message.encode_to_vec();
            let mut js_buffer = cx.buffer(message_bytes.len())?;
            js_buffer
                .as_mut_slice(&mut cx)
                .copy_from_slice(&message_bytes);
            Ok(js_buffer)
        });

        Ok(promise)
    }

    pub fn js_get_all_messages_by_fid(mut cx: FunctionContext) -> JsResult<JsPromise> {
        let store = get_store(&mut cx)?;

        let fid = cx.argument::<JsNumber>(0).unwrap().value(&mut cx) as u32;
        let page_options = get_page_options(&mut cx, 1)?;

        let channel = cx.channel();
        let (deferred, promise) = cx.promise();

        deferred.settle_with(&channel, move |mut tcx| {
            let messages = match store.get_all_messages_by_fid(fid, &page_options) {
                Ok(messages) => messages,
                Err(e) => return tcx.throw_error(format!("{}/{}", e.code, e.message)),
            };

            encode_messages_to_js_object(&mut tcx, messages)
        });

        Ok(promise)
    }
}<|MERGE_RESOLUTION|>--- conflicted
+++ resolved
@@ -739,10 +739,6 @@
                     .store_event_handler
                     .commit_transaction(&mut txn, &mut hub_event)?;
 
-<<<<<<< HEAD
-                self.db.write_txn(txn)?;
-=======
->>>>>>> 715905f4
                 count -= 1;
 
                 hub_event.id = id;
@@ -752,7 +748,7 @@
             },
         )?;
 
-        self.db.commit(txn)?;
+        self.db.write_txn(txn)?;
         Ok(pruned_events)
     }
 
