pub use self::rocksdb::*;

<<<<<<< HEAD
mod compaction;
mod rocksdb;

#[cfg(test)]
mod tests {
    use std::env::temp_dir;
    use zstd::zstd_safe::WriteBuf;

    #[test]
    fn test_compaction_filter() {
        let tmp = temp_dir();
        let path = tmp.as_path().to_str().unwrap();
        let db = super::RocksDB::new(path);
        assert!(db.is_ok());

        let db = db.unwrap();
        let open_result = db.open();
        assert!(open_result.is_ok());

        for i in 0..1000 {
            // Insert 10 key-value pairs into the database.
            let key = format!("key{}", i);
            let value = format!("value{}", i);
            let put_result = db.put(key.as_bytes(), value.as_bytes());
            assert!(put_result.is_ok());

            // Retrieve the value for each key and assert that it is correct.
            let get_result = db.get(key.as_bytes());
            assert!(get_result.is_ok());
            let value = get_result.unwrap();
            assert!(value.is_some());

            let found = format!("value{}", i);
            assert_eq!(value.unwrap().as_slice(), found.as_bytes());
        }

        // Update keys
        for i in 0..1000 {
            // Insert 10 key-value pairs into the database.
            let key = format!("key{}", i);
            let value = rand::random::<u32>();
            let put_result = db.put(key.as_bytes(), value.to_be_bytes().as_slice());
            assert!(put_result.is_ok());

            // Retrieve the value for each key and assert that it is correct.
            let get_result = db.get(key.as_bytes());
            assert!(get_result.is_ok());
            let get_value = get_result.unwrap();
            assert!(get_value.is_some());

            assert_eq!(get_value.unwrap().as_slice(), &value.to_be_bytes());
        }

        // Perform a manual compaction to trigger the compaction filter.
        let mut compact_options = rocksdb::WaitForCompactOptions::default();
        compact_options.set_abort_on_pause(true);
        compact_options.set_timeout(1000);

        // let compact_result = rocksdb::DBCommon::wait_for_compact(&db.db, &compact_options);
        // assert!(compact_result.is_ok());
    }
}
=======
mod multi_chunk_writer;
mod rocksdb;
>>>>>>> 715905f4
<|MERGE_RESOLUTION|>--- conflicted
+++ resolved
@@ -1,7 +1,7 @@
 pub use self::rocksdb::*;
 
-<<<<<<< HEAD
 mod compaction;
+mod multi_chunk_writer;
 mod rocksdb;
 
 #[cfg(test)]
@@ -62,8 +62,4 @@
         // let compact_result = rocksdb::DBCommon::wait_for_compact(&db.db, &compact_options);
         // assert!(compact_result.is_ok());
     }
-}
-=======
-mod multi_chunk_writer;
-mod rocksdb;
->>>>>>> 715905f4
+}