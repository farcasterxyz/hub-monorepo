// This is a bridge between the Rust code and the TS code.
// We import the Rust code as a NodeJS module, and then export it as a JS function.
// Note that we need to use the `createRequire` function to import the module, since it
// is binary code. If we used `import` instead, it would be interpreted as a JS module, and
// we would get an error because it would try to parse it as JS
import { createRequire } from "module";
const require = createRequire(import.meta.url);
const lib = require("./addon/index.node");

import { HubError, HubErrorCode, LinkAddMessage, validations } from "@farcaster/hub-nodejs";
import { MessagesPage, PAGE_SIZE_MAX, PageOptions } from "./storage/stores/types.js";
import { UserMessagePostfix } from "./storage/db/types.js";
import { DbKeyValue, RocksDbIteratorOptions } from "./storage/db/rocksdb.js";
import { logger } from "./utils/logger.js";
import { Result } from "neverthrow";

// Also set up the log flush listener
logger.onFlushListener(() => {
  lib.flushLogBuffer();
});

export class RustDynStore {}
export class RustDb {}
export class RustStoreEventHandler {}

// Type returned from Rust which is equivalent to the TypeScript type `MessagesPage`
export class RustMessagesPage {
  messageBytes?: Buffer[];
  nextPageToken?: Buffer;
}

// Use this function in TypeScript to call the rust code.
export function rsBlake3Hash20(data: Uint8Array): Uint8Array {
  const dataBuf = Buffer.from(data);

  return new Uint8Array(lib.blake3_20(dataBuf));
}

export function rsEd25519SignMessageHash(hash: Uint8Array, signerKey: Uint8Array): Uint8Array {
  const hashBuf = Buffer.from(hash);
  const signerKeyBuf = Buffer.from(signerKey);

  return lib.ed25519_signMessageHash(hashBuf, signerKeyBuf);
}

// Use this function in TypeScript to call the rust code.
export function rsEd25519Verify(signature: Uint8Array, hash: Uint8Array, signer: Uint8Array): boolean {
  const sigBuf = Buffer.from(signature);
  const hashBuf = Buffer.from(hash);
  const signerBuf = Buffer.from(signer);

  return lib.ed25519_verify(sigBuf, hashBuf, signerBuf) === 1;
}

/** Fast, native implementation of validation methods to improve perf */
export const rsValidationMethods: validations.ValidationMethods = {
  ed25519_verify: async (s: Uint8Array, m: Uint8Array, p: Uint8Array) => rsEd25519Verify(s, m, p),
  ed25519_signMessageHash: async (m: Uint8Array, s: Uint8Array) => rsEd25519SignMessageHash(m, s),
  blake3_20: (message: Uint8Array) => rsBlake3Hash20(message),
};

export const rustErrorToHubError = (e: unknown) => {
  // Split the error string by "/", the first part is the error code, the second part is the error message
  const [errCode, errMsg] = (e as Error).message.split("/");
  return new HubError(errCode as HubErrorCode, errMsg ?? "");
};

export const rsCreateStatsdClient = (host: string, port: number, prefix: string): void => {
  lib.createStatsdClient(host, port, prefix);
};

/** Create or Open a DB at a give path
 *
 * All rust objects need to be "owned" by someone so that rust can manage its lifecycle. For rust objects like the
 *  `RocksDb` and the `ReactionStore`, we create them as `JsBox<Arc<T>>`. `JsBox` is like Rust's `Box`, except it is
 * owned by the Javascript pointer that is returned. That is,
    - The DB object is owned by the Javascript object that is returned
    - When the Javascript object goes out of scope and is gc'd, it is `drop()`-ed in Rust.

  Since the Rust objects are `Arc<T>` inside a `JsBox`, we can clone them and keep them around in the rust code as we
  please, since the Javascript code will continue to own one `Arc<T>`, making sure that it lasts for the lifetime of
  the program.
*/
export const rsCreateDb = (path: string): RustDb => {
  const db = lib.createDb(path);

  return db as RustDb;
};

export const rsDbOpen = (db: RustDb): void => {
  lib.dbOpen.call(db);
};

export const rsApproximateSize = (db: RustDb): number => {
  return lib.dbApproximateSize.call(db);
};

export const rsCreateTarBackup = (db: RustDb): Promise<string> => {
  return lib.dbCreateTarBackup.call(db);
};

export const rsCreateTarGzip = (filePath: string): Promise<string> => {
  return lib.dbCreateTarGzip(filePath);
};

export const rsDbClear = (db: RustDb) => {
  return lib.dbClear.call(db);
};

export const rsDbClose = (db: RustDb) => {
  return lib.dbClose.call(db);
};

export const rsDbDestroy = (db: RustDb) => {
  return lib.dbDestroy.call(db);
};

export const rsDbLocation = (db: RustDb): string => {
  return lib.dbLocation.call(db);
};

export const rsDbGet = async (db: RustDb, key: Uint8Array): Promise<Buffer> => {
  return await lib.dbGet.call(db, key);
};

export const rsDbGetMany = async (db: RustDb, keys: Uint8Array[]): Promise<(Buffer | undefined)[]> => {
  const results = await lib.dbGetMany.call(db, keys);
  // If a key was not found, it is set to an empty buffer. We want to return undefined in that case
  return results.map((result: Buffer) => (result.length === 0 ? undefined : result));
};

export const rsDbPut = async (db: RustDb, key: Uint8Array, value: Uint8Array): Promise<void> => {
  return await lib.dbPut.call(db, key, value);
};

export const rsDbDel = async (db: RustDb, key: Uint8Array): Promise<void> => {
  return await lib.dbDel.call(db, key);
};

export const rsDbCommit = async (db: RustDb, keyValues: DbKeyValue[]): Promise<void> => {
  return await lib.dbCommit.call(db, keyValues);
};

/**
 * Rust code needs to be memory-safe, which means that we can't pass around iterators like we do in Javascript.
 * This is because the `iterator` reference is valid for only as long as the `db` is valid, and the reference is
 * dropped right after the iterator is finished.

  This specifically means that we need to use iterators as callbacks. The way the iterators are set up is:
  - Call the `forEachIteartor` method with your callback (Either in JS or Rust)
  - Perform all actions in the callback
  - At the end of the iteration, the iterator is returned and closed by Rust

  In JS, we can have async functions as callbacks to the `forEachIterator` methods. This means that the callback
  can take arbitrarily long, and that is bad because keeping iterators open for long periods of time is very
  problematic. Additionally, we can't call async JS methods from rust. To address these both, the iterators are
  automatically paged.

  That means that when you start an iterator:
  1. JS code will fetch a page full of keys and values from rust
  2. Close the iterator right after.
  3. Calls the async callbacks with the cached key, value pairs, which can take as long as needed.
  4. Go back to step 1 to get the next page of key, value pairs.

  This method returns a boolean, which is true if the iteration is finished, and false if it is not.
  - If the iteration was stopped because it hit the pageSize, it returns false (i.e., there are more keys available)
  - If the iteration was stopped because the callback returned true, it returns false (i.e., there are more keys available)

 */
export const rsDbForEachIteratorByPrefix = async (
  db: RustDb,
  prefix: Uint8Array,
  pageOptions: PageOptions,
  cb: (key: Buffer, value: Buffer | undefined) => Promise<boolean> | boolean | Promise<void> | void,
): Promise<boolean> => {
  let dbKeyValues: DbKeyValue[] = [];
  const batchPageSize = pageOptions.pageSize ?? PAGE_SIZE_MAX;

  let allFinished = false;
  let nextPageToken = undefined;
  let stopped = false;
  let batchPageOptions = { ...pageOptions };

  do {
    allFinished = await lib.dbForEachIteratorByPrefix.call(
      db,
      prefix,
      batchPageOptions,
      (key: Buffer, value: Buffer | undefined) => {
        dbKeyValues.push({ key, value });

        if (dbKeyValues.length > batchPageSize) {
          nextPageToken = new Uint8Array(key.subarray(prefix.length));
          return true; // Stop the iteration
        }

        return false; // Continue the iteration
      },
    );

    // Iterate over the key-values
    for (const kv of dbKeyValues) {
      const shouldStop = await cb(kv.key, kv.value);
      if (shouldStop) {
        stopped = true;
        break;
      }
    }

    batchPageOptions = { ...pageOptions, pageToken: nextPageToken };
    dbKeyValues = []; // Clear the key-values array
  } while (!allFinished && !stopped && nextPageToken);

  return !stopped && allFinished;
};

/**
 * Iterator using raw iterator options. See note above for how the paging works.
 */
export const rsDbForEachIteratorByOpts = async (
  db: RustDb,
  iteratorOpts: RocksDbIteratorOptions,
  cb: (key: Buffer, value: Buffer | undefined) => Promise<boolean> | boolean | void,
  overridePageSize?: number, // Only for tests
): Promise<boolean> => {
  let dbKeyValues: DbKeyValue[] = [];
  const batchPageSize = overridePageSize ?? PAGE_SIZE_MAX;

  let stopped = false;
  let nextPageToken = undefined;
  let allFinished = false;

  do {
    const batchPageOptions = { ...iteratorOpts };
    if (nextPageToken) {
      if (iteratorOpts.reverse) {
        batchPageOptions.lt = nextPageToken;
      } else {
        batchPageOptions.gt = nextPageToken;
        batchPageOptions.gte = undefined;
      }
    }

    allFinished = await lib.dbForEachIteratorByOpts.call(db, batchPageOptions, (key: Buffer, value: Buffer) => {
      dbKeyValues.push({ key, value });
      if (dbKeyValues.length >= batchPageSize) {
        nextPageToken = new Uint8Array(key);
        return true; // Stop the iteration
      }
      return false; // Continue the iteration
    });

    for (const kv of dbKeyValues) {
      const shouldStop = await cb(kv.key, kv.value);
      if (shouldStop) {
        stopped = true;
        break;
      }
    }

    dbKeyValues = []; // Clear the key-values array
  } while (!allFinished && !stopped && nextPageToken);

  return !stopped && allFinished;
};

export const rsCreateStoreEventHandler = (
  epoch?: number,
  last_timestamp?: number,
  last_seq?: number,
): RustStoreEventHandler => {
  return lib.createStoreEventHandler(epoch, last_timestamp, last_seq) as RustStoreEventHandler;
};

export const rsGetNextEventId = (
  eventHandler: RustStoreEventHandler,
  currentTimestamp?: number,
): Result<number, HubError> => {
  return Result.fromThrowable(() => lib.getNextEventId.call(eventHandler, currentTimestamp), rustErrorToHubError)();
};

/** Create a reaction Store */
export const rsCreateReactionStore = (
  db: RustDb,
  eventHandler: RustStoreEventHandler,
  pruneSizeLimit: number,
): RustDynStore => {
  const store = lib.createReactionStore(db, eventHandler, pruneSizeLimit);

  return store as RustDynStore;
};

/** Create a cast Store */
export const rsCreateCastStore = (
  db: RustDb,
  eventHandler: RustStoreEventHandler,
  pruneSizeLimit: number,
): RustDynStore => {
  const store = lib.createCastStore(db, eventHandler, pruneSizeLimit);

  return store as RustDynStore;
};

export const rsGetCastAdd = async (store: RustDynStore, fid: number, hashBytes: Buffer): Promise<Buffer> => {
  return await lib.getCastAdd.call(store, fid, hashBytes);
};

export const rsGetCastRemove = async (store: RustDynStore, fid: number, hashBytes: Buffer): Promise<Buffer> => {
  return await lib.getCastRemove.call(store, fid, hashBytes);
};

export const rsGetCastAddsByFid = async (
  store: RustDynStore,
  fid: number,
  pageOptions: PageOptions,
): Promise<RustMessagesPage> => {
  return await lib.getCastAddsByFid.call(store, fid, pageOptions);
};

export const rsGetCastRemovesByFid = async (
  store: RustDynStore,
  fid: number,
  pageOptions: PageOptions,
): Promise<RustMessagesPage> => {
  return await lib.getCastRemovesByFid.call(store, fid, pageOptions);
};

export const rsGetCastsByParent = async (
  store: RustDynStore,
  parentCastIdBytes: Buffer,
  parentUrl: string,
  pageOptions: PageOptions,
): Promise<RustMessagesPage> => {
  return await lib.getCastsByParent.call(store, parentCastIdBytes, parentUrl, pageOptions);
};

export const rsGetCastsByMention = async (
  store: RustDynStore,
  mentionFid: number,
  pageOptions: PageOptions,
): Promise<RustMessagesPage> => {
  return await lib.getCastsByMention.call(store, mentionFid, pageOptions);
};

export const rsGetMessage = async (
  store: RustDynStore,
  fid: number,
  set: UserMessagePostfix,
  tsHash: Uint8Array,
): Promise<Buffer> => {
  return await lib.getMessage.call(store, fid, set, tsHash);
};

/** This is dynamically dispatched to any Store that you pass in */
export const rsMerge = async (store: RustDynStore, messageBytes: Uint8Array): Promise<Buffer> => {
  return await lib.merge.call(store, messageBytes);
};

/** Revoke a message from the store */
export const revoke = async (store: RustDynStore, messageBytes: Uint8Array): Promise<Buffer> => {
  return await lib.revoke.call(store, messageBytes);
};

/** This is dynamically dispatched to any Store, and the messages will be returned from that store */
export const rsPruneMessages = async (
  store: RustDynStore,
  fid: number,
  cachedCount: number,
  units: number,
): Promise<Buffer> => {
  return await lib.pruneMessages.call(store, fid, cachedCount, units);
};

export const rsGetAllMessagesByFid = async (
  store: RustDynStore,
  fid: number,
  pageOptions: PageOptions,
): Promise<RustMessagesPage> => {
  return await lib.getAllMessagesByFid.call(store, fid, pageOptions);
};

export const rsGetReactionAdd = async (
  store: RustDynStore,
  fid: number,
  type: number,
  targetCastIdBytes: Buffer,
  targetUrl: string,
): Promise<Buffer> => {
  return await lib.getReactionAdd.call(store, fid, type, targetCastIdBytes, targetUrl);
};

export const rsGetReactionRemove = async (
  store: RustDynStore,
  fid: number,
  type: number,
  targetCastIdBytes: Buffer,
  targetUrl: string,
): Promise<Buffer> => {
  return await lib.getReactionRemove.call(store, fid, type, targetCastIdBytes, targetUrl);
};

export const rsGetReactionAddsByFid = async (
  store: RustDynStore,
  fid: number,
  type: number,
  pageOptions: PageOptions,
): Promise<RustMessagesPage> => {
  return await lib.getReactionAddsByFid.call(store, fid, type, pageOptions);
};

export const rsGetReactionRemovesByFid = async (
  store: RustDynStore,
  fid: number,
  type: number,
  pageOptions: PageOptions,
): Promise<RustMessagesPage> => {
  return await lib.getReactionRemovesByFid.call(store, fid, type, pageOptions);
};

export const rsGetReactionsByTarget = async (
  store: RustDynStore,
  targetCastIdBytes: Buffer,
  targetUrl: string,
  type: number,
  pageOptions: PageOptions,
): Promise<RustMessagesPage> => {
  return await lib.getReactionsByTarget.call(store, targetCastIdBytes, targetUrl, type, pageOptions);
};

/** UserData Store */
export const rsCreateUserDataStore = (
  db: RustDb,
  eventHandler: RustStoreEventHandler,
  pruneSizeLimit: number,
): RustDynStore => {
  const store = lib.createUserDataStore(db, eventHandler, pruneSizeLimit);

  return store as RustDynStore;
};

export const rsGetUserDataAdd = async (store: RustDynStore, fid: number, dataType: number): Promise<Buffer> => {
  return await lib.getUserDataAdd.call(store, fid, dataType);
};

export const rsGetUserDataAddsByFid = async (
  store: RustDynStore,
  fid: number,
  pageOptions: PageOptions,
): Promise<RustMessagesPage> => {
  return await lib.getUserDataAddsByFid.call(store, fid, pageOptions);
};

export const rsGetUserNameProof = async (store: RustDynStore, name: Uint8Array): Promise<Buffer> => {
  return await lib.getUserNameProof.call(store, name);
};

export const rsGetUserNameProofByFid = async (store: RustDynStore, fid: number): Promise<Buffer> => {
  return await lib.getUserNameProofByFid.call(store, fid);
};

export const rsMergeUserNameProof = async (store: RustDynStore, usernameProof: Uint8Array): Promise<Buffer> => {
  return await lib.mergeUserNameProof.call(store, usernameProof);
};

<<<<<<< HEAD
/** VerificationStore */
export const rsCreateVerificationStore = (
  db: RustDb,
  eventHandler: RustStoreEventHandler,
  pruneSizeLimit: number,
): RustDynStore => {
  const store = lib.createVerificationStore(db, eventHandler, pruneSizeLimit);

  return store as RustDynStore;
};

export const rsGetVerificationAdd = async (store: RustDynStore, fid: number, address: Uint8Array): Promise<Buffer> => {
  return await lib.getVerificationAdd.call(store, fid, address);
};

export const rsGetVerificationRemove = async (
  store: RustDynStore,
  fid: number,
  address: Uint8Array,
): Promise<Buffer> => {
  return await lib.getVerificationRemove.call(store, fid, address);
};

export const rsGetVerificationAddsByFid = async (
  store: RustDynStore,
  fid: number,
  pageOptions: PageOptions,
): Promise<RustMessagesPage> => {
  return await lib.getVerificationAddsByFid.call(store, fid, pageOptions);
};

export const rsGetVerificationRemovesByFid = async (
  store: RustDynStore,
  fid: number,
  pageOptions: PageOptions,
): Promise<RustMessagesPage> => {
  return await lib.getVerificationRemovesByFid.call(store, fid, pageOptions);
};

export const rsMigrateVerifications = async (store: RustDynStore): Promise<{ total: number; duplicates: number }> => {
  return await lib.migrateVerifications.call(store);
};
=======
export namespace rsLinkStore {
  export const CreateLinkStore = (
    db: RustDb,
    eventHandler: RustStoreEventHandler,
    pruneSizeLimit: number,
  ): RustDynStore => {
    const store = lib.createLinkStore(db, eventHandler, pruneSizeLimit);

    return store as RustDynStore;
  };

  export const GetLinkAdd = async (store: RustDynStore, fid: number, type: string, target: number): Promise<Buffer> => {
    return await lib.getLinkAdd.call(store, fid, type, target);
  };

  export const GetLinkAddsByFid = async (
    store: RustDynStore,
    fid: number,
    type: string,
    pageOptions: PageOptions,
  ): Promise<RustMessagesPage> => {
    return await lib.getLinkAddsByFid.call(store, fid, type, pageOptions);
  };

  export const GetLinkRemovesByFid = async (
    store: RustDynStore,
    fid: number,
    type: string,
    pageOptions: PageOptions,
  ): Promise<RustMessagesPage> => {
    return await lib.getLinkRemovesByFid.call(store, fid, type, pageOptions);
  };

  export const GetLinksByTarget = async (
    store: RustDynStore,
    target: number,
    type: string,
    pageOptions: PageOptions,
  ): Promise<RustMessagesPage> => {
    return await lib.getLinksByTarget.call(store, target, type, pageOptions);
  };

  export const GetLinkRemove = async (
    store: RustDynStore,
    fid: number,
    type: string,
    target: number,
  ): Promise<Buffer> => {
    return await lib.getLinkRemove.call(store, fid, type, target);
  };

  export const GetAllLinkMessagesByFid = async (
    store: RustDynStore,
    fid: number,
    pageOptions: PageOptions,
  ): Promise<RustMessagesPage> => {
    return await lib.getAllLinkMessagesByFid.call(store, fid, pageOptions);
  };
}
>>>>>>> 3d20b0cd
<|MERGE_RESOLUTION|>--- conflicted
+++ resolved
@@ -462,7 +462,6 @@
   return await lib.mergeUserNameProof.call(store, usernameProof);
 };
 
-<<<<<<< HEAD
 /** VerificationStore */
 export const rsCreateVerificationStore = (
   db: RustDb,
@@ -505,7 +504,6 @@
 export const rsMigrateVerifications = async (store: RustDynStore): Promise<{ total: number; duplicates: number }> => {
   return await lib.migrateVerifications.call(store);
 };
-=======
 export namespace rsLinkStore {
   export const CreateLinkStore = (
     db: RustDb,
@@ -564,5 +562,4 @@
   ): Promise<RustMessagesPage> => {
     return await lib.getAllLinkMessagesByFid.call(store, fid, pageOptions);
   };
-}
->>>>>>> 3d20b0cd
+}