import {
  CastAddMessage,
  CastId,
  CastRemoveMessage,
  FidsResponse,
  getServer,
  HubAsyncResult,
  HubError,
  HubEvent,
  HubEventType,
  HubInfoResponse,
  HubServiceServer,
  HubServiceService,
  IdRegistryEvent,
  LinkAddMessage,
  LinkRemoveMessage,
  Message,
  MessagesResponse,
  Metadata,
  NameRegistryEvent,
  ReactionAddMessage,
  ReactionRemoveMessage,
  Server as GrpcServer,
  ServerCredentials,
  ServiceError,
  SignerAddMessage,
  SignerRemoveMessage,
  status,
  SyncIds,
  DbStats,
  TrieNodeMetadataResponse,
  TrieNodeSnapshotResponse,
  UserDataAddMessage,
  VerificationAddEthAddressMessage,
  VerificationRemoveMessage,
  SyncStatusResponse,
  SyncStatus,
  UserNameProof,
  UsernameProofsResponse,
  OnChainEventResponse,
} from "@farcaster/hub-nodejs";
import { err, ok, Result, ResultAsync } from "neverthrow";
import { APP_NICKNAME, APP_VERSION, HubInterface } from "../hubble.js";
import { GossipNode } from "../network/p2p/gossipNode.js";
import { NodeMetadata } from "../network/sync/merkleTrie.js";
import SyncEngine from "../network/sync/syncEngine.js";
import Engine from "../storage/engine/index.js";
import { MessagesPage } from "../storage/stores/types.js";
import { logger } from "../utils/logger.js";
import { addressInfoFromParts, extractIPAddress } from "../utils/p2p.js";
import { RateLimiterAbstract, RateLimiterMemory } from "rate-limiter-flexible";
import {
  BufferedStreamWriter,
  STREAM_MESSAGE_BUFFER_SIZE,
  SLOW_CLIENT_GRACE_PERIOD_MS,
} from "./bufferedStreamWriter.js";
import { sleep } from "../utils/crypto.js";
import { RentRegistryEventsResponse } from "@farcaster/hub-nodejs";

const HUBEVENTS_READER_TIMEOUT = 1 * 60 * 60 * 1000; // 1 hour

export const SUBSCRIBE_PERIP_LIMIT = 4; // Max 4 subscriptions per IP
export const SUBSCRIBE_GLOBAL_LIMIT = 4096; // Max 4096 subscriptions globally

export type RpcUsers = Map<string, string[]>;

const log = logger.child({ component: "rpcServer" });

export const rateLimitByIp = async (ip: string, limiter: RateLimiterAbstract): HubAsyncResult<boolean> => {
  // Get the IP part of the address
  const ipPart = ip.split(":")[0] ?? "";

  try {
    await limiter.consume(ipPart);
    return ok(true);
  } catch (e) {
    return err(new HubError("unavailable", "Too many requests"));
  }
};

// Check if the user is authenticated via the metadata
export const authenticateUser = async (metadata: Metadata, rpcUsers: RpcUsers): HubAsyncResult<boolean> => {
  // If there is no auth user/pass, we don't need to authenticate
  if (rpcUsers.size === 0) {
    return ok(true);
  }

  if (metadata.get("authorization")) {
    const authHeader = metadata.get("authorization")[0] as string;
    if (!authHeader) {
      return err(new HubError("unauthenticated", "Authorization header is empty"));
    }

    const encodedCredentials = authHeader.replace("Basic ", "");
    const decodedCredentials = Buffer.from(encodedCredentials, "base64").toString("utf-8");
    const [username, password] = decodedCredentials.split(":");
    if (!username || !password) {
      return err(new HubError("unauthenticated", `Invalid username: ${username}`));
    }

    // See if username and password match one of rpcUsers
    const allowedPasswords = rpcUsers.get(username);
    if (!allowedPasswords) {
      return err(new HubError("unauthenticated", `Invalid username: ${username}`));
    }

    if (!allowedPasswords.includes(password)) {
      return err(new HubError("unauthenticated", `Invalid password for user: ${username}`));
    }

    return ok(true);
  }
  return err(new HubError("unauthenticated", "No authorization header"));
};

export const toServiceError = (err: HubError): ServiceError => {
  let grpcCode: number;
  if (err.errCode === "unauthenticated") {
    grpcCode = status.UNAUTHENTICATED;
  } else if (err.errCode === "unauthorized") {
    grpcCode = status.PERMISSION_DENIED;
  } else if (
    err.errCode === "bad_request" ||
    err.errCode === "bad_request.parse_failure" ||
    err.errCode === "bad_request.validation_failure" ||
    err.errCode === "bad_request.invalid_param" ||
    err.errCode === "bad_request.conflict" ||
    err.errCode === "bad_request.duplicate" ||
    err.errCode === "bad_request.prunable"
  ) {
    grpcCode = status.INVALID_ARGUMENT;
  } else if (err.errCode === "not_found") {
    grpcCode = status.NOT_FOUND;
  } else if (
    err.errCode === "unavailable" ||
    err.errCode === "unavailable.network_failure" ||
    err.errCode === "unavailable.storage_failure"
  ) {
    grpcCode = status.UNAVAILABLE;
  } else {
    grpcCode = status.UNKNOWN;
  }
  const metadata = new Metadata();
  metadata.set("errCode", err.errCode);
  return Object.assign(err, {
    code: grpcCode,
    details: err.message,
    metadata,
  });
};

const messagesPageToResponse = ({ messages, nextPageToken }: MessagesPage<Message>) => {
  return MessagesResponse.create({
    messages,
    nextPageToken: nextPageToken ?? new Uint8Array(),
  });
};

export const getRPCUsersFromAuthString = (rpcAuth?: string): Map<string, string[]> => {
  if (!rpcAuth) {
    return new Map();
  }

  // Split up the auth string by commas
  const rpcAuthUsers = rpcAuth?.split(",") ?? [];

  // Create a map of username to all the passwords for that user
  const rpcUsers = new Map();
  rpcAuthUsers.forEach((rpcAuthUser) => {
    const [username, password] = rpcAuthUser.split(":");
    if (username && password) {
      const passwords = rpcUsers.get(username) ?? [];
      passwords.push(password);
      rpcUsers.set(username, passwords);
    }
  });

  return rpcUsers;
};

/**
 * Limit the number of simultaneous connections to the RPC server by
 * a single IP address.
 */
class IpConnectionLimiter {
  private perIpLimit: number;
  private globalLimit: number;

  private ipConnections: Map<string, number>;
  private totalConnections: number;

  constructor(perIpLimit: number, globalLimit: number) {
    this.ipConnections = new Map();

    this.perIpLimit = perIpLimit;
    this.globalLimit = globalLimit;
    this.totalConnections = 0;
  }

  public addConnection(peerString: string): Result<boolean, Error> {
    // Get the IP part of the address
    const ip = extractIPAddress(peerString) ?? "unknown";

    const connections = this.ipConnections.get(ip) ?? 0;
    if (connections >= this.perIpLimit) {
      return err(new Error(`Too many connections from this IP: ${ip}`));
    }

    if (this.totalConnections >= this.globalLimit) {
      return err(new Error("Too many connections to this server"));
    }

    this.ipConnections.set(ip, connections + 1);
    this.totalConnections += 1;
    return ok(true);
  }

  public removeConnection(peerString: string) {
    // Get the IP part of the address
    const ip = extractIPAddress(peerString) ?? "unknown";

    const connections = this.ipConnections.get(ip) ?? 0;
    if (connections > 0) {
      this.ipConnections.set(ip, connections - 1);
      this.totalConnections -= 1;
    }
  }

  clear() {
    this.ipConnections.clear();
    this.totalConnections = 0;
  }
}

export default class Server {
  private hub: HubInterface | undefined;
  private engine: Engine | undefined;
  private syncEngine: SyncEngine | undefined;
  private gossipNode: GossipNode | undefined;

  private grpcServer: GrpcServer;
  private listenIp: string;
  private port: number;

  private incomingConnections = 0;

  private rpcUsers: RpcUsers;
  private submitMessageRateLimiter: RateLimiterMemory;
  private syncSnapshotRateLimiter: RateLimiterMemory;
  private subscribeIpLimiter = new IpConnectionLimiter(SUBSCRIBE_PERIP_LIMIT, SUBSCRIBE_GLOBAL_LIMIT);

  constructor(
    hub?: HubInterface,
    engine?: Engine,
    syncEngine?: SyncEngine,
    gossipNode?: GossipNode,
    rpcAuth?: string,
    rpcRateLimit?: number,
  ) {
    this.hub = hub;
    this.engine = engine;
    this.syncEngine = syncEngine;
    this.gossipNode = gossipNode;

    this.grpcServer = getServer();

    this.listenIp = "";
    this.port = 0;

    this.rpcUsers = getRPCUsersFromAuthString(rpcAuth);

    if (this.rpcUsers.size > 0) {
      log.info({ num_users: this.rpcUsers.size }, "RPC auth enabled");
    }

    this.grpcServer.addService(HubServiceService, this.getImpl());

    // Submit message are rate limited by default to 20k per minute
    let rateLimitPerMinute = 20_000;
    if (rpcRateLimit !== undefined && rpcRateLimit >= 0) {
      rateLimitPerMinute = rpcRateLimit;
    }
    log.info({ rpcRateLimit }, "RPC rate limit enabled");

    this.submitMessageRateLimiter = new RateLimiterMemory({
      points: rateLimitPerMinute,
      duration: 60,
    });

    // Rate limit sync status to 2 per minute
    this.syncSnapshotRateLimiter = new RateLimiterMemory({
      points: 2,
      duration: 60,
    });
  }

  async start(ip = "0.0.0.0", port = 0): Promise<number> {
    return new Promise((resolve, reject) => {
      this.grpcServer.bindAsync(`${ip}:${port}`, ServerCredentials.createInsecure(), (err, port) => {
        if (err) {
          logger.error({ component: "gRPC Server", err }, "Failed to start gRPC Server");
          reject(err);
        } else {
          this.grpcServer.start();

          this.listenIp = ip;
          this.port = port;

          logger.info({ component: "gRPC Server", address: this.address }, "Starting gRPC Server");
          resolve(port);
        }
      });
    });
  }

  async stop(force = false): Promise<void> {
    return new Promise((resolve, reject) => {
      if (force) {
        this.grpcServer.forceShutdown();
        log.info({ component: "gRPC Server" }, "Force shutdown succeeded");
        resolve();
      } else {
        this.grpcServer.tryShutdown((err) => {
          if (err) {
            log.error({ component: "gRPC Server" }, `Shutdown failed: ${err}`);
            reject(err);
          } else {
            log.info({ component: "gRPC Server" }, "Shutdown succeeded");
            resolve();
          }
        });
      }
    });
  }

  get address() {
    const addr = addressInfoFromParts(this.listenIp, this.port);
    return addr;
  }

  get auth() {
    return this.rpcUsers;
  }

  get listenPort() {
    return this.port;
  }

  public hasInboundConnections() {
    return this.incomingConnections > 0;
  }

  public clearRateLimiters() {
    this.subscribeIpLimiter.clear();
  }

  getImpl = (): HubServiceServer => {
    return {
      getInfo: (call, callback) => {
        (async () => {
          const peer = Result.fromThrowable(() => call.getPeer())().unwrapOr("unknown");
          log.debug({ method: "getInfo", req: call.request }, `RPC call from ${peer}`);

          const info = HubInfoResponse.create({
            version: APP_VERSION,
            isSyncing: !this.syncEngine?.isSyncing(),
            nickname: APP_NICKNAME,
            rootHash: (await this.syncEngine?.trie.rootHash()) ?? "",
          });

          if (call.request.dbStats && this.syncEngine) {
            const stats = await this.syncEngine.getDbStats();
            info.dbStats = DbStats.create({
              numMessages: stats?.numMessages,
              numFidEvents: stats?.numFids,
              numFnameEvents: stats?.numFnames,
            });
          }

          callback(null, info);
        })();
      },
      getSyncStatus: (call, callback) => {
        (async () => {
          const peer = Result.fromThrowable(() => call.getPeer())().unwrapOr("unknown");
          log.debug({ method: "getSyncStatus", req: call.request }, `RPC call from ${peer}`);

          if (!this.gossipNode || !this.syncEngine || !this.hub) {
            callback(toServiceError(new HubError("bad_request", "Hub isn't initialized")));
            return;
          }
          let peersToCheck: string[];
          if (call.request.peerId && call.request.peerId.length > 0) {
            peersToCheck = [call.request.peerId];
          } else {
            peersToCheck = this.gossipNode.allPeerIds();
          }

          const response = SyncStatusResponse.create({
            isSyncing: false,
            syncStatus: [],
          });

          for (const peerId of peersToCheck) {
            const statusResult = await this.syncEngine.getSyncStatusForPeer(peerId, this.hub);
            if (statusResult.isOk()) {
              const status = statusResult.value;
              response.isSyncing = status.isSyncing;
              const peerStatus = SyncStatus.create({
                peerId,
                inSync: status.inSync,
                shouldSync: status.shouldSync,
                lastBadSync: status.lastBadSync,
                divergencePrefix: status.divergencePrefix,
                divergenceSecondsAgo: status.divergenceSecondsAgo,
                ourMessages: status.ourSnapshot.numMessages,
                theirMessages: status.theirSnapshot.numMessages,
              });
              response.syncStatus.push(peerStatus);
            }
          }

          callback(null, response);
        })();
      },
      getAllSyncIdsByPrefix: (call, callback) => {
        const peer = Result.fromThrowable(() => call.getPeer())().unwrapOr("unknown");
        log.debug({ method: "getAllSyncIdsByPrefix", req: call.request }, `RPC call from ${peer}`);

        const request = call.request;

        (async () => {
          const syncIdsResponse = await this.syncEngine?.getAllSyncIdsByPrefix(request.prefix);
          callback(null, SyncIds.create({ syncIds: syncIdsResponse ?? [] }));
        })();
      },
      getAllMessagesBySyncIds: async (call, callback) => {
        const peer = Result.fromThrowable(() => call.getPeer())().unwrapOr("unknown");
        log.debug({ method: "getAllMessagesBySyncIds", req: call.request }, `RPC call from ${peer}`);

        const request = call.request;

        const messagesResult = await this.syncEngine?.getAllMessagesBySyncIds(request.syncIds);
        messagesResult?.match(
          (messages) => {
            // Check the messages for corruption. If a message is blank, that means it was present
            // in our sync trie, but the DB couldn't find it. So remove it from the sync Trie.
            const corruptedMessages = messages.filter(
              (message) => message.data === undefined || message.hash.length === 0,
            );

            if (corruptedMessages.length > 0) {
              log.warn({ num: corruptedMessages.length }, "Found corrupted messages, rebuilding some syncIDs");
              // Don't wait for this to finish, just return the messages we have.
              this.syncEngine?.rebuildSyncIds(request.syncIds);
              // rome-ignore lint/style/noParameterAssign: legacy code, avoid using ignore for new code
              messages = messages.filter((message) => message.data !== undefined && message.hash.length > 0);
            }

            callback(null, MessagesResponse.create({ messages }));
          },
          (err: HubError) => {
            callback(toServiceError(err));
          },
        );
      },
      getSyncMetadataByPrefix: (call, callback) => {
        const peer = Result.fromThrowable(() => call.getPeer())().unwrapOr("unknown");
        log.debug({ method: "getSyncMetadataByPrefix", req: call.request }, `RPC call from ${peer}`);

        const toTrieNodeMetadataResponse = (metadata?: NodeMetadata): TrieNodeMetadataResponse => {
          const childrenTrie = [];

          if (!metadata) {
            return TrieNodeMetadataResponse.create({});
          }

          if (metadata.children) {
            for (const [, child] of metadata.children) {
              childrenTrie.push(
                TrieNodeMetadataResponse.create({
                  prefix: child.prefix,
                  numMessages: child.numMessages,
                  hash: child.hash,
                  children: [],
                }),
              );
            }
          }

          const metadataResponse = TrieNodeMetadataResponse.create({
            prefix: metadata.prefix,
            numMessages: metadata.numMessages,
            hash: metadata.hash,
            children: childrenTrie,
          });

          return metadataResponse;
        };

        const request = call.request;

        (async () => {
          const metadata = await this.syncEngine?.getTrieNodeMetadata(request.prefix);
          callback(null, toTrieNodeMetadataResponse(metadata));
        })();
      },
      getSyncSnapshotByPrefix: (call, callback) => {
        const peer = Result.fromThrowable(() => call.getPeer())().unwrapOr("unknown");
<<<<<<< HEAD
        log.debug(
=======
        log.info(
>>>>>>> dcd7a149
          { method: "getSyncSnapshotByPrefix", req: call.request, reqStr: JSON.stringify(call.request) },
          `RPC call from ${peer}`,
        );

        // If someone is asking for our sync snapshot, that means we're getting incoming
        // connections
        this.incomingConnections += 1;

        const request = call.request;

        (async () => {
          const rateLimitResult = await rateLimitByIp(peer, this.syncSnapshotRateLimiter);
          if (rateLimitResult.isErr()) {
            callback(toServiceError(rateLimitResult.error));
            logger.warn({ err: rateLimitResult.error }, `RPC call: Rate limit exceeded for ${peer}`);
            return;
          }

          const rootHash = (await this.syncEngine?.trie.rootHash()) ?? "";
          const snapshot = await this.syncEngine?.getSnapshotByPrefix(request.prefix);
          snapshot?.match(
            (snapshot) => {
              const snapshotResponse = TrieNodeSnapshotResponse.create({
                prefix: snapshot.prefix,
                numMessages: snapshot.numMessages,
                rootHash,
                excludedHashes: snapshot.excludedHashes,
              });
              callback(null, snapshotResponse);
              log.info({ snapshotResponse }, `RPC call: Sending snapshot response to ${peer}`);
            },
            (err: HubError) => {
              callback(toServiceError(err));
              log.error({ err }, `RPC call: Error sending snapshot response to ${peer}`);
            },
          );
        })();
      },
      submitMessage: async (call, callback) => {
        // Identify peer that is calling, if available. This is used for rate limiting.
        const peer = Result.fromThrowable(
          () => call.getPeer(),
          (e) => e,
        )().unwrapOr("unavailable");

        // Check for rate limits
        const rateLimitResult = await rateLimitByIp(peer, this.submitMessageRateLimiter);
        if (rateLimitResult.isErr()) {
          logger.warn({ peer }, "submitMessage rate limited");
          callback(toServiceError(new HubError("unavailable", "API rate limit exceeded")));
          return;
        }

        // Authentication
        const authResult = await authenticateUser(call.metadata, this.rpcUsers);
        if (authResult.isErr()) {
          logger.warn({ errMsg: authResult.error.message }, "submitMessage failed");
          callback(
            toServiceError(new HubError("unauthenticated", `gRPC authentication failed: ${authResult.error.message}`)),
          );
          return;
        }

        const message = call.request;
        const result = await this.hub?.submitMessage(message, "rpc");
        result?.match(
          () => {
            callback(null, message);
          },
          (err: HubError) => {
            callback(toServiceError(err));
          },
        );
      },
      getCast: async (call, callback) => {
        const peer = Result.fromThrowable(() => call.getPeer())().unwrapOr("unknown");
        log.debug({ method: "getCast", req: call.request }, `RPC call from ${peer}`);

        const request = call.request;

        const castAddResult = await this.engine?.getCast(request.fid, request.hash);
        castAddResult?.match(
          (castAdd: CastAddMessage) => {
            callback(null, castAdd);
          },
          (err: HubError) => {
            callback(toServiceError(err));
          },
        );
      },
      getCastsByFid: async (call, callback) => {
        const peer = Result.fromThrowable(() => call.getPeer())().unwrapOr("unknown");
        log.debug({ method: "getCastsByFid", req: call.request }, `RPC call from ${peer}`);

        const { fid, pageSize, pageToken, reverse } = call.request;

        const castsResult = await this.engine?.getCastsByFid(fid, {
          pageSize,
          pageToken,
          reverse,
        });
        castsResult?.match(
          (page: MessagesPage<CastAddMessage>) => {
            callback(null, messagesPageToResponse(page));
          },
          (err: HubError) => {
            callback(toServiceError(err));
          },
        );
      },
      getCastsByParent: async (call, callback) => {
        const peer = Result.fromThrowable(() => call.getPeer())().unwrapOr("unknown");
        log.debug({ method: "getCastsByParent", req: call.request }, `RPC call from ${peer}`);

        const { parentCastId, parentUrl, pageSize, pageToken, reverse } = call.request;

        const castsResult = await this.engine?.getCastsByParent(parentCastId ?? parentUrl ?? "", {
          pageSize,
          pageToken,
          reverse,
        });
        castsResult?.match(
          (page: MessagesPage<CastAddMessage>) => {
            callback(null, messagesPageToResponse(page));
          },
          (err: HubError) => {
            callback(toServiceError(err));
          },
        );
      },
      getCastsByMention: async (call, callback) => {
        const peer = Result.fromThrowable(() => call.getPeer())().unwrapOr("unknown");
        log.debug({ method: "getCastsByMention", req: call.request }, `RPC call from ${peer}`);

        const { fid, pageSize, pageToken, reverse } = call.request;

        const castsResult = await this.engine?.getCastsByMention(fid, { pageSize, pageToken, reverse });
        castsResult?.match(
          (page: MessagesPage<CastAddMessage>) => {
            callback(null, messagesPageToResponse(page));
          },
          (err: HubError) => {
            callback(toServiceError(err));
          },
        );
      },
      getReaction: async (call, callback) => {
        const peer = Result.fromThrowable(() => call.getPeer())().unwrapOr("unknown");
        log.debug({ method: "getReaction", req: call.request }, `RPC call from ${peer}`);

        const request = call.request;

        const reactionResult = await this.engine?.getReaction(
          request.fid,
          request.reactionType,
          request.targetCastId ?? request.targetUrl ?? "",
        );
        reactionResult?.match(
          (reaction: ReactionAddMessage) => {
            callback(null, reaction);
          },
          (err: HubError) => {
            callback(toServiceError(err));
          },
        );
      },
      getReactionsByFid: async (call, callback) => {
        const peer = Result.fromThrowable(() => call.getPeer())().unwrapOr("unknown");
        log.debug({ method: "getReactionsByFid", req: call.request }, `RPC call from ${peer}`);

        const { fid, reactionType, pageSize, pageToken, reverse } = call.request;
        const reactionsResult = await this.engine?.getReactionsByFid(fid, reactionType, {
          pageSize,
          pageToken,
          reverse,
        });
        reactionsResult?.match(
          (page: MessagesPage<ReactionAddMessage>) => {
            callback(null, messagesPageToResponse(page));
          },
          (err: HubError) => {
            callback(toServiceError(err));
          },
        );
      },
      getReactionsByCast: async (call, callback) => {
        const peer = Result.fromThrowable(() => call.getPeer())().unwrapOr("unknown");
        log.debug({ method: "getReactionsByCast", req: call.request }, `RPC call from ${peer}`);

        const { targetCastId, reactionType, pageSize, pageToken, reverse } = call.request;
        const reactionsResult = await this.engine?.getReactionsByTarget(targetCastId ?? CastId.create(), reactionType, {
          pageSize,
          pageToken,
          reverse,
        });
        reactionsResult?.match(
          (page: MessagesPage<ReactionAddMessage>) => {
            callback(null, messagesPageToResponse(page));
          },
          (err: HubError) => {
            callback(toServiceError(err));
          },
        );
      },
      getReactionsByTarget: async (call, callback) => {
        const peer = Result.fromThrowable(() => call.getPeer())().unwrapOr("unknown");
        log.debug({ method: "getReactionsByTarget", req: call.request }, `RPC call from ${peer}`);

        const { targetCastId, targetUrl, reactionType, pageSize, pageToken, reverse } = call.request;
        const reactionsResult = await this.engine?.getReactionsByTarget(targetCastId ?? targetUrl ?? "", reactionType, {
          pageSize,
          pageToken,
          reverse,
        });
        reactionsResult?.match(
          (page: MessagesPage<ReactionAddMessage>) => {
            callback(null, messagesPageToResponse(page));
          },
          (err: HubError) => {
            callback(toServiceError(err));
          },
        );
      },
      getUserData: async (call, callback) => {
        const peer = Result.fromThrowable(() => call.getPeer())().unwrapOr("unknown");
        log.debug({ method: "getUserData", req: call.request }, `RPC call from ${peer}`);

        const request = call.request;

        const userDataResult = await this.engine?.getUserData(request.fid, request.userDataType);
        userDataResult?.match(
          (userData: UserDataAddMessage) => {
            callback(null, userData);
          },
          (err: HubError) => {
            callback(toServiceError(err));
          },
        );
      },
      getUserDataByFid: async (call, callback) => {
        const peer = Result.fromThrowable(() => call.getPeer())().unwrapOr("unknown");
        log.debug({ method: "getUserDataByFid", req: call.request }, `RPC call from ${peer}`);

        const { fid, pageSize, pageToken, reverse } = call.request;

        const userDataResult = await this.engine?.getUserDataByFid(fid, {
          pageSize,
          pageToken,
          reverse,
        });
        userDataResult?.match(
          (page: MessagesPage<UserDataAddMessage>) => {
            callback(null, messagesPageToResponse(page));
          },
          (err: HubError) => {
            callback(toServiceError(err));
          },
        );
      },
      getNameRegistryEvent: async (call, callback) => {
        const peer = Result.fromThrowable(() => call.getPeer())().unwrapOr("unknown");
        log.debug({ method: "getNameRegistryEvent", req: call.request }, `RPC call from ${peer}`);

        const request = call.request;

        const nameRegistryEventResult = await this.engine?.getNameRegistryEvent(request.name);
        nameRegistryEventResult?.match(
          (nameRegistryEvent: NameRegistryEvent) => {
            callback(null, nameRegistryEvent);
          },
          (err: HubError) => {
            callback(toServiceError(err));
          },
        );
      },
      getUsernameProof: async (call, callback) => {
        const peer = Result.fromThrowable(() => call.getPeer())().unwrapOr("unknown");
        log.debug({ method: "getUsernameProof", req: call.request }, `RPC call from ${peer}`);

        const request = call.request;

        const usernameProofResult = await this.engine?.getUserNameProof(request.name);
        usernameProofResult?.match(
          (usernameProof: UserNameProof) => {
            callback(null, usernameProof);
          },
          (err: HubError) => {
            callback(toServiceError(err));
          },
        );
      },
      getUserNameProofsByFid: async (call, callback) => {
        const peer = Result.fromThrowable(() => call.getPeer())().unwrapOr("unknown");
        log.debug({ method: "getUserNameProofsByFid", req: call.request }, `RPC call from ${peer}`);

        const request = call.request;

        const usernameProofResult = await this.engine?.getUserNameProofsByFid(request.fid);
        usernameProofResult?.match(
          (usernameProofs: UserNameProof[]) => {
            callback(null, UsernameProofsResponse.create({ proofs: usernameProofs }));
          },
          (err: HubError) => {
            callback(toServiceError(err));
          },
        );
      },
      getVerification: async (call, callback) => {
        const peer = Result.fromThrowable(() => call.getPeer())().unwrapOr("unknown");
        log.debug({ method: "getVerification", req: call.request }, `RPC call from ${peer}`);

        const request = call.request;

        const verificationResult = await this.engine?.getVerification(request.fid, request.address);
        verificationResult?.match(
          (verification: VerificationAddEthAddressMessage) => {
            callback(null, verification);
          },
          (err: HubError) => {
            callback(toServiceError(err));
          },
        );
      },
      getVerificationsByFid: async (call, callback) => {
        const peer = Result.fromThrowable(() => call.getPeer())().unwrapOr("unknown");
        log.debug({ method: "getVerificationsByFid", req: call.request }, `RPC call from ${peer}`);

        const { fid, pageSize, pageToken, reverse } = call.request;

        const verificationsResult = await this.engine?.getVerificationsByFid(fid, {
          pageSize,
          pageToken,
          reverse,
        });
        verificationsResult?.match(
          (page: MessagesPage<VerificationAddEthAddressMessage>) => {
            callback(null, messagesPageToResponse(page));
          },
          (err: HubError) => {
            callback(toServiceError(err));
          },
        );
      },
      getSigner: async (call, callback) => {
        const peer = Result.fromThrowable(() => call.getPeer())().unwrapOr("unknown");
        log.debug({ method: "getSigner", req: call.request }, `RPC call from ${peer}`);

        const request = call.request;

        const signerResult = await this.engine?.getSigner(request.fid, request.signer);
        signerResult?.match(
          (signer: SignerAddMessage) => {
            callback(null, signer);
          },
          (err: HubError) => {
            callback(toServiceError(err));
          },
        );
      },
      getSignersByFid: async (call, callback) => {
        const peer = Result.fromThrowable(() => call.getPeer())().unwrapOr("unknown");
        log.debug({ method: "getSignersByFid", req: call.request }, `RPC call from ${peer}`);

        const { fid, pageSize, pageToken, reverse } = call.request;
        const signersResult = await this.engine?.getSignersByFid(fid, {
          pageSize,
          pageToken,
          reverse,
        });
        signersResult?.match(
          (page: MessagesPage<SignerAddMessage>) => {
            callback(null, messagesPageToResponse(page));
          },
          (err: HubError) => {
            callback(toServiceError(err));
          },
        );
      },
      getIdRegistryEvent: async (call, callback) => {
        const peer = Result.fromThrowable(() => call.getPeer())().unwrapOr("unknown");
        log.debug({ method: "getIdRegistryEvent", req: call.request }, `RPC call from ${peer}`);

        const request = call.request;
        const idRegistryEventResult = await this.engine?.getIdRegistryEvent(request.fid);
        idRegistryEventResult?.match(
          (idRegistryEvent: IdRegistryEvent) => {
            callback(null, idRegistryEvent);
          },
          (err: HubError) => {
            callback(toServiceError(err));
          },
        );
      },
      getLink: async (call, callback) => {
        const peer = Result.fromThrowable(() => call.getPeer())().unwrapOr("unknown");
        log.debug({ method: "getLink", req: call.request }, `RPC call from ${peer}`);

        const request = call.request;

        const linkResult = await this.engine?.getLink(request.fid, request.linkType, request.targetFid ?? 0);
        linkResult?.match(
          (link: LinkAddMessage) => {
            callback(null, link);
          },
          (err: HubError) => {
            callback(toServiceError(err));
          },
        );
      },
      getLinksByFid: async (call, callback) => {
        const peer = Result.fromThrowable(() => call.getPeer())().unwrapOr("unknown");
        log.debug({ method: "getLinksByFid", req: call.request }, `RPC call from ${peer}`);

        const { fid, linkType, pageSize, pageToken, reverse } = call.request;
        const linksResult = await this.engine?.getLinksByFid(fid, linkType, {
          pageSize,
          pageToken,
          reverse,
        });
        linksResult?.match(
          (page: MessagesPage<LinkAddMessage>) => {
            callback(null, messagesPageToResponse(page));
          },
          (err: HubError) => {
            callback(toServiceError(err));
          },
        );
      },
      getLinksByTarget: async (call, callback) => {
        const peer = Result.fromThrowable(() => call.getPeer())().unwrapOr("unknown");
        log.debug({ method: "getLinksByTarget", req: call.request }, `RPC call from ${peer}`);

        const { targetFid, linkType, pageSize, pageToken, reverse } = call.request;
        const linksResult = await this.engine?.getLinksByTarget(targetFid ?? 0, linkType, {
          pageSize,
          pageToken,
          reverse,
        });
        linksResult?.match(
          (page: MessagesPage<LinkAddMessage>) => {
            callback(null, messagesPageToResponse(page));
          },
          (err: HubError) => {
            callback(toServiceError(err));
          },
        );
      },
      getIdRegistryEventByAddress: async (call, callback) => {
        const peer = Result.fromThrowable(() => call.getPeer())().unwrapOr("unknown");
        log.debug({ method: "getIdRegistryEventByAddress", req: call.request }, `RPC call from ${peer}`);

        const request = call.request;
        const idRegistryEventResult = await this.engine?.getIdRegistryEventByAddress(request.address);
        idRegistryEventResult?.match(
          (idRegistryEvent: IdRegistryEvent) => {
            callback(null, idRegistryEvent);
          },
          (err: HubError) => {
            callback(toServiceError(err));
          },
        );
      },
      getRentRegistryEvents: async (call, callback) => {
        const peer = Result.fromThrowable(() => call.getPeer())().unwrapOr("unknown");
        log.debug({ method: "getRentRegistryEvents", req: call.request }, `RPC call from ${peer}`);

        const request = call.request;
        const rentRegistryEventsResult = await this.engine?.getRentRegistryEvents(request.fid);
        rentRegistryEventsResult?.match(
          (rentRegistryEvents: RentRegistryEventsResponse) => {
            callback(null, rentRegistryEvents);
          },
          (err: HubError) => {
            callback(toServiceError(err));
          },
        );
      },
      getOnChainEvents: async (call, callback) => {
        const request = call.request;
        const onChainEventsResult = await this.engine?.getOnChainEvents(request.fid);
        onChainEventsResult?.match(
          (onChainEvents: OnChainEventResponse) => {
            callback(null, onChainEvents);
          },
          (err: HubError) => {
            callback(toServiceError(err));
          },
        );
      },
      getFids: async (call, callback) => {
        const peer = Result.fromThrowable(() => call.getPeer())().unwrapOr("unknown");
        log.debug({ method: "getFids", req: call.request }, `RPC call from ${peer}`);

        const { pageSize, pageToken, reverse } = call.request;

        const result = await this.engine?.getFids({
          pageSize,
          pageToken,
          reverse,
        });
        result?.match(
          (page: { fids: number[]; nextPageToken: Uint8Array | undefined }) => {
            callback(null, FidsResponse.create(page));
          },
          (err: HubError) => {
            callback(toServiceError(err));
          },
        );
      },
      getAllCastMessagesByFid: async (call, callback) => {
        const peer = Result.fromThrowable(() => call.getPeer())().unwrapOr("unknown");
        log.debug({ method: "getAllCastMessagesByFid", req: call.request }, `RPC call from ${peer}`);

        const { fid, pageSize, pageToken, reverse } = call.request;
        const result = await this.engine?.getAllCastMessagesByFid(fid, {
          pageSize,
          pageToken,
          reverse,
        });
        result?.match(
          (page: MessagesPage<CastAddMessage | CastRemoveMessage>) => {
            callback(null, messagesPageToResponse(page));
          },
          (err: HubError) => {
            callback(toServiceError(err));
          },
        );
      },
      getAllReactionMessagesByFid: async (call, callback) => {
        const peer = Result.fromThrowable(() => call.getPeer())().unwrapOr("unknown");
        log.debug({ method: "getAllReactionMessagesByFid", req: call.request }, `RPC call from ${peer}`);

        const { fid, pageSize, pageToken, reverse } = call.request;
        const result = await this.engine?.getAllReactionMessagesByFid(fid, {
          pageSize,
          pageToken,
          reverse,
        });
        result?.match(
          (page: MessagesPage<ReactionAddMessage | ReactionRemoveMessage>) => {
            callback(null, messagesPageToResponse(page));
          },
          (err: HubError) => {
            callback(toServiceError(err));
          },
        );
      },
      getAllVerificationMessagesByFid: async (call, callback) => {
        const peer = Result.fromThrowable(() => call.getPeer())().unwrapOr("unknown");
        log.debug({ method: "getAllVerificationMessagesByFid", req: call.request }, `RPC call from ${peer}`);

        const { fid, pageSize, pageToken, reverse } = call.request;
        const result = await this.engine?.getAllVerificationMessagesByFid(fid, {
          pageSize,
          pageToken,
          reverse,
        });
        result?.match(
          (page: MessagesPage<VerificationAddEthAddressMessage | VerificationRemoveMessage>) => {
            callback(null, messagesPageToResponse(page));
          },
          (err: HubError) => {
            callback(toServiceError(err));
          },
        );
      },
      getAllSignerMessagesByFid: async (call, callback) => {
        const peer = Result.fromThrowable(() => call.getPeer())().unwrapOr("unknown");
        log.debug({ method: "getAllSignerMessagesByFid", req: call.request }, `RPC call from ${peer}`);

        const { fid, pageSize, pageToken, reverse } = call.request;
        const result = await this.engine?.getAllSignerMessagesByFid(fid, {
          pageSize,
          pageToken,
          reverse,
        });
        result?.match(
          (page: MessagesPage<SignerAddMessage | SignerRemoveMessage>) => {
            callback(null, messagesPageToResponse(page));
          },
          (err: HubError) => {
            callback(toServiceError(err));
          },
        );
      },
      getAllUserDataMessagesByFid: async (call, callback) => {
        const peer = Result.fromThrowable(() => call.getPeer())().unwrapOr("unknown");
        log.debug({ method: "getAllUserDataMessagesByFid", req: call.request }, `RPC call from ${peer}`);

        const { fid, pageSize, pageToken, reverse } = call.request;
        const result = await this.engine?.getUserDataByFid(fid, {
          pageSize,
          pageToken,
          reverse,
        });
        result?.match(
          (page: MessagesPage<UserDataAddMessage>) => {
            callback(null, messagesPageToResponse(page));
          },
          (err: HubError) => {
            callback(toServiceError(err));
          },
        );
      },
      getAllLinkMessagesByFid: async (call, callback) => {
        const peer = Result.fromThrowable(() => call.getPeer())().unwrapOr("unknown");
        log.debug({ method: "getAllLinkMessagesByFid", req: call.request }, `RPC call from ${peer}`);

        const { fid, pageSize, pageToken, reverse } = call.request;
        const result = await this.engine?.getAllLinkMessagesByFid(fid, {
          pageSize,
          pageToken,
          reverse,
        });
        result?.match(
          (page: MessagesPage<LinkAddMessage | LinkRemoveMessage>) => {
            callback(null, messagesPageToResponse(page));
          },
          (err: HubError) => {
            callback(toServiceError(err));
          },
        );
      },
      getEvent: async (call, callback) => {
        const peer = Result.fromThrowable(() => call.getPeer())().unwrapOr("unknown");
        log.debug({ method: "getEvent", req: call.request }, `RPC call from ${peer}`);

        const result = await this.engine?.getEvent(call.request.id);
        result?.match(
          (event: HubEvent) => callback(null, event),
          (err: HubError) => callback(toServiceError(err)),
        );
      },
      subscribe: async (stream) => {
        const { request } = stream;
        const peer = Result.fromThrowable(
          () => stream.getPeer(),
          (e) => {
            log.error({ err: e }, "subscribe: error getting peer");
          },
        )().unwrapOr("unknown peer:port");

        // Check if username/password authenticates. If it does, we'll allow the connection
        // regardless of rate limits.
        let authorized = false;
        if (this.rpcUsers.size > 0) {
          authorized = (await authenticateUser(stream.metadata, this.rpcUsers)).unwrapOr(false);
        }
        const allowed = this.subscribeIpLimiter.addConnection(peer);

        if (allowed.isOk() || authorized) {
          log.info({ r: request, peer }, "subscribe: starting stream");
        } else {
          log.info({ r: request, peer, err: allowed.error.message }, "subscribe: rejected stream");

          stream.destroy(new Error(allowed.error.message));
          return;
        }

        // We'll write using a Buffered Stream Writer
        const bufferedStreamWriter = new BufferedStreamWriter(stream);

        // We'll listen to all events and write them to the stream as they happen
        const eventListener = (event: HubEvent) => {
          bufferedStreamWriter.writeToStream(event);
        };

        // Register a close listener to remove all listeners before we start sending events
        stream.on("close", () => {
          this.engine?.eventHandler.off("mergeMessage", eventListener);
          this.engine?.eventHandler.off("pruneMessage", eventListener);
          this.engine?.eventHandler.off("revokeMessage", eventListener);
          this.engine?.eventHandler.off("mergeIdRegistryEvent", eventListener);
          this.engine?.eventHandler.off("mergeNameRegistryEvent", eventListener);
          this.engine?.eventHandler.off("mergeUsernameProofEvent", eventListener);

          this.subscribeIpLimiter.removeConnection(peer);

          log.info({ peer }, "subscribe: stream closed");
        });

        // If the user wants to start from a specific event, we'll start from there first
        if (this.engine && request.fromId !== undefined && request.fromId >= 0) {
          const eventsIteratorOpts = this.engine.eventHandler.getEventsIteratorOpts({ fromId: request.fromId });
          if (eventsIteratorOpts.isErr()) {
            stream.destroy(eventsIteratorOpts.error);
            return;
          }

          // We'll set a timeout of 1 hour, after which we'll stop writing to the stream
          // This is to prevent a situation where we're writing to the stream, but the client
          // is not reading it.
          const timeout = setTimeout(async () => {
            logger.warn(
              { timeout: HUBEVENTS_READER_TIMEOUT, peer: stream.getPeer() },
              "HubEvents subscribe: timeout, stopping stream",
            );

            const error = new HubError("unavailable.network_failure", `stream timeout for peer: ${stream.getPeer()}`);
            stream.destroy(error);
          }, HUBEVENTS_READER_TIMEOUT);

          // Track our RSS usage, to detect a situation where we're writing a lot of data to the stream,
          // but the client is not reading it. If we detect this, we'll stop writing to the stream.
          // Right now, we don't act on it, but we'll log it for now. We could potentially
          // destroy() the stream.
          const rssUsage = process.memoryUsage().rss;
          const RSS_USAGE_THRESHOLD = 1_000_000_000; // 1G

          await this.engine.getDb().forEachIterator(
            async (_key, value) => {
              const event = HubEvent.decode(Uint8Array.from(value as Buffer));
              if (request.eventTypes.length === 0 || request.eventTypes.includes(event.type)) {
                const writeResult = bufferedStreamWriter.writeToStream(event);

                if (writeResult.isErr()) {
                  logger.warn(
                    { err: writeResult.error },
                    `subscribe: failed to write to stream while returning events ${request.fromId}`,
                  );

                  return true;
                } else {
                  if (writeResult.value === false) {
                    // If the stream was buffered, we can wait for a bit before continuing
                    // to allow the client to read the data. If this happens too much, the bufferedStreamWriter
                    // will timeout and destroy the stream.
                    // The buffered writer is not async to make it easier to preserve ordering guarantees. So, we sleep here
                    await sleep(SLOW_CLIENT_GRACE_PERIOD_MS / STREAM_MESSAGE_BUFFER_SIZE);
                  }

                  // Write was successful, check the RSS usage
                  if (process.memoryUsage().rss > rssUsage + RSS_USAGE_THRESHOLD) {
                    // more than 1G, so we're writing a lot of data to the stream, but the client is not reading it.
                    // We'll destroy the stream.
                    const error = new HubError("unavailable.network_failure", "stream memory usage too much");
                    logger.error({ errCode: error.errCode }, error.message);
                    stream.destroy(error);

                    return true;
                  }
                }
              }

              return false;
            },
            eventsIteratorOpts.value,
            HUBEVENTS_READER_TIMEOUT,
          );

          // If we reach here, the iterator has ended, so we'll clear the timeout
          clearTimeout(timeout);
        }

        // if no type filters are provided, subscribe to all event types and start streaming events
        if (request.eventTypes.length === 0) {
          this.engine?.eventHandler.on("mergeMessage", eventListener);
          this.engine?.eventHandler.on("pruneMessage", eventListener);
          this.engine?.eventHandler.on("revokeMessage", eventListener);
          this.engine?.eventHandler.on("mergeIdRegistryEvent", eventListener);
          this.engine?.eventHandler.on("mergeNameRegistryEvent", eventListener);
          this.engine?.eventHandler.on("mergeUsernameProofEvent", eventListener);
        } else {
          for (const eventType of request.eventTypes) {
            if (eventType === HubEventType.MERGE_MESSAGE) {
              this.engine?.eventHandler.on("mergeMessage", eventListener);
            } else if (eventType === HubEventType.PRUNE_MESSAGE) {
              this.engine?.eventHandler.on("pruneMessage", eventListener);
            } else if (eventType === HubEventType.REVOKE_MESSAGE) {
              this.engine?.eventHandler.on("revokeMessage", eventListener);
            } else if (eventType === HubEventType.MERGE_ID_REGISTRY_EVENT) {
              this.engine?.eventHandler.on("mergeIdRegistryEvent", eventListener);
            } else if (eventType === HubEventType.MERGE_NAME_REGISTRY_EVENT) {
              this.engine?.eventHandler.on("mergeNameRegistryEvent", eventListener);
            } else if (eventType === HubEventType.MERGE_USERNAME_PROOF) {
              this.engine?.eventHandler.on("mergeUsernameProofEvent", eventListener);
            }
          }
        }
      },
    };
  };
}<|MERGE_RESOLUTION|>--- conflicted
+++ resolved
@@ -507,11 +507,7 @@
       },
       getSyncSnapshotByPrefix: (call, callback) => {
         const peer = Result.fromThrowable(() => call.getPeer())().unwrapOr("unknown");
-<<<<<<< HEAD
         log.debug(
-=======
-        log.info(
->>>>>>> dcd7a149
           { method: "getSyncSnapshotByPrefix", req: call.request, reqStr: JSON.stringify(call.request) },
           `RPC call from ${peer}`,
         );
