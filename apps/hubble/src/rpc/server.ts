import {
  CastAddMessage,
  CastId,
  CastRemoveMessage,
  FidsResponse,
  getServer,
  HubAsyncResult,
  HubError,
  HubEvent,
  HubEventType,
  HubInfoResponse,
  HubServiceServer,
  HubServiceService,
  IdRegistryEvent,
  LinkAddMessage,
  LinkRemoveMessage,
  Message,
  MessagesResponse,
  Metadata,
  NameRegistryEvent,
  ReactionAddMessage,
  ReactionRemoveMessage,
  Server as GrpcServer,
  ServerCredentials,
  ServiceError,
  SignerAddMessage,
  SignerRemoveMessage,
  status,
  SyncIds,
  DbStats,
  TrieNodeMetadataResponse,
  TrieNodeSnapshotResponse,
  UserDataAddMessage,
  VerificationAddEthAddressMessage,
  VerificationRemoveMessage,
  SyncStatusResponse,
  SyncStatus,
  UserNameProof,
} from "@farcaster/hub-nodejs";
import { err, ok, Result, ResultAsync } from "neverthrow";
import { APP_NICKNAME, APP_VERSION, HubInterface } from "../hubble.js";
import { GossipNode } from "../network/p2p/gossipNode.js";
import { NodeMetadata } from "../network/sync/merkleTrie.js";
import SyncEngine from "../network/sync/syncEngine.js";
import Engine from "../storage/engine/index.js";
import { MessagesPage } from "../storage/stores/types.js";
import { logger } from "../utils/logger.js";
import { addressInfoFromParts } from "../utils/p2p.js";
import { RateLimiterAbstract, RateLimiterMemory } from "rate-limiter-flexible";
import {
  BufferedStreamWriter,
  STREAM_MESSAGE_BUFFER_SIZE,
  SLOW_CLIENT_GRACE_PERIOD_MS,
<<<<<<< HEAD
} from './bufferedStreamWriter.js';
import { sleep } from '../utils/crypto.js';
import { RentRegistryEventsResponse } from '@farcaster/hub-nodejs';
=======
} from "./bufferedStreamWriter.js";
import { sleep } from "../utils/crypto.js";
>>>>>>> dbe60748

export type RpcUsers = Map<string, string[]>;

const log = logger.child({ component: "rpcServer" });

export const rateLimitByIp = async (ip: string, limiter: RateLimiterAbstract): HubAsyncResult<boolean> => {
  // Get the IP part of the address
  const ipPart = ip.split(":")[0] ?? "";

  try {
    await limiter.consume(ipPart);
    return ok(true);
  } catch (e) {
    return err(new HubError("unavailable", "Too many requests"));
  }
};

// Check if the user is authenticated via the metadata
export const authenticateUser = async (metadata: Metadata, rpcUsers: RpcUsers): HubAsyncResult<boolean> => {
  // If there is no auth user/pass, we don't need to authenticate
  if (rpcUsers.size === 0) {
    return ok(true);
  }

  if (metadata.get("authorization")) {
    const authHeader = metadata.get("authorization")[0] as string;
    if (!authHeader) {
      return err(new HubError("unauthenticated", "Authorization header is empty"));
    }

    const encodedCredentials = authHeader.replace("Basic ", "");
    const decodedCredentials = Buffer.from(encodedCredentials, "base64").toString("utf-8");
    const [username, password] = decodedCredentials.split(":");
    if (!username || !password) {
      return err(new HubError("unauthenticated", `Invalid username: ${username}`));
    }

    // See if username and password match one of rpcUsers
    const allowedPasswords = rpcUsers.get(username);
    if (!allowedPasswords) {
      return err(new HubError("unauthenticated", `Invalid username: ${username}`));
    }

    if (!allowedPasswords.includes(password)) {
      return err(new HubError("unauthenticated", `Invalid password for user: ${username}`));
    }

    return ok(true);
  }
  return err(new HubError("unauthenticated", "No authorization header"));
};

export const toServiceError = (err: HubError): ServiceError => {
  let grpcCode: number;
  if (err.errCode === "unauthenticated") {
    grpcCode = status.UNAUTHENTICATED;
  } else if (err.errCode === "unauthorized") {
    grpcCode = status.PERMISSION_DENIED;
  } else if (
    err.errCode === "bad_request" ||
    err.errCode === "bad_request.parse_failure" ||
    err.errCode === "bad_request.validation_failure" ||
    err.errCode === "bad_request.invalid_param" ||
    err.errCode === "bad_request.conflict" ||
    err.errCode === "bad_request.duplicate" ||
    err.errCode === "bad_request.prunable"
  ) {
    grpcCode = status.INVALID_ARGUMENT;
  } else if (err.errCode === "not_found") {
    grpcCode = status.NOT_FOUND;
  } else if (
    err.errCode === "unavailable" ||
    err.errCode === "unavailable.network_failure" ||
    err.errCode === "unavailable.storage_failure"
  ) {
    grpcCode = status.UNAVAILABLE;
  } else {
    grpcCode = status.UNKNOWN;
  }
  const metadata = new Metadata();
  metadata.set("errCode", err.errCode);
  return Object.assign(err, {
    code: grpcCode,
    details: err.message,
    metadata,
  });
};

const messagesPageToResponse = ({ messages, nextPageToken }: MessagesPage<Message>) => {
  return MessagesResponse.create({
    messages,
    nextPageToken: nextPageToken ?? new Uint8Array(),
  });
};

export const getRPCUsersFromAuthString = (rpcAuth?: string): Map<string, string[]> => {
  if (!rpcAuth) {
    return new Map();
  }

  // Split up the auth string by commas
  const rpcAuthUsers = rpcAuth?.split(",") ?? [];

  // Create a map of username to all the passwords for that user
  const rpcUsers = new Map();
  rpcAuthUsers.forEach((rpcAuthUser) => {
    const [username, password] = rpcAuthUser.split(":");
    if (username && password) {
      const passwords = rpcUsers.get(username) ?? [];
      passwords.push(password);
      rpcUsers.set(username, passwords);
    }
  });

  return rpcUsers;
};

export default class Server {
  private hub: HubInterface | undefined;
  private engine: Engine | undefined;
  private syncEngine: SyncEngine | undefined;
  private gossipNode: GossipNode | undefined;

  private grpcServer: GrpcServer;
  private listenIp: string;
  private port: number;

  private rpcUsers: RpcUsers;

  private submitMessageRateLimiter: RateLimiterMemory;

  constructor(
    hub?: HubInterface,
    engine?: Engine,
    syncEngine?: SyncEngine,
    gossipNode?: GossipNode,
    rpcAuth?: string,
    rpcRateLimit?: number,
  ) {
    this.hub = hub;
    this.engine = engine;
    this.syncEngine = syncEngine;
    this.gossipNode = gossipNode;

    this.grpcServer = getServer();

    this.listenIp = "";
    this.port = 0;

    this.rpcUsers = getRPCUsersFromAuthString(rpcAuth);

    if (this.rpcUsers.size > 0) {
      log.info({ num_users: this.rpcUsers.size }, "RPC auth enabled");
    }

    this.grpcServer.addService(HubServiceService, this.getImpl());

    // Submit message are rate limited by default to 20k per minute
    let rateLimitPerMinute = 20_000;
    if (rpcRateLimit !== undefined && rpcRateLimit >= 0) {
      rateLimitPerMinute = rpcRateLimit;
    }

    this.submitMessageRateLimiter = new RateLimiterMemory({
      points: rateLimitPerMinute,
      duration: 60,
    });
  }

  async start(ip = "0.0.0.0", port = 0): Promise<number> {
    return new Promise((resolve, reject) => {
      this.grpcServer.bindAsync(`${ip}:${port}`, ServerCredentials.createInsecure(), (err, port) => {
        if (err) {
          logger.error({ component: "gRPC Server", err }, "Failed to start gRPC Server");
          reject(err);
        } else {
          this.grpcServer.start();

          this.listenIp = ip;
          this.port = port;

          logger.info({ component: "gRPC Server", address: this.address }, "Starting gRPC Server");
          resolve(port);
        }
      });
    });
  }

  async stop(force = false): Promise<void> {
    return new Promise((resolve, reject) => {
      if (force) {
        this.grpcServer.forceShutdown();
        log.info({ component: "gRPC Server" }, "Force shutdown succeeded");
        resolve();
      } else {
        this.grpcServer.tryShutdown((err) => {
          if (err) {
            log.error({ component: "gRPC Server" }, `Shutdown failed: ${err}`);
            reject(err);
          } else {
            log.info({ component: "gRPC Server" }, "Shutdown succeeded");
            resolve();
          }
        });
      }
    });
  }

  get address() {
    const addr = addressInfoFromParts(this.listenIp, this.port);
    return addr;
  }

  get auth() {
    return this.rpcUsers;
  }

  get listenPort() {
    return this.port;
  }

  getImpl = (): HubServiceServer => {
    return {
      getInfo: (call, callback) => {
        (async () => {
          const info = HubInfoResponse.create({
            version: APP_VERSION,
            isSyncing: !this.syncEngine?.isSyncing(),
            nickname: APP_NICKNAME,
            rootHash: (await this.syncEngine?.trie.rootHash()) ?? "",
          });

          if (call.request.dbStats && this.syncEngine) {
            const stats = await this.syncEngine.getDbStats();
            info.dbStats = DbStats.create({
              numMessages: stats?.numMessages,
              numFidEvents: stats?.numFids,
              numFnameEvents: stats?.numFnames,
            });
          }

          callback(null, info);
        })();
      },
      getSyncStatus: (call, callback) => {
        (async () => {
          if (!this.gossipNode || !this.syncEngine || !this.hub) {
            callback(toServiceError(new HubError("bad_request", "Hub isn't initialized")));
            return;
          }
          let peersToCheck: string[];
          if (call.request.peerId && call.request.peerId.length > 0) {
            peersToCheck = [call.request.peerId];
          } else {
            peersToCheck = this.gossipNode.allPeerIds();
          }

          const response = SyncStatusResponse.create({
            isSyncing: false,
            syncStatus: [],
          });

          for (const peerId of peersToCheck) {
            const statusResult = await this.syncEngine.getSyncStatusForPeer(peerId, this.hub);
            if (statusResult.isOk()) {
              const status = statusResult.value;
              response.isSyncing = status.isSyncing;
              const peerStatus = SyncStatus.create({
                peerId,
                inSync: status.inSync,
                shouldSync: status.shouldSync,
                lastBadSync: status.lastBadSync,
                divergencePrefix: status.divergencePrefix,
                divergenceSecondsAgo: status.divergenceSecondsAgo,
                ourMessages: status.ourSnapshot.numMessages,
                theirMessages: status.theirSnapshot.numMessages,
              });
              response.syncStatus.push(peerStatus);
            }
          }

          callback(null, response);
        })();
      },
      getAllSyncIdsByPrefix: (call, callback) => {
        const request = call.request;

        (async () => {
          const syncIdsResponse = await this.syncEngine?.getAllSyncIdsByPrefix(request.prefix);
          callback(null, SyncIds.create({ syncIds: syncIdsResponse ?? [] }));
        })();
      },
      getAllMessagesBySyncIds: async (call, callback) => {
        const request = call.request;

        const messagesResult = await this.syncEngine?.getAllMessagesBySyncIds(request.syncIds);
        messagesResult?.match(
          (messages) => {
            // Check the messages for corruption. If a message is blank, that means it was present
            // in our sync trie, but the DB couldn't find it. So remove it from the sync Trie.
            const corruptedMessages = messages.filter(
              (message) => message.data === undefined || message.hash.length === 0,
            );

            if (corruptedMessages.length > 0) {
              log.warn({ num: corruptedMessages.length }, "Found corrupted messages, rebuilding some syncIDs");
              // Don't wait for this to finish, just return the messages we have.
              this.syncEngine?.rebuildSyncIds(request.syncIds);
              // rome-ignore lint/style/noParameterAssign: legacy code, avoid using ignore for new code
              messages = messages.filter((message) => message.data !== undefined && message.hash.length > 0);
            }

            callback(null, MessagesResponse.create({ messages }));
          },
          (err: HubError) => {
            callback(toServiceError(err));
          },
        );
      },
      getSyncMetadataByPrefix: (call, callback) => {
        const toTrieNodeMetadataResponse = (metadata?: NodeMetadata): TrieNodeMetadataResponse => {
          const childrenTrie = [];

          if (!metadata) {
            return TrieNodeMetadataResponse.create({});
          }

          if (metadata.children) {
            for (const [, child] of metadata.children) {
              childrenTrie.push(
                TrieNodeMetadataResponse.create({
                  prefix: child.prefix,
                  numMessages: child.numMessages,
                  hash: child.hash,
                  children: [],
                }),
              );
            }
          }

          const metadataResponse = TrieNodeMetadataResponse.create({
            prefix: metadata.prefix,
            numMessages: metadata.numMessages,
            hash: metadata.hash,
            children: childrenTrie,
          });

          return metadataResponse;
        };

        const request = call.request;

        (async () => {
          const metadata = await this.syncEngine?.getTrieNodeMetadata(request.prefix);
          callback(null, toTrieNodeMetadataResponse(metadata));
        })();
      },
      getSyncSnapshotByPrefix: (call, callback) => {
        const request = call.request;

        (async () => {
          const rootHash = (await this.syncEngine?.trie.rootHash()) ?? "";
          const snapshot = await this.syncEngine?.getSnapshotByPrefix(request.prefix);
          snapshot?.match(
            (snapshot) => {
              const snapshotResponse = TrieNodeSnapshotResponse.create({
                prefix: snapshot.prefix,
                numMessages: snapshot.numMessages,
                rootHash,
                excludedHashes: snapshot.excludedHashes,
              });
              callback(null, snapshotResponse);
            },
            (err: HubError) => {
              callback(toServiceError(err));
            },
          );
        })();
      },
      submitMessage: async (call, callback) => {
        // Identify peer that is calling, if available. This is used for rate limiting.
        let peer;
        const peerResult = Result.fromThrowable(
          () => call.getPeer(),
          (e) => e,
        )();
        if (peerResult.isErr()) {
          peer = "unavailable"; // Catchall. If peer is unavailable, we will group all of them into one bucket
        } else {
          peer = peerResult.value;
        }

        // Check for rate limits
        const rateLimitResult = await rateLimitByIp(peer, this.submitMessageRateLimiter);
        if (rateLimitResult.isErr()) {
          logger.warn({ peer }, "submitMessage rate limited");
          callback(toServiceError(new HubError("unavailable", "API rate limit exceeded")));
          return;
        }

        // Authentication
        const authResult = await authenticateUser(call.metadata, this.rpcUsers);
        if (authResult.isErr()) {
          logger.warn({ errMsg: authResult.error.message }, "submitMessage failed");
          callback(
            toServiceError(new HubError("unauthenticated", `gRPC authentication failed: ${authResult.error.message}`)),
          );
          return;
        }

        const message = call.request;
        const result = await this.hub?.submitMessage(message, "rpc");
        result?.match(
          () => {
            callback(null, message);
          },
          (err: HubError) => {
            callback(toServiceError(err));
          },
        );
      },
      getCast: async (call, callback) => {
        const request = call.request;

        const castAddResult = await this.engine?.getCast(request.fid, request.hash);
        castAddResult?.match(
          (castAdd: CastAddMessage) => {
            callback(null, castAdd);
          },
          (err: HubError) => {
            callback(toServiceError(err));
          },
        );
      },
      getCastsByFid: async (call, callback) => {
        const { fid, pageSize, pageToken, reverse } = call.request;

        const castsResult = await this.engine?.getCastsByFid(fid, {
          pageSize,
          pageToken,
          reverse,
        });
        castsResult?.match(
          (page: MessagesPage<CastAddMessage>) => {
            callback(null, messagesPageToResponse(page));
          },
          (err: HubError) => {
            callback(toServiceError(err));
          },
        );
      },
      getCastsByParent: async (call, callback) => {
        const { parentCastId, parentUrl, pageSize, pageToken, reverse } = call.request;

        const castsResult = await this.engine?.getCastsByParent(parentCastId ?? parentUrl ?? "", {
          pageSize,
          pageToken,
          reverse,
        });
        castsResult?.match(
          (page: MessagesPage<CastAddMessage>) => {
            callback(null, messagesPageToResponse(page));
          },
          (err: HubError) => {
            callback(toServiceError(err));
          },
        );
      },
      getCastsByMention: async (call, callback) => {
        const { fid, pageSize, pageToken, reverse } = call.request;

        const castsResult = await this.engine?.getCastsByMention(fid, { pageSize, pageToken, reverse });
        castsResult?.match(
          (page: MessagesPage<CastAddMessage>) => {
            callback(null, messagesPageToResponse(page));
          },
          (err: HubError) => {
            callback(toServiceError(err));
          },
        );
      },
      getReaction: async (call, callback) => {
        const request = call.request;

        const reactionResult = await this.engine?.getReaction(
          request.fid,
          request.reactionType,
          request.targetCastId ?? request.targetUrl ?? "",
        );
        reactionResult?.match(
          (reaction: ReactionAddMessage) => {
            callback(null, reaction);
          },
          (err: HubError) => {
            callback(toServiceError(err));
          },
        );
      },
      getReactionsByFid: async (call, callback) => {
        const { fid, reactionType, pageSize, pageToken, reverse } = call.request;
        const reactionsResult = await this.engine?.getReactionsByFid(fid, reactionType, {
          pageSize,
          pageToken,
          reverse,
        });
        reactionsResult?.match(
          (page: MessagesPage<ReactionAddMessage>) => {
            callback(null, messagesPageToResponse(page));
          },
          (err: HubError) => {
            callback(toServiceError(err));
          },
        );
      },
      getReactionsByCast: async (call, callback) => {
        const { targetCastId, reactionType, pageSize, pageToken, reverse } = call.request;
        const reactionsResult = await this.engine?.getReactionsByTarget(targetCastId ?? CastId.create(), reactionType, {
          pageSize,
          pageToken,
          reverse,
        });
        reactionsResult?.match(
          (page: MessagesPage<ReactionAddMessage>) => {
            callback(null, messagesPageToResponse(page));
          },
          (err: HubError) => {
            callback(toServiceError(err));
          },
        );
      },
      getReactionsByTarget: async (call, callback) => {
        const { targetCastId, targetUrl, reactionType, pageSize, pageToken, reverse } = call.request;
        const reactionsResult = await this.engine?.getReactionsByTarget(targetCastId ?? targetUrl ?? "", reactionType, {
          pageSize,
          pageToken,
          reverse,
        });
        reactionsResult?.match(
          (page: MessagesPage<ReactionAddMessage>) => {
            callback(null, messagesPageToResponse(page));
          },
          (err: HubError) => {
            callback(toServiceError(err));
          },
        );
      },
      getUserData: async (call, callback) => {
        const request = call.request;

        const userDataResult = await this.engine?.getUserData(request.fid, request.userDataType);
        userDataResult?.match(
          (userData: UserDataAddMessage) => {
            callback(null, userData);
          },
          (err: HubError) => {
            callback(toServiceError(err));
          },
        );
      },
      getUserDataByFid: async (call, callback) => {
        const { fid, pageSize, pageToken, reverse } = call.request;

        const userDataResult = await this.engine?.getUserDataByFid(fid, {
          pageSize,
          pageToken,
          reverse,
        });
        userDataResult?.match(
          (page: MessagesPage<UserDataAddMessage>) => {
            callback(null, messagesPageToResponse(page));
          },
          (err: HubError) => {
            callback(toServiceError(err));
          },
        );
      },
      getNameRegistryEvent: async (call, callback) => {
        const request = call.request;

        const nameRegistryEventResult = await this.engine?.getNameRegistryEvent(request.name);
        nameRegistryEventResult?.match(
          (nameRegistryEvent: NameRegistryEvent) => {
            callback(null, nameRegistryEvent);
          },
          (err: HubError) => {
            callback(toServiceError(err));
          },
        );
      },
      getUsernameProof: async (call, callback) => {
        const request = call.request;

        const usernameProofResult = await this.engine?.getUserNameProof(request.name);
        usernameProofResult?.match(
          (usernameProof: UserNameProof) => {
            callback(null, usernameProof);
          },
          (err: HubError) => {
            callback(toServiceError(err));
          },
        );
      },
      getVerification: async (call, callback) => {
        const request = call.request;

        const verificationResult = await this.engine?.getVerification(request.fid, request.address);
        verificationResult?.match(
          (verification: VerificationAddEthAddressMessage) => {
            callback(null, verification);
          },
          (err: HubError) => {
            callback(toServiceError(err));
          },
        );
      },
      getVerificationsByFid: async (call, callback) => {
        const { fid, pageSize, pageToken, reverse } = call.request;

        const verificationsResult = await this.engine?.getVerificationsByFid(fid, {
          pageSize,
          pageToken,
          reverse,
        });
        verificationsResult?.match(
          (page: MessagesPage<VerificationAddEthAddressMessage>) => {
            callback(null, messagesPageToResponse(page));
          },
          (err: HubError) => {
            callback(toServiceError(err));
          },
        );
      },
      getSigner: async (call, callback) => {
        const request = call.request;

        const signerResult = await this.engine?.getSigner(request.fid, request.signer);
        signerResult?.match(
          (signer: SignerAddMessage) => {
            callback(null, signer);
          },
          (err: HubError) => {
            callback(toServiceError(err));
          },
        );
      },
      getSignersByFid: async (call, callback) => {
        const { fid, pageSize, pageToken, reverse } = call.request;
        const signersResult = await this.engine?.getSignersByFid(fid, {
          pageSize,
          pageToken,
          reverse,
        });
        signersResult?.match(
          (page: MessagesPage<SignerAddMessage>) => {
            callback(null, messagesPageToResponse(page));
          },
          (err: HubError) => {
            callback(toServiceError(err));
          },
        );
      },
      getIdRegistryEvent: async (call, callback) => {
        const request = call.request;
        const idRegistryEventResult = await this.engine?.getIdRegistryEvent(request.fid);
        idRegistryEventResult?.match(
          (idRegistryEvent: IdRegistryEvent) => {
            callback(null, idRegistryEvent);
          },
          (err: HubError) => {
            callback(toServiceError(err));
          },
        );
      },
      getLink: async (call, callback) => {
        const request = call.request;

        const linkResult = await this.engine?.getLink(request.fid, request.linkType, request.targetFid ?? 0);
        linkResult?.match(
          (link: LinkAddMessage) => {
            callback(null, link);
          },
          (err: HubError) => {
            callback(toServiceError(err));
          },
        );
      },
      getLinksByFid: async (call, callback) => {
        const { fid, linkType, pageSize, pageToken, reverse } = call.request;
        const linksResult = await this.engine?.getLinksByFid(fid, linkType, {
          pageSize,
          pageToken,
          reverse,
        });
        linksResult?.match(
          (page: MessagesPage<LinkAddMessage>) => {
            callback(null, messagesPageToResponse(page));
          },
          (err: HubError) => {
            callback(toServiceError(err));
          },
        );
      },
      getLinksByTarget: async (call, callback) => {
        const { targetFid, linkType, pageSize, pageToken, reverse } = call.request;
        const linksResult = await this.engine?.getLinksByTarget(targetFid ?? 0, linkType, {
          pageSize,
          pageToken,
          reverse,
        });
        linksResult?.match(
          (page: MessagesPage<LinkAddMessage>) => {
            callback(null, messagesPageToResponse(page));
          },
          (err: HubError) => {
            callback(toServiceError(err));
          },
        );
      },
      getIdRegistryEventByAddress: async (call, callback) => {
        const request = call.request;
        const idRegistryEventResult = await this.engine?.getIdRegistryEventByAddress(request.address);
        idRegistryEventResult?.match(
          (idRegistryEvent: IdRegistryEvent) => {
            callback(null, idRegistryEvent);
          },
          (err: HubError) => {
            callback(toServiceError(err));
          },
        );
      },
      getRentRegistryEvents: async (call, callback) => {
        const request = call.request;
        const rentRegistryEventsResult = await this.engine?.getRentRegistryEvents(request.fid);
        rentRegistryEventsResult?.match(
          (rentRegistryEvents: RentRegistryEventsResponse) => {
            callback(null, rentRegistryEvents);
          },
          (err: HubError) => {
            callback(toServiceError(err));
          }
        );
      },
      getFids: async (call, callback) => {
        const { pageSize, pageToken, reverse } = call.request;

        const result = await this.engine?.getFids({
          pageSize,
          pageToken,
          reverse,
        });
        result?.match(
          (page: { fids: number[]; nextPageToken: Uint8Array | undefined }) => {
            callback(null, FidsResponse.create(page));
          },
          (err: HubError) => {
            callback(toServiceError(err));
          },
        );
      },
      getAllCastMessagesByFid: async (call, callback) => {
        const { fid, pageSize, pageToken, reverse } = call.request;
        const result = await this.engine?.getAllCastMessagesByFid(fid, {
          pageSize,
          pageToken,
          reverse,
        });
        result?.match(
          (page: MessagesPage<CastAddMessage | CastRemoveMessage>) => {
            callback(null, messagesPageToResponse(page));
          },
          (err: HubError) => {
            callback(toServiceError(err));
          },
        );
      },
      getAllReactionMessagesByFid: async (call, callback) => {
        const { fid, pageSize, pageToken, reverse } = call.request;
        const result = await this.engine?.getAllReactionMessagesByFid(fid, {
          pageSize,
          pageToken,
          reverse,
        });
        result?.match(
          (page: MessagesPage<ReactionAddMessage | ReactionRemoveMessage>) => {
            callback(null, messagesPageToResponse(page));
          },
          (err: HubError) => {
            callback(toServiceError(err));
          },
        );
      },
      getAllVerificationMessagesByFid: async (call, callback) => {
        const { fid, pageSize, pageToken, reverse } = call.request;
        const result = await this.engine?.getAllVerificationMessagesByFid(fid, {
          pageSize,
          pageToken,
          reverse,
        });
        result?.match(
          (page: MessagesPage<VerificationAddEthAddressMessage | VerificationRemoveMessage>) => {
            callback(null, messagesPageToResponse(page));
          },
          (err: HubError) => {
            callback(toServiceError(err));
          },
        );
      },
      getAllSignerMessagesByFid: async (call, callback) => {
        const { fid, pageSize, pageToken, reverse } = call.request;
        const result = await this.engine?.getAllSignerMessagesByFid(fid, {
          pageSize,
          pageToken,
          reverse,
        });
        result?.match(
          (page: MessagesPage<SignerAddMessage | SignerRemoveMessage>) => {
            callback(null, messagesPageToResponse(page));
          },
          (err: HubError) => {
            callback(toServiceError(err));
          },
        );
      },
      getAllUserDataMessagesByFid: async (call, callback) => {
        const { fid, pageSize, pageToken, reverse } = call.request;
        const result = await this.engine?.getUserDataByFid(fid, {
          pageSize,
          pageToken,
          reverse,
        });
        result?.match(
          (page: MessagesPage<UserDataAddMessage>) => {
            callback(null, messagesPageToResponse(page));
          },
          (err: HubError) => {
            callback(toServiceError(err));
          },
        );
      },
      getAllLinkMessagesByFid: async (call, callback) => {
        const { fid, pageSize, pageToken, reverse } = call.request;
        const result = await this.engine?.getAllLinkMessagesByFid(fid, {
          pageSize,
          pageToken,
          reverse,
        });
        result?.match(
          (page: MessagesPage<LinkAddMessage | LinkRemoveMessage>) => {
            callback(null, messagesPageToResponse(page));
          },
          (err: HubError) => {
            callback(toServiceError(err));
          },
        );
      },
      getEvent: async (call, callback) => {
        const result = await this.engine?.getEvent(call.request.id);
        result?.match(
          (event: HubEvent) => callback(null, event),
          (err: HubError) => callback(toServiceError(err)),
        );
      },
      subscribe: async (stream) => {
        const { request } = stream;

        log.info({ request }, "subscribe: starting stream");

        // We'll write using a Buffered Stream Writer
        const bufferedStreamWriter = new BufferedStreamWriter(stream);

        // We'll listen to all events and write them to the stream as they happen
        const eventListener = (event: HubEvent) => {
          bufferedStreamWriter.writeToStream(event);
        };

        stream.on("cancelled", () => {
          stream.destroy();
        });

        // Register a close listener to remove all listeners before we start sending events
        stream.on("close", () => {
          this.engine?.eventHandler.off("mergeMessage", eventListener);
          this.engine?.eventHandler.off("pruneMessage", eventListener);
          this.engine?.eventHandler.off("revokeMessage", eventListener);
          this.engine?.eventHandler.off("mergeIdRegistryEvent", eventListener);
          this.engine?.eventHandler.off("mergeNameRegistryEvent", eventListener);
          this.engine?.eventHandler.off("mergeUsernameProofEvent", eventListener);
        });

        // If the user wants to start from a specific event, we'll start from there first
        if (this.engine && request.fromId !== undefined && request.fromId >= 0) {
          const eventsIterator = this.engine.eventHandler.getEventsIterator({ fromId: request.fromId });
          if (eventsIterator.isErr()) {
            stream.destroy(eventsIterator.error);
            return;
          }

          // Track our RSS usage, to detect a situation where we're writing a lot of data to the stream,
          // but the client is not reading it. If we detect this, we'll stop writing to the stream.
          // Right now, we don't act on it, but we'll log it for now. We could potentially
          // destroy() the stream.
          const rssUsage = process.memoryUsage().rss;
          const RSS_USAGE_THRESHOLD = 1_000_000_000; // 1G

          for await (const [, value] of eventsIterator.value) {
            const event = HubEvent.decode(Uint8Array.from(value as Buffer));
            if (request.eventTypes.length === 0 || request.eventTypes.includes(event.type)) {
              const writeResult = bufferedStreamWriter.writeToStream(event);

              if (writeResult.isErr()) {
                logger.warn(
                  { err: writeResult.error },
                  `subscribe: failed to write to stream while returning events ${request.fromId}`,
                );

                // If the iterator throws, it is already closed, so it doesn't matter.
                await ResultAsync.fromPromise(eventsIterator.value.end(), (e) => e as Error);

                return;
              } else {
                if (writeResult.value === false) {
                  // If the stream was buffered, we can wait for a bit before continuing
                  // to allow the client to read the data. If this happens too much, the bufferedStreamWriter
                  // will timeout and destroy the stream.
                  // The buffered writer is not async to make it easier to preserve ordering guarantees. So, we sleep here
                  await sleep(SLOW_CLIENT_GRACE_PERIOD_MS / STREAM_MESSAGE_BUFFER_SIZE);
                }

                // Write was successful, check the RSS usage
                if (process.memoryUsage().rss > rssUsage + RSS_USAGE_THRESHOLD) {
                  // more than 1G, so we're writing a lot of data to the stream, but the client is not reading it.
                  // We'll destroy the stream.
                  const error = new HubError(
                    "unavailable.network_failure",
                    `stream memory usage too for peer: ${stream.getPeer()}`,
                  );
                  logger.error({ errCode: error.errCode }, error.message);
                  stream.destroy(error);

                  // If the iterator throws, it is already closed, so it doesn't matter.
                  await ResultAsync.fromPromise(eventsIterator.value.end(), (e) => e as Error);

                  return;
                }
              }
            }
          }
        }

        // if no type filters are provided, subscribe to all event types and start streaming events
        if (request.eventTypes.length === 0) {
          this.engine?.eventHandler.on("mergeMessage", eventListener);
          this.engine?.eventHandler.on("pruneMessage", eventListener);
          this.engine?.eventHandler.on("revokeMessage", eventListener);
          this.engine?.eventHandler.on("mergeIdRegistryEvent", eventListener);
          this.engine?.eventHandler.on("mergeNameRegistryEvent", eventListener);
          this.engine?.eventHandler.on("mergeUsernameProofEvent", eventListener);
        } else {
          for (const eventType of request.eventTypes) {
            if (eventType === HubEventType.MERGE_MESSAGE) {
              this.engine?.eventHandler.on("mergeMessage", eventListener);
            } else if (eventType === HubEventType.PRUNE_MESSAGE) {
              this.engine?.eventHandler.on("pruneMessage", eventListener);
            } else if (eventType === HubEventType.REVOKE_MESSAGE) {
              this.engine?.eventHandler.on("revokeMessage", eventListener);
            } else if (eventType === HubEventType.MERGE_ID_REGISTRY_EVENT) {
              this.engine?.eventHandler.on("mergeIdRegistryEvent", eventListener);
            } else if (eventType === HubEventType.MERGE_NAME_REGISTRY_EVENT) {
              this.engine?.eventHandler.on("mergeNameRegistryEvent", eventListener);
            } else if (eventType === HubEventType.MERGE_USERNAME_PROOF) {
              this.engine?.eventHandler.on("mergeUsernameProofEvent", eventListener);
            }
          }
        }
      },
    };
  };
}<|MERGE_RESOLUTION|>--- conflicted
+++ resolved
@@ -51,14 +51,9 @@
   BufferedStreamWriter,
   STREAM_MESSAGE_BUFFER_SIZE,
   SLOW_CLIENT_GRACE_PERIOD_MS,
-<<<<<<< HEAD
-} from './bufferedStreamWriter.js';
-import { sleep } from '../utils/crypto.js';
-import { RentRegistryEventsResponse } from '@farcaster/hub-nodejs';
-=======
 } from "./bufferedStreamWriter.js";
 import { sleep } from "../utils/crypto.js";
->>>>>>> dbe60748
+import { RentRegistryEventsResponse } from "@farcaster/hub-nodejs";
 
 export type RpcUsers = Map<string, string[]>;
 
@@ -798,7 +793,7 @@
           },
           (err: HubError) => {
             callback(toServiceError(err));
-          }
+          },
         );
       },
       getFids: async (call, callback) => {
