--- conflicted
+++ resolved
@@ -359,11 +359,7 @@
       getInfo: (call, callback) => {
         (async () => {
           const peer = Result.fromThrowable(() => call.getPeer())().unwrapOr("unknown");
-<<<<<<< HEAD
-          log.info({ method: "getInfo", req: call.request }, `RPC call from ${peer}`);
-=======
           log.debug({ method: "getInfo", req: call.request }, `RPC call from ${peer}`);
->>>>>>> 2e4898d4
 
           const info = HubInfoResponse.create({
             version: APP_VERSION,
@@ -387,11 +383,7 @@
       getSyncStatus: (call, callback) => {
         (async () => {
           const peer = Result.fromThrowable(() => call.getPeer())().unwrapOr("unknown");
-<<<<<<< HEAD
-          log.info({ method: "getSyncStatus", req: call.request }, `RPC call from ${peer}`);
-=======
           log.debug({ method: "getSyncStatus", req: call.request }, `RPC call from ${peer}`);
->>>>>>> 2e4898d4
 
           if (!this.gossipNode || !this.syncEngine || !this.hub) {
             callback(toServiceError(new HubError("bad_request", "Hub isn't initialized")));
@@ -433,11 +425,7 @@
       },
       getAllSyncIdsByPrefix: (call, callback) => {
         const peer = Result.fromThrowable(() => call.getPeer())().unwrapOr("unknown");
-<<<<<<< HEAD
-        log.info({ method: "getAllSyncIdsByPrefix", req: call.request }, `RPC call from ${peer}`);
-=======
         log.debug({ method: "getAllSyncIdsByPrefix", req: call.request }, `RPC call from ${peer}`);
->>>>>>> 2e4898d4
 
         const request = call.request;
 
@@ -448,11 +436,7 @@
       },
       getAllMessagesBySyncIds: async (call, callback) => {
         const peer = Result.fromThrowable(() => call.getPeer())().unwrapOr("unknown");
-<<<<<<< HEAD
-        log.info({ method: "getAllMessagesBySyncIds", req: call.request }, `RPC call from ${peer}`);
-=======
         log.debug({ method: "getAllMessagesBySyncIds", req: call.request }, `RPC call from ${peer}`);
->>>>>>> 2e4898d4
 
         const request = call.request;
 
@@ -482,11 +466,7 @@
       },
       getSyncMetadataByPrefix: (call, callback) => {
         const peer = Result.fromThrowable(() => call.getPeer())().unwrapOr("unknown");
-<<<<<<< HEAD
-        log.info({ method: "getSyncMetadataByPrefix", req: call.request }, `RPC call from ${peer}`);
-=======
         log.debug({ method: "getSyncMetadataByPrefix", req: call.request }, `RPC call from ${peer}`);
->>>>>>> 2e4898d4
 
         const toTrieNodeMetadataResponse = (metadata?: NodeMetadata): TrieNodeMetadataResponse => {
           const childrenTrie = [];
@@ -527,14 +507,10 @@
       },
       getSyncSnapshotByPrefix: (call, callback) => {
         const peer = Result.fromThrowable(() => call.getPeer())().unwrapOr("unknown");
-<<<<<<< HEAD
-        log.info({ method: "getSyncSnapshotByPrefix", req: call.request }, `RPC call from ${peer}`);
-=======
         log.debug(
           { method: "getSyncSnapshotByPrefix", req: call.request, reqStr: JSON.stringify(call.request) },
           `RPC call from ${peer}`,
         );
->>>>>>> 2e4898d4
 
         // If someone is asking for our sync snapshot, that means we're getting incoming
         // connections
@@ -608,11 +584,7 @@
       },
       getCast: async (call, callback) => {
         const peer = Result.fromThrowable(() => call.getPeer())().unwrapOr("unknown");
-<<<<<<< HEAD
-        log.info({ method: "getCast", req: call.request }, `RPC call from ${peer}`);
-=======
         log.debug({ method: "getCast", req: call.request }, `RPC call from ${peer}`);
->>>>>>> 2e4898d4
 
         const request = call.request;
 
@@ -628,11 +600,7 @@
       },
       getCastsByFid: async (call, callback) => {
         const peer = Result.fromThrowable(() => call.getPeer())().unwrapOr("unknown");
-<<<<<<< HEAD
-        log.info({ method: "getCastsByFid", req: call.request }, `RPC call from ${peer}`);
-=======
         log.debug({ method: "getCastsByFid", req: call.request }, `RPC call from ${peer}`);
->>>>>>> 2e4898d4
 
         const { fid, pageSize, pageToken, reverse } = call.request;
 
@@ -652,11 +620,7 @@
       },
       getCastsByParent: async (call, callback) => {
         const peer = Result.fromThrowable(() => call.getPeer())().unwrapOr("unknown");
-<<<<<<< HEAD
-        log.info({ method: "getCastsByParent", req: call.request }, `RPC call from ${peer}`);
-=======
         log.debug({ method: "getCastsByParent", req: call.request }, `RPC call from ${peer}`);
->>>>>>> 2e4898d4
 
         const { parentCastId, parentUrl, pageSize, pageToken, reverse } = call.request;
 
@@ -676,11 +640,7 @@
       },
       getCastsByMention: async (call, callback) => {
         const peer = Result.fromThrowable(() => call.getPeer())().unwrapOr("unknown");
-<<<<<<< HEAD
-        log.info({ method: "getCastsByMention", req: call.request }, `RPC call from ${peer}`);
-=======
         log.debug({ method: "getCastsByMention", req: call.request }, `RPC call from ${peer}`);
->>>>>>> 2e4898d4
 
         const { fid, pageSize, pageToken, reverse } = call.request;
 
@@ -696,11 +656,7 @@
       },
       getReaction: async (call, callback) => {
         const peer = Result.fromThrowable(() => call.getPeer())().unwrapOr("unknown");
-<<<<<<< HEAD
-        log.info({ method: "getReaction", req: call.request }, `RPC call from ${peer}`);
-=======
         log.debug({ method: "getReaction", req: call.request }, `RPC call from ${peer}`);
->>>>>>> 2e4898d4
 
         const request = call.request;
 
@@ -720,11 +676,7 @@
       },
       getReactionsByFid: async (call, callback) => {
         const peer = Result.fromThrowable(() => call.getPeer())().unwrapOr("unknown");
-<<<<<<< HEAD
-        log.info({ method: "getReactionsByFid", req: call.request }, `RPC call from ${peer}`);
-=======
         log.debug({ method: "getReactionsByFid", req: call.request }, `RPC call from ${peer}`);
->>>>>>> 2e4898d4
 
         const { fid, reactionType, pageSize, pageToken, reverse } = call.request;
         const reactionsResult = await this.engine?.getReactionsByFid(fid, reactionType, {
@@ -743,11 +695,7 @@
       },
       getReactionsByCast: async (call, callback) => {
         const peer = Result.fromThrowable(() => call.getPeer())().unwrapOr("unknown");
-<<<<<<< HEAD
-        log.info({ method: "getReactionsByCast", req: call.request }, `RPC call from ${peer}`);
-=======
         log.debug({ method: "getReactionsByCast", req: call.request }, `RPC call from ${peer}`);
->>>>>>> 2e4898d4
 
         const { targetCastId, reactionType, pageSize, pageToken, reverse } = call.request;
         const reactionsResult = await this.engine?.getReactionsByTarget(targetCastId ?? CastId.create(), reactionType, {
@@ -766,11 +714,7 @@
       },
       getReactionsByTarget: async (call, callback) => {
         const peer = Result.fromThrowable(() => call.getPeer())().unwrapOr("unknown");
-<<<<<<< HEAD
-        log.info({ method: "getReactionsByTarget", req: call.request }, `RPC call from ${peer}`);
-=======
         log.debug({ method: "getReactionsByTarget", req: call.request }, `RPC call from ${peer}`);
->>>>>>> 2e4898d4
 
         const { targetCastId, targetUrl, reactionType, pageSize, pageToken, reverse } = call.request;
         const reactionsResult = await this.engine?.getReactionsByTarget(targetCastId ?? targetUrl ?? "", reactionType, {
@@ -789,11 +733,7 @@
       },
       getUserData: async (call, callback) => {
         const peer = Result.fromThrowable(() => call.getPeer())().unwrapOr("unknown");
-<<<<<<< HEAD
-        log.info({ method: "getUserData", req: call.request }, `RPC call from ${peer}`);
-=======
         log.debug({ method: "getUserData", req: call.request }, `RPC call from ${peer}`);
->>>>>>> 2e4898d4
 
         const request = call.request;
 
@@ -809,11 +749,7 @@
       },
       getUserDataByFid: async (call, callback) => {
         const peer = Result.fromThrowable(() => call.getPeer())().unwrapOr("unknown");
-<<<<<<< HEAD
-        log.info({ method: "getUserDataByFid", req: call.request }, `RPC call from ${peer}`);
-=======
         log.debug({ method: "getUserDataByFid", req: call.request }, `RPC call from ${peer}`);
->>>>>>> 2e4898d4
 
         const { fid, pageSize, pageToken, reverse } = call.request;
 
@@ -833,11 +769,7 @@
       },
       getNameRegistryEvent: async (call, callback) => {
         const peer = Result.fromThrowable(() => call.getPeer())().unwrapOr("unknown");
-<<<<<<< HEAD
-        log.info({ method: "getNameRegistryEvent", req: call.request }, `RPC call from ${peer}`);
-=======
         log.debug({ method: "getNameRegistryEvent", req: call.request }, `RPC call from ${peer}`);
->>>>>>> 2e4898d4
 
         const request = call.request;
 
@@ -853,11 +785,7 @@
       },
       getUsernameProof: async (call, callback) => {
         const peer = Result.fromThrowable(() => call.getPeer())().unwrapOr("unknown");
-<<<<<<< HEAD
-        log.info({ method: "getUsernameProof", req: call.request }, `RPC call from ${peer}`);
-=======
         log.debug({ method: "getUsernameProof", req: call.request }, `RPC call from ${peer}`);
->>>>>>> 2e4898d4
 
         const request = call.request;
 
@@ -873,11 +801,7 @@
       },
       getUserNameProofsByFid: async (call, callback) => {
         const peer = Result.fromThrowable(() => call.getPeer())().unwrapOr("unknown");
-<<<<<<< HEAD
-        log.info({ method: "getUserNameProofsByFid", req: call.request }, `RPC call from ${peer}`);
-=======
         log.debug({ method: "getUserNameProofsByFid", req: call.request }, `RPC call from ${peer}`);
->>>>>>> 2e4898d4
 
         const request = call.request;
 
@@ -893,11 +817,7 @@
       },
       getVerification: async (call, callback) => {
         const peer = Result.fromThrowable(() => call.getPeer())().unwrapOr("unknown");
-<<<<<<< HEAD
-        log.info({ method: "getVerification", req: call.request }, `RPC call from ${peer}`);
-=======
         log.debug({ method: "getVerification", req: call.request }, `RPC call from ${peer}`);
->>>>>>> 2e4898d4
 
         const request = call.request;
 
@@ -913,11 +833,7 @@
       },
       getVerificationsByFid: async (call, callback) => {
         const peer = Result.fromThrowable(() => call.getPeer())().unwrapOr("unknown");
-<<<<<<< HEAD
-        log.info({ method: "getVerificationsByFid", req: call.request }, `RPC call from ${peer}`);
-=======
         log.debug({ method: "getVerificationsByFid", req: call.request }, `RPC call from ${peer}`);
->>>>>>> 2e4898d4
 
         const { fid, pageSize, pageToken, reverse } = call.request;
 
@@ -937,11 +853,7 @@
       },
       getSigner: async (call, callback) => {
         const peer = Result.fromThrowable(() => call.getPeer())().unwrapOr("unknown");
-<<<<<<< HEAD
-        log.info({ method: "getSigner", req: call.request }, `RPC call from ${peer}`);
-=======
         log.debug({ method: "getSigner", req: call.request }, `RPC call from ${peer}`);
->>>>>>> 2e4898d4
 
         const request = call.request;
 
@@ -957,11 +869,7 @@
       },
       getSignersByFid: async (call, callback) => {
         const peer = Result.fromThrowable(() => call.getPeer())().unwrapOr("unknown");
-<<<<<<< HEAD
-        log.info({ method: "getSignersByFid", req: call.request }, `RPC call from ${peer}`);
-=======
         log.debug({ method: "getSignersByFid", req: call.request }, `RPC call from ${peer}`);
->>>>>>> 2e4898d4
 
         const { fid, pageSize, pageToken, reverse } = call.request;
         const signersResult = await this.engine?.getSignersByFid(fid, {
@@ -980,11 +888,7 @@
       },
       getIdRegistryEvent: async (call, callback) => {
         const peer = Result.fromThrowable(() => call.getPeer())().unwrapOr("unknown");
-<<<<<<< HEAD
-        log.info({ method: "getIdRegistryEvent", req: call.request }, `RPC call from ${peer}`);
-=======
         log.debug({ method: "getIdRegistryEvent", req: call.request }, `RPC call from ${peer}`);
->>>>>>> 2e4898d4
 
         const request = call.request;
         const idRegistryEventResult = await this.engine?.getIdRegistryEvent(request.fid);
@@ -999,11 +903,7 @@
       },
       getLink: async (call, callback) => {
         const peer = Result.fromThrowable(() => call.getPeer())().unwrapOr("unknown");
-<<<<<<< HEAD
-        log.info({ method: "getLink", req: call.request }, `RPC call from ${peer}`);
-=======
         log.debug({ method: "getLink", req: call.request }, `RPC call from ${peer}`);
->>>>>>> 2e4898d4
 
         const request = call.request;
 
@@ -1019,11 +919,7 @@
       },
       getLinksByFid: async (call, callback) => {
         const peer = Result.fromThrowable(() => call.getPeer())().unwrapOr("unknown");
-<<<<<<< HEAD
-        log.info({ method: "getLinksByFid", req: call.request }, `RPC call from ${peer}`);
-=======
         log.debug({ method: "getLinksByFid", req: call.request }, `RPC call from ${peer}`);
->>>>>>> 2e4898d4
 
         const { fid, linkType, pageSize, pageToken, reverse } = call.request;
         const linksResult = await this.engine?.getLinksByFid(fid, linkType, {
@@ -1042,11 +938,7 @@
       },
       getLinksByTarget: async (call, callback) => {
         const peer = Result.fromThrowable(() => call.getPeer())().unwrapOr("unknown");
-<<<<<<< HEAD
-        log.info({ method: "getLinksByTarget", req: call.request }, `RPC call from ${peer}`);
-=======
         log.debug({ method: "getLinksByTarget", req: call.request }, `RPC call from ${peer}`);
->>>>>>> 2e4898d4
 
         const { targetFid, linkType, pageSize, pageToken, reverse } = call.request;
         const linksResult = await this.engine?.getLinksByTarget(targetFid ?? 0, linkType, {
@@ -1065,11 +957,7 @@
       },
       getIdRegistryEventByAddress: async (call, callback) => {
         const peer = Result.fromThrowable(() => call.getPeer())().unwrapOr("unknown");
-<<<<<<< HEAD
-        log.info({ method: "getIdRegistryEventByAddress", req: call.request }, `RPC call from ${peer}`);
-=======
         log.debug({ method: "getIdRegistryEventByAddress", req: call.request }, `RPC call from ${peer}`);
->>>>>>> 2e4898d4
 
         const request = call.request;
         const idRegistryEventResult = await this.engine?.getIdRegistryEventByAddress(request.address);
@@ -1084,11 +972,7 @@
       },
       getRentRegistryEvents: async (call, callback) => {
         const peer = Result.fromThrowable(() => call.getPeer())().unwrapOr("unknown");
-<<<<<<< HEAD
-        log.info({ method: "getRentRegistryEvents", req: call.request }, `RPC call from ${peer}`);
-=======
         log.debug({ method: "getRentRegistryEvents", req: call.request }, `RPC call from ${peer}`);
->>>>>>> 2e4898d4
 
         const request = call.request;
         const rentRegistryEventsResult = await this.engine?.getRentRegistryEvents(request.fid);
@@ -1115,11 +999,7 @@
       },
       getFids: async (call, callback) => {
         const peer = Result.fromThrowable(() => call.getPeer())().unwrapOr("unknown");
-<<<<<<< HEAD
-        log.info({ method: "getFids", req: call.request }, `RPC call from ${peer}`);
-=======
         log.debug({ method: "getFids", req: call.request }, `RPC call from ${peer}`);
->>>>>>> 2e4898d4
 
         const { pageSize, pageToken, reverse } = call.request;
 
@@ -1139,11 +1019,7 @@
       },
       getAllCastMessagesByFid: async (call, callback) => {
         const peer = Result.fromThrowable(() => call.getPeer())().unwrapOr("unknown");
-<<<<<<< HEAD
-        log.info({ method: "getAllCastMessagesByFid", req: call.request }, `RPC call from ${peer}`);
-=======
         log.debug({ method: "getAllCastMessagesByFid", req: call.request }, `RPC call from ${peer}`);
->>>>>>> 2e4898d4
 
         const { fid, pageSize, pageToken, reverse } = call.request;
         const result = await this.engine?.getAllCastMessagesByFid(fid, {
@@ -1162,11 +1038,7 @@
       },
       getAllReactionMessagesByFid: async (call, callback) => {
         const peer = Result.fromThrowable(() => call.getPeer())().unwrapOr("unknown");
-<<<<<<< HEAD
-        log.info({ method: "getAllReactionMessagesByFid", req: call.request }, `RPC call from ${peer}`);
-=======
         log.debug({ method: "getAllReactionMessagesByFid", req: call.request }, `RPC call from ${peer}`);
->>>>>>> 2e4898d4
 
         const { fid, pageSize, pageToken, reverse } = call.request;
         const result = await this.engine?.getAllReactionMessagesByFid(fid, {
@@ -1185,11 +1057,7 @@
       },
       getAllVerificationMessagesByFid: async (call, callback) => {
         const peer = Result.fromThrowable(() => call.getPeer())().unwrapOr("unknown");
-<<<<<<< HEAD
-        log.info({ method: "getAllVerificationMessagesByFid", req: call.request }, `RPC call from ${peer}`);
-=======
         log.debug({ method: "getAllVerificationMessagesByFid", req: call.request }, `RPC call from ${peer}`);
->>>>>>> 2e4898d4
 
         const { fid, pageSize, pageToken, reverse } = call.request;
         const result = await this.engine?.getAllVerificationMessagesByFid(fid, {
@@ -1208,11 +1076,7 @@
       },
       getAllSignerMessagesByFid: async (call, callback) => {
         const peer = Result.fromThrowable(() => call.getPeer())().unwrapOr("unknown");
-<<<<<<< HEAD
-        log.info({ method: "getAllSignerMessagesByFid", req: call.request }, `RPC call from ${peer}`);
-=======
         log.debug({ method: "getAllSignerMessagesByFid", req: call.request }, `RPC call from ${peer}`);
->>>>>>> 2e4898d4
 
         const { fid, pageSize, pageToken, reverse } = call.request;
         const result = await this.engine?.getAllSignerMessagesByFid(fid, {
@@ -1231,11 +1095,7 @@
       },
       getAllUserDataMessagesByFid: async (call, callback) => {
         const peer = Result.fromThrowable(() => call.getPeer())().unwrapOr("unknown");
-<<<<<<< HEAD
-        log.info({ method: "getAllUserDataMessagesByFid", req: call.request }, `RPC call from ${peer}`);
-=======
         log.debug({ method: "getAllUserDataMessagesByFid", req: call.request }, `RPC call from ${peer}`);
->>>>>>> 2e4898d4
 
         const { fid, pageSize, pageToken, reverse } = call.request;
         const result = await this.engine?.getUserDataByFid(fid, {
@@ -1254,11 +1114,7 @@
       },
       getAllLinkMessagesByFid: async (call, callback) => {
         const peer = Result.fromThrowable(() => call.getPeer())().unwrapOr("unknown");
-<<<<<<< HEAD
-        log.info({ method: "getAllLinkMessagesByFid", req: call.request }, `RPC call from ${peer}`);
-=======
         log.debug({ method: "getAllLinkMessagesByFid", req: call.request }, `RPC call from ${peer}`);
->>>>>>> 2e4898d4
 
         const { fid, pageSize, pageToken, reverse } = call.request;
         const result = await this.engine?.getAllLinkMessagesByFid(fid, {
@@ -1277,11 +1133,7 @@
       },
       getEvent: async (call, callback) => {
         const peer = Result.fromThrowable(() => call.getPeer())().unwrapOr("unknown");
-<<<<<<< HEAD
-        log.info({ method: "getEvent", req: call.request }, `RPC call from ${peer}`);
-=======
         log.debug({ method: "getEvent", req: call.request }, `RPC call from ${peer}`);
->>>>>>> 2e4898d4
 
         const result = await this.engine?.getEvent(call.request.id);
         result?.match(
