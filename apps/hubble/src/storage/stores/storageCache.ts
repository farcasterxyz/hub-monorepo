import {
  HubError,
  HubEvent,
  isMergeMessageHubEvent,
  isMergeOnChainHubEvent,
  isMergeUsernameProofHubEvent,
  isPruneMessageHubEvent,
  isRevokeMessageHubEvent,
  isStorageRentOnChainEvent,
  Message,
  OnChainEventType,
  StorageRentOnChainEvent,
} from "@farcaster/hub-nodejs";
import { err, ok } from "neverthrow";
import RocksDB from "../db/rocksdb.js";
import { FID_BYTES, OnChainEventPostfix, RootPrefix, UserMessagePostfix } from "../db/types.js";
import { logger } from "../../utils/logger.js";
import { makeFidKey, makeMessagePrimaryKey, makeTsHash, typeToSetPostfix } from "../db/message.js";
import { bytesCompare, getFarcasterTime, HubAsyncResult } from "@farcaster/core";
import { forEachOnChainEvent } from "../db/onChainEvent.js";
import { addProgressBar } from "../../utils/progressBars.js";

const MAX_PENDING_MESSAGE_COUNT_SCANS = 100;

const makeKey = (fid: number, set: UserMessagePostfix): string => {
  return Buffer.concat([makeFidKey(fid), Buffer.from([set])]).toString("hex");
};

const log = logger.child({ component: "StorageCache" });

type StorageSlot = {
  units: number;
  invalidateAt: number;
};

export class StorageCache {
  private _db: RocksDB;
  private _counts: Map<string, number>;
  private _pendingMessageCountScans = new Map<string, Promise<number>>();

  private _earliestTsHashes: Map<string, Uint8Array>;
  private _activeStorageSlots: Map<number, StorageSlot>;

  constructor(db: RocksDB, usage?: Map<string, number>) {
    this._counts = usage ?? new Map();
    this._earliestTsHashes = new Map();
    this._activeStorageSlots = new Map();
    this._db = db;
  }

  async syncFromDb(): Promise<void> {
    log.info("starting storage cache sync");

    const start = Date.now();

    const totalFids = await this._db.countKeysAtPrefix(
      Buffer.concat([Buffer.from([RootPrefix.OnChainEvent, OnChainEventPostfix.IdRegisterByFid])]),
    );

    const progressBar = addProgressBar("Syncing storage cache", totalFids * 2);

    const time = getFarcasterTime();
    if (time.isErr()) {
      log.error({ err: time.error }, "could not obtain time");
    } else {
      await forEachOnChainEvent(this._db, OnChainEventType.EVENT_TYPE_STORAGE_RENT, (event) => {
        const existingSlot = this._activeStorageSlots.get(event.fid);
        if (isStorageRentOnChainEvent(event) && event.storageRentEventBody.expiry > time.value) {
          const rentEventBody = event.storageRentEventBody;
          this._activeStorageSlots.set(event.fid, {
            units: rentEventBody.units + (existingSlot?.units ?? 0),
            invalidateAt:
              (existingSlot?.invalidateAt ?? rentEventBody.expiry) < rentEventBody.expiry
                ? existingSlot?.invalidateAt ?? rentEventBody.expiry
                : rentEventBody.expiry,
          });
          progressBar?.increment();
        }
      });
    }

    progressBar?.update(progressBar?.getTotal());
    progressBar?.stop();

    this._counts = new Map();
    this._earliestTsHashes = new Map();

    // Start prepopulating the cache in the background
    if (this._db.status !== "open") {
      log.error("cannot prepopulate message counts, db is not open");
      throw new HubError("unavailable.storage_failure", "cannot prepopulate message counts, db is not open");
    }

    log.info({ timeTakenMs: Date.now() - start }, "storage cache synced");
  }

  async getMessageCount(fid: number, set: UserMessagePostfix, forceFetch = true): HubAsyncResult<number> {
    const key = makeKey(fid, set);

    const pendingPromise = this._pendingMessageCountScans.get(key);
    if (pendingPromise) {
      return ok((await pendingPromise) ?? 0);
    }

    if (this._counts.get(key) === undefined && forceFetch) {
      if (this._pendingMessageCountScans.size > MAX_PENDING_MESSAGE_COUNT_SCANS) {
        return err(new HubError("unavailable.storage_failure", "too many pending message count scans"));
      }

      const countPromise = new Promise<number>((resolve) => {
        (async () => {
          const total = await this._db.countKeysAtPrefix(makeMessagePrimaryKey(fid, set));

          // We should maybe turn this into a LRU cache, otherwise it scales by the number
          // of fids*set types.
          this._counts.set(key, total);

          resolve(total);
          this._pendingMessageCountScans.delete(key);
        })();
      });

      this._pendingMessageCountScans.set(key, countPromise);
      return ok(await countPromise);
    } else {
      return ok(this._counts.get(key) ?? 0);
    }
  }

  async getCurrentStorageUnitsForFid(fid: number): HubAsyncResult<number> {
    let slot = this._activeStorageSlots.get(fid);

    if (!slot) {
      return ok(0);
    }

    const time = getFarcasterTime();

    if (time.isErr()) {
      return err(time.error);
    }

    if (slot.invalidateAt < time.value) {
      const newSlot = { units: 0, invalidateAt: time.value + 365 * 24 * 60 * 60 };
      await forEachOnChainEvent(
        this._db,
        OnChainEventType.EVENT_TYPE_STORAGE_RENT,
        (event) => {
          if (isStorageRentOnChainEvent(event)) {
            const rentEventBody = event.storageRentEventBody;
            if (rentEventBody.expiry < time.value) return;
            if (newSlot.invalidateAt > rentEventBody.expiry) {
              newSlot.invalidateAt = rentEventBody.expiry;
            }

            newSlot.units += rentEventBody.units;
          }
        },
        fid,
      );
      slot = newSlot;
      this._activeStorageSlots.set(fid, slot);
    }

    return ok(slot.units);
  }

  async getEarliestTsHash(fid: number, set: UserMessagePostfix): HubAsyncResult<Uint8Array | undefined> {
    const key = makeKey(fid, set);
    const messageCount = await this.getMessageCount(fid, set);
    if (messageCount.isErr()) {
      return err(messageCount.error);
    }
    if (messageCount.value === 0) {
      return ok(undefined);
    }
    const value = this._earliestTsHashes.get(key);
    if (value === undefined) {
      const prefix = makeMessagePrimaryKey(fid, set);

      let firstKey: Buffer | undefined;
      await this._db.forEachIteratorByPrefix(prefix, (key) => {
        firstKey = key as Buffer;
        return true; // Finish the iteration after the first key-value pair
      });

      if (firstKey === undefined) {
        return ok(undefined);
      }

      if (firstKey && firstKey.length === 0) {
        return err(new HubError("unavailable.storage_failure", "could not read earliest message from db"));
      }

      const tsHash = Uint8Array.from(firstKey.subarray(1 + FID_BYTES + 1));
      this._earliestTsHashes.set(key, tsHash);
      return ok(tsHash);
    } else {
      return ok(value);
    }
  }

  async processEvent(event: HubEvent): HubAsyncResult<void> {
    if (isMergeMessageHubEvent(event)) {
      await this.addMessage(event.mergeMessageBody.message);
      for (const message of event.mergeMessageBody.deletedMessages) {
        await this.removeMessage(message);
      }
    } else if (isPruneMessageHubEvent(event)) {
      await this.removeMessage(event.pruneMessageBody.message);
    } else if (isRevokeMessageHubEvent(event)) {
      await this.removeMessage(event.revokeMessageBody.message);
    } else if (isMergeUsernameProofHubEvent(event)) {
      if (event.mergeUsernameProofBody.usernameProofMessage) {
        await this.addMessage(event.mergeUsernameProofBody.usernameProofMessage);
      } else if (event.mergeUsernameProofBody.deletedUsernameProofMessage) {
        await this.removeMessage(event.mergeUsernameProofBody.deletedUsernameProofMessage);
      }
    } else if (isMergeOnChainHubEvent(event) && isStorageRentOnChainEvent(event.mergeOnChainEventBody.onChainEvent)) {
      this.addRent(event.mergeOnChainEventBody.onChainEvent);
    }
    return ok(undefined);
  }

  private async addMessage(message: Message): Promise<void> {
    if (message.data !== undefined) {
      const set = typeToSetPostfix(message.data.type);
      const fid = message.data.fid;
      const key = makeKey(fid, set);
      let count = this._counts.get(key);
<<<<<<< HEAD
      // if (set === UserPostfix.VerificationMessage) {
      //   console.log(`key: ${key} count: ${count} fid: ${fid} set: ${set}`);
      // }

      if (count === undefined) {
        const msgCountResult = await this.getMessageCount(fid, set);
        // if (set === UserPostfix.VerificationMessage) {
        //   console.log(`msgCountResult: ${msgCountResult}`);
        // }
=======

      if (count === undefined) {
        const msgCountResult = await this.getMessageCount(fid, set);
>>>>>>> 3977c682

        if (msgCountResult.isErr()) {
          log.error({ err: msgCountResult.error }, "could not get message count");
          return;
        }
        count = msgCountResult.value;
      }

      // if (set === UserPostfix.VerificationMessage) {
      //   console.log(`count for key ${key} set to : ${count + 1}`);
      // }
      this._counts.set(key, count + 1);

      const tsHashResult = makeTsHash(message.data.timestamp, message.hash);
      if (!tsHashResult.isOk()) {
        log.error(`error: could not make ts hash for message ${message.hash}`);
        return;
      }
      const currentEarliest = this._earliestTsHashes.get(key);
      if (currentEarliest === undefined || bytesCompare(currentEarliest, tsHashResult.value) > 0) {
        this._earliestTsHashes.set(key, tsHashResult.value);
      }
    }
  }

  private async removeMessage(message: Message): Promise<void> {
    if (message.data !== undefined) {
      const set = typeToSetPostfix(message.data.type);
      const fid = message.data.fid;
      const key = makeKey(fid, set);

      let count = this._counts.get(key);
      if (count === undefined) {
        const msgCountResult = await this.getMessageCount(fid, set);
        if (msgCountResult.isErr()) {
          log.error({ err: msgCountResult.error }, "could not get message count");
          return;
        }
        count = msgCountResult.value;
      }

      this._counts.set(key, count - 1);

      const tsHashResult = makeTsHash(message.data.timestamp, message.hash);
      if (!tsHashResult.isOk()) {
        log.error(`error: could not make ts hash for message ${message.hash}`);
        return;
      }
      const currentEarliest = this._earliestTsHashes.get(key);
      if (currentEarliest === undefined || bytesCompare(currentEarliest, tsHashResult.value) === 0) {
        this._earliestTsHashes.delete(key);
      }
    }
  }

  private addRent(event: StorageRentOnChainEvent): void {
    if (event !== undefined) {
      const existingSlot = this._activeStorageSlots.get(event.fid);
      const time = getFarcasterTime();
      if (time.isErr()) {
        log.error({ err: time.error }, "could not obtain time");
        return;
      }

      const rentEventBody = event.storageRentEventBody;
      if (time.value > (existingSlot?.invalidateAt ?? 0)) {
        this._activeStorageSlots.set(event.fid, {
          units: rentEventBody.units,
          invalidateAt: rentEventBody.expiry,
        });
      } else {
        this._activeStorageSlots.set(event.fid, {
          units: rentEventBody.units + (existingSlot?.units ?? 0),
          invalidateAt:
            (existingSlot?.invalidateAt ?? rentEventBody.expiry) < rentEventBody.expiry
              ? existingSlot?.invalidateAt ?? rentEventBody.expiry
              : rentEventBody.expiry,
        });
      }
    }
  }
}<|MERGE_RESOLUTION|>--- conflicted
+++ resolved
@@ -228,21 +228,9 @@
       const fid = message.data.fid;
       const key = makeKey(fid, set);
       let count = this._counts.get(key);
-<<<<<<< HEAD
-      // if (set === UserPostfix.VerificationMessage) {
-      //   console.log(`key: ${key} count: ${count} fid: ${fid} set: ${set}`);
-      // }
 
       if (count === undefined) {
         const msgCountResult = await this.getMessageCount(fid, set);
-        // if (set === UserPostfix.VerificationMessage) {
-        //   console.log(`msgCountResult: ${msgCountResult}`);
-        // }
-=======
-
-      if (count === undefined) {
-        const msgCountResult = await this.getMessageCount(fid, set);
->>>>>>> 3977c682
 
         if (msgCountResult.isErr()) {
           log.error({ err: msgCountResult.error }, "could not get message count");
