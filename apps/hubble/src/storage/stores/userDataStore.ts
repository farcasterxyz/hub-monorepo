import * as protobufs from '@farcaster/protobufs';
import { bytesCompare, HubAsyncResult, HubError, isHubError } from '@farcaster/utils';
import AsyncLock from 'async-lock';
import { err, ok, ResultAsync } from 'neverthrow';
import { getIdRegistryEventByCustodyAddress } from '~/storage/db/idRegistryEvent';
import {
  deleteMessageTransaction,
  getAllMessagesBySigner,
  getMessage,
  getMessagesPageByPrefix,
  getMessagesPruneIterator,
  getNextMessageFromIterator,
  makeMessagePrimaryKey,
  makeTsHash,
  makeUserKey,
  putMessageTransaction,
} from '~/storage/db/message';
import { getNameRegistryEvent, putNameRegistryEventTransaction } from '~/storage/db/nameRegistryEvent';
import RocksDB, { Transaction } from '~/storage/db/rocksdb';
import { UserPostfix } from '~/storage/db/types';
import StoreEventHandler, { HubEventArgs } from '~/storage/stores/storeEventHandler';
import { MERGE_TIMEOUT_DEFAULT, MessagesPage, PageOptions, StorePruneOptions } from '~/storage/stores/types';
import { eventCompare } from '~/storage/stores/utils';

const PRUNE_SIZE_LIMIT_DEFAULT = 100;

/**
 * Generates unique keys used to store or fetch UserDataAdd messages in the UserDataAdd set index
 *
 * @param fid farcaster id of the user who created the message
 * @param dataType type of data being added
 * @returns RocksDB key of the form <root_prefix>:<fid>:<user_postfix>:<dataType?>
 */
const makeUserDataAddsKey = (fid: number, dataType?: protobufs.UserDataType): Buffer => {
  return Buffer.concat([
    makeUserKey(fid),
    Buffer.from([UserPostfix.UserDataAdds]),
    dataType ? Buffer.from([dataType]) : Buffer.from(''),
  ]);
};

/**
 * UserDataStore persists UserData messages in RocksDB using a grow-only CRDT set to guarantee
 * eventual consistency.
 *
 * A UserData entry is a key-value pair where the key can be one of a few defined types. They are
 * added and updated with UserDataAdd messages. They cannot be deleted but can be reset to a null
 * value with another UserData add message. UserDataAdd messages collide if the dataType is
 * identical for the same user. Collisions are handled with LWW rules as follows:
 *
 * 1. Highest timestamp wins
 * 2. Highest lexicographic hash wins
 *
 * UserData messages are stored ordinally in RocksDB indexed by a unique key `fid:tsHash` which
 * makes truncating a user's earliest messages easy. Indices are built to look up user data entries
 * in each user's add set. The key value entries created are:
 *
 * 1. fid:tsHash -> cast message
 * 2. fid:set:datatype -> fid:tsHash (adds set index)
 */
class UserDataStore {
  private _db: RocksDB;
  private _eventHandler: StoreEventHandler;
  private _pruneSizeLimit: number;
  private _mergeLock: AsyncLock;

  constructor(db: RocksDB, eventHandler: StoreEventHandler, options: StorePruneOptions = {}) {
    this._db = db;
    this._eventHandler = eventHandler;
    this._pruneSizeLimit = options.pruneSizeLimit ?? PRUNE_SIZE_LIMIT_DEFAULT;
    this._mergeLock = new AsyncLock();
  }

  /**
   * Finds a UserDataAdd Message by checking the adds set index
   *
   * @param fid fid of the user who created the user data add
   * @param dataType type of UserData that was added
   * @returns the UserDataAdd Model if it exists, undefined otherwise
   */
  async getUserDataAdd(fid: number, dataType: protobufs.UserDataType): Promise<protobufs.UserDataAddMessage> {
    const addsKey = makeUserDataAddsKey(fid, dataType);
    const messageTsHash = await this._db.get(addsKey);
    return getMessage(this._db, fid, UserPostfix.UserDataMessage, messageTsHash);
  }

  /** Finds all UserDataAdd messages for an fid */
  async getUserDataAddsByFid(
    fid: number,
    pageOptions: PageOptions = {}
  ): Promise<MessagesPage<protobufs.UserDataAddMessage>> {
    const prefix = makeMessagePrimaryKey(fid, UserPostfix.UserDataMessage);
    return getMessagesPageByPrefix(this._db, prefix, protobufs.isUserDataAddMessage, pageOptions);
  }

  /** Returns the most recent event from the NameEventRegistry contract for an fname */
  async getNameRegistryEvent(fname: Uint8Array): Promise<protobufs.NameRegistryEvent> {
    return getNameRegistryEvent(this._db, fname);
  }

  /**
   * Merges a NameRegistryEvent storing the causally latest event at the key:
   * <name registry root prefix byte, fname>
   */
  async mergeNameRegistryEvent(event: protobufs.NameRegistryEvent): Promise<number> {
    const existingEvent = await ResultAsync.fromPromise(this.getNameRegistryEvent(event.fname), () => undefined);
    if (existingEvent.isOk() && eventCompare(existingEvent.value, event) >= 0) {
      throw new HubError('bad_request.conflict', 'event conflicts with a more recent NameRegistryEvent');
    }

    let txn = this._db.transaction();
    txn = putNameRegistryEventTransaction(txn, event);

    const events: Omit<protobufs.MergeNameRegistryEventHubEvent | protobufs.RevokeMessageHubEvent, 'id'>[] = [];
    events.push({
      type: protobufs.HubEventType.MERGE_NAME_REGISTRY_EVENT,
      mergeNameRegistryEventBody: { nameRegistryEvent: event },
    });

    // When there is a NameRegistryEvent, we need to check if we need to revoke UserDataAdd messages from the
    // previous owner of the name.
    if (event.type === protobufs.NameRegistryEventType.TRANSFER && event.from) {
      // Check to see if the from address has an fid
      const idRegistryEvent = await ResultAsync.fromPromise(
        getIdRegistryEventByCustodyAddress(this._db, event.from),
        () => undefined
      );
      if (idRegistryEvent.isOk()) {
        const fid = idRegistryEvent.value.fid;

        // Check if this fid assigned the fname with a UserDataAdd message
        const fnameAdd = await ResultAsync.fromPromise(
          this.getUserDataAdd(fid, protobufs.UserDataType.FNAME),
          () => undefined
        );
        if (fnameAdd.isOk()) {
          const revokedMessage = fnameAdd.value;
          txn = this.deleteUserDataAddTransaction(txn, revokedMessage);
          events.push({ type: protobufs.HubEventType.REVOKE_MESSAGE, revokeMessageBody: { message: revokedMessage } });
        }
      }
    }

    const result = await this._eventHandler.commitTransaction(txn, events);
    if (result.isErr()) {
      throw result.error;
    }
    return result.value[0] as number;
  }

  /** Merges a UserDataAdd message into the set */
  async merge(message: protobufs.Message): Promise<number> {
    if (!protobufs.isUserDataAddMessage(message)) {
      throw new HubError('bad_request.validation_failure', 'invalid message type');
    }

    return this._mergeLock
      .acquire(
        message.data.fid.toString(),
        async () => {
          return this.mergeDataAdd(message);
        },
        { timeout: MERGE_TIMEOUT_DEFAULT }
      )
      .catch((e: any) => {
        throw isHubError(e) ? e : new HubError('unavailable.storage_failure', 'merge timed out');
      });
  }

  async revokeMessagesBySigner(fid: number, signer: Uint8Array): HubAsyncResult<number[]> {
    // Get all UserDataAdd messages signed by signer
    const userDataAdds = await getAllMessagesBySigner<protobufs.UserDataAddMessage>(
      this._db,
      fid,
      signer,
      protobufs.MessageType.USER_DATA_ADD
    );

    // Create a rocksdb transaction
    let txn = this._db.transaction();

    // Create list of events to broadcast
    const events: Omit<protobufs.RevokeMessageHubEvent, 'id'>[] = [];

    // Add a delete operation to the transaction for each UserDataAdd
    for (const message of userDataAdds) {
      txn = this.deleteUserDataAddTransaction(txn, message);
      events.push({ type: protobufs.HubEventType.REVOKE_MESSAGE, revokeMessageBody: { message } });
    }

    return this._eventHandler.commitTransaction(txn, events);
  }

  async pruneMessages(fid: number): HubAsyncResult<number[]> {
    // Count number of UserDataAdd messages for this fid
    // TODO: persist this count to avoid having to retrieve it with each call
    const prefix = makeMessagePrimaryKey(fid, UserPostfix.UserDataMessage);
    let count = 0;
    for await (const [,] of this._db.iteratorByPrefix(prefix, { keyAsBuffer: true, values: false })) {
      count = count + 1;
    }

    // Calculate the number of messages that need to be pruned, based on the store's size limit
    let sizeToPrune = count - this._pruneSizeLimit;

    // Keep track of the messages that get pruned so that we can emit pruneMessage events after the transaction settles
    const events: Omit<protobufs.PruneMessageHubEvent, 'id'>[] = [];

    // Create a rocksdb transaction to include all the mutations
    let pruneTxn = this._db.transaction();

    // Create a rocksdb iterator for all messages with the given prefix
    const pruneIterator = getMessagesPruneIterator(this._db, fid, UserPostfix.UserDataMessage);

    const getNextResult = () => ResultAsync.fromPromise(getNextMessageFromIterator(pruneIterator), () => undefined);

    // For each message in order, prune it if the store is over the size limit
    let nextMessage = await getNextResult();
    while (nextMessage.isOk() && sizeToPrune > 0) {
      const message = nextMessage.value;

      // Add a delete operation to the transaction depending on the message type
      if (protobufs.isUserDataAddMessage(message)) {
        pruneTxn = this.deleteUserDataAddTransaction(pruneTxn, message);
      } else {
        throw new HubError('unknown', 'invalid message type');
      }

      // Create prune event body and store for broadcasting later
      events.push({ type: protobufs.HubEventType.PRUNE_MESSAGE, pruneMessageBody: { message } });

      // Decrement the number of messages yet to prune, and try to get the next message from the iterator
      sizeToPrune = Math.max(0, sizeToPrune - 1);
      nextMessage = await getNextResult();
    }

<<<<<<< HEAD
    return this._eventHandler.commitTransaction(pruneTxn, events);
=======
    // Close the iterator
    await pruneIterator.end();

    if (events.length > 0) {
      // Commit the transaction to rocksdb
      await this._db.commit(pruneTxn);

      // For each of the pruned messages, emit a pruneMessage event
      this._eventHandler.broadcastEvents(events);
    }

    return ok(events.map((event) => event.id));
>>>>>>> 88150678
  }

  /* -------------------------------------------------------------------------- */
  /*                               Private Methods                              */
  /* -------------------------------------------------------------------------- */

  private async mergeDataAdd(message: protobufs.UserDataAddMessage): Promise<number> {
    const mergeConflicts = await this.getMergeConflicts(message);
    if (mergeConflicts.isErr()) {
      throw mergeConflicts.error;
    }

    // Create rocksdb transaction to delete the merge conflicts
    let txn = this.deleteManyTransaction(this._db.transaction(), mergeConflicts.value);

    // Add putUserDataAdd operations to the RocksDB transaction
    txn = this.putUserDataAddTransaction(txn, message);

    const hubEvent: HubEventArgs = {
      type: protobufs.HubEventType.MERGE_MESSAGE,
      mergeMessageBody: { message, deletedMessages: mergeConflicts.value },
    };

    // Commit the RocksDB transaction
    const result = await this._eventHandler.commitTransaction(txn, [hubEvent]);
    if (result.isErr()) {
      throw result.error;
    }
    return result.value[0] as number;
  }

  private userDataMessageCompare(aTimestampHash: Uint8Array, bTimestampHash: Uint8Array): number {
    return bytesCompare(aTimestampHash, bTimestampHash);
  }

  private async getMergeConflicts(
    message: protobufs.UserDataAddMessage
  ): HubAsyncResult<protobufs.UserDataAddMessage[]> {
    const conflicts: protobufs.UserDataAddMessage[] = [];

    const tsHash = makeTsHash(message.data.timestamp, message.hash);
    if (tsHash.isErr()) {
      throw tsHash.error;
    }

    // Look up the current add timestampHash for this dataType
    const addTimestampHash = await ResultAsync.fromPromise(
      this._db.get(makeUserDataAddsKey(message.data.fid, message.data.userDataBody.type)),
      () => undefined
    );

    if (addTimestampHash.isOk()) {
      const addCompare = this.userDataMessageCompare(addTimestampHash.value, tsHash.value);
      if (addCompare > 0) {
        return err(new HubError('bad_request.conflict', 'message conflicts with a more recent UserDataAdd'));
      } else if (addCompare === 0) {
        return err(new HubError('bad_request.duplicate', 'message has already been merged'));
      } else {
        // If the existing add has a lower order than the new message, retrieve the full
        // UserDataAdd message and delete it as part of the RocksDB transaction
        const existingAdd = await getMessage<protobufs.UserDataAddMessage>(
          this._db,
          message.data.fid,
          UserPostfix.UserDataMessage,
          addTimestampHash.value
        );
        conflicts.push(existingAdd);
      }
    }

    return ok(conflicts);
  }

  private deleteManyTransaction(txn: Transaction, messages: protobufs.UserDataAddMessage[]): Transaction {
    for (const message of messages) {
      if (protobufs.isUserDataAddMessage(message)) {
        txn = this.deleteUserDataAddTransaction(txn, message);
      }
    }
    return txn;
  }

  /* Builds a RocksDB transaction to insert a UserDataAdd message and construct its indices */
  private putUserDataAddTransaction(txn: Transaction, message: protobufs.UserDataAddMessage): Transaction {
    const tsHash = makeTsHash(message.data.timestamp, message.hash);
    if (tsHash.isErr()) {
      throw tsHash.error;
    }

    // Puts the message into the database
    txn = putMessageTransaction(txn, message);

    // Puts the message key into the adds set index
    txn = txn.put(makeUserDataAddsKey(message.data.fid, message.data.userDataBody.type), Buffer.from(tsHash.value));

    return txn;
  }

  /* Builds a RocksDB transaction to remove a UserDataAdd message and delete its indices */
  private deleteUserDataAddTransaction(txn: Transaction, message: protobufs.UserDataAddMessage): Transaction {
    // Delete message key from userData adds set index
    txn = txn.del(makeUserDataAddsKey(message.data.fid, message.data.userDataBody.type));

    // Delete the message
    return deleteMessageTransaction(txn, message);
  }
}

export default UserDataStore;<|MERGE_RESOLUTION|>--- conflicted
+++ resolved
@@ -234,22 +234,8 @@
       nextMessage = await getNextResult();
     }
 
-<<<<<<< HEAD
+    await pruneIterator.end();
     return this._eventHandler.commitTransaction(pruneTxn, events);
-=======
-    // Close the iterator
-    await pruneIterator.end();
-
-    if (events.length > 0) {
-      // Commit the transaction to rocksdb
-      await this._db.commit(pruneTxn);
-
-      // For each of the pruned messages, emit a pruneMessage event
-      this._eventHandler.broadcastEvents(events);
-    }
-
-    return ok(events.map((event) => event.id));
->>>>>>> 88150678
   }
 
   /* -------------------------------------------------------------------------- */
