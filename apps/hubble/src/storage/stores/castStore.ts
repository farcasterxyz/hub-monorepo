--- conflicted
+++ resolved
@@ -26,17 +26,6 @@
 const PRUNE_TIME_LIMIT_DEFAULT = 60 * 60 * 24 * 365; // 1 year
 
 /**
- * Generates unique keys used to store or fetch CastMessage messages
- *
- * @param fid farcaster id of the user who created the cast
- * @param hash hash of the cast
- * @returns RocksDB key of the form <fid>:<user_postfix>:<tsHash?>
- */
-const makeCastMessageKey = (fid: number, hash?: Uint8Array): Buffer => {
-  return Buffer.concat([makeUserKey(fid), Buffer.from([UserPostfix.CastMessage]), Buffer.from(hash ?? '')]);
-};
-
-/**
  * Generates unique keys used to store or fetch CastAdd messages in the adds set index
  *
  * @param fid farcaster id of the user who created the cast
@@ -153,28 +142,9 @@
   }
 
   /** Gets all CastAdd messages for an fid */
-<<<<<<< HEAD
   async getCastAddsByFid(fid: number, pageOptions: PageOptions = {}): Promise<MessagesPage<protobufs.CastAddMessage>> {
     const castMessagesPrefix = makeMessagePrimaryKey(fid, UserPostfix.CastMessage);
     return getMessagesPageByPrefix(this._db, castMessagesPrefix, protobufs.isCastAddMessage, pageOptions);
-=======
-  async getCastAddsByFid(fid: number): Promise<protobufs.CastAddMessage[]> {
-    const castMessagePrefix = makeCastMessageKey(fid);
-
-    const messageKeys: Uint8Array[] = [];
-    for await (const [key, value] of this._db.iteratorByPrefix(castMessagePrefix, {
-      keyAsBuffer: true,
-      valueAsBuffer: true,
-    })) {
-      const tsHash = Uint8Array.from(key).subarray(castMessagePrefix.length);
-      const msg = protobufs.Message.decode(value);
-      if (msg?.data?.type == protobufs.MessageType.CAST_ADD) {
-        messageKeys.push(tsHash);
-      }
-    }
-
-    return getManyMessagesByFid(this._db, fid, UserPostfix.CastMessage, messageKeys);
->>>>>>> 2cb53846
   }
 
   /** Gets all CastRemove messages for an fid */
