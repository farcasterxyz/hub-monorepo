--- conflicted
+++ resolved
@@ -139,100 +139,11 @@
     this._pruneTimeLimit = options.pruneTimeLimit ?? this.PRUNE_TIME_LIMIT_DEFAULT;
   }
 
-<<<<<<< HEAD
-  /** Gets all CastAdd messages for a parent cast (fid and tsHash) */
-  async getCastsByParent(
-    parent: CastId | string,
-    pageOptions: PageOptions = {}
-  ): Promise<MessagesPage<CastAddMessage>> {
-    const prefix = makeCastsByParentKey(parent);
-
-    const iterator = getPageIteratorByPrefix(this._db, prefix, pageOptions);
-
-    const limit = pageOptions.pageSize || PAGE_SIZE_MAX;
-
-    const messageKeys: Buffer[] = [];
-
-    // Custom method to retrieve message key from key
-    const getNextIteratorRecord = async (iterator: Iterator): Promise<[Buffer, Buffer]> => {
-      const [key] = await iterator.next();
-      const fid = Number((key as Buffer).readUint32BE(prefix.length + TSHASH_LENGTH));
-      const tsHash = Uint8Array.from(key as Buffer).subarray(prefix.length, prefix.length + TSHASH_LENGTH);
-      const messagePrimaryKey = makeMessagePrimaryKey(fid, UserPostfix.CastMessage, tsHash);
-      return [key as Buffer, messagePrimaryKey];
-    };
-
-    let iteratorFinished = false;
-    let lastPageToken: Uint8Array | undefined;
-    do {
-      const result = await ResultAsync.fromPromise(getNextIteratorRecord(iterator), (e) => e as HubError);
-      if (result.isErr()) {
-        iteratorFinished = true;
-        break;
-      }
-
-      const [key, messageKey] = result.value;
-      lastPageToken = Uint8Array.from(key.subarray(prefix.length));
-      messageKeys.push(messageKey);
-    } while (messageKeys.length < limit);
-
-    const messages = await getManyMessages<CastAddMessage>(this._db, messageKeys);
-
-    await iterator.end(); // clear iterator
-    if (!iteratorFinished) {
-      return { messages, nextPageToken: lastPageToken };
-    } else {
-      return { messages, nextPageToken: undefined };
-    }
-  }
-
-  /** Gets all CastAdd messages for a mention (fid) */
-  async getCastsByMention(mentionFid: number, pageOptions: PageOptions = {}): Promise<MessagesPage<CastAddMessage>> {
-    const prefix = makeCastsByMentionKey(mentionFid);
-
-    const iterator = getPageIteratorByPrefix(this._db, prefix, pageOptions);
-
-    const limit = pageOptions.pageSize || PAGE_SIZE_MAX;
-
-    const messageKeys: Buffer[] = [];
-
-    // Custom method to retrieve message key from key
-    const getNextIteratorRecord = async (iterator: Iterator): Promise<[Buffer, Buffer]> => {
-      const [key] = await iterator.next();
-      const fid = Number((key as Buffer).readUint32BE(prefix.length + TSHASH_LENGTH));
-      const tsHash = Uint8Array.from(key as Buffer).subarray(prefix.length, prefix.length + TSHASH_LENGTH);
-      const messagePrimaryKey = makeMessagePrimaryKey(fid, UserPostfix.CastMessage, tsHash);
-      return [key as Buffer, messagePrimaryKey];
-    };
-
-    let iteratorFinished = false;
-    let lastPageToken: Uint8Array | undefined;
-    do {
-      const result = await ResultAsync.fromPromise(getNextIteratorRecord(iterator), (e) => e as HubError);
-      if (result.isErr()) {
-        iteratorFinished = true;
-        break;
-      }
-
-      const [key, messageKey] = result.value;
-      lastPageToken = Uint8Array.from(key.subarray(prefix.length));
-      messageKeys.push(messageKey);
-    } while (messageKeys.length < limit);
-
-    const messages = await getManyMessages<CastAddMessage>(this._db, messageKeys);
-
-    await iterator.end();
-    if (!iteratorFinished) {
-      return { messages, nextPageToken: lastPageToken };
-    } else {
-      return { messages, nextPageToken: undefined };
-=======
   override async buildSecondaryIndices(txn: Transaction, message: CastAddMessage): HubAsyncResult<void> {
     const tsHash = makeTsHash(message.data.timestamp, message.hash);
 
     if (tsHash.isErr()) {
       return err(tsHash.error);
->>>>>>> fa7ce31b
     }
 
     // Puts the message key into the ByParent index
