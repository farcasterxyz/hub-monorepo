--- conflicted
+++ resolved
@@ -188,13 +188,8 @@
         }, 0),
     ).unwrapOr(0);
 
-<<<<<<< HEAD
-    // Every 28 days, we do a full scan of all messages for this FID, to make sure we don't miss anything
-    const doFullScanForFid = fid % 28 === new Date(Date.now()).getDate() % 28;
-=======
     // Every 14 days, we do a full scan of all messages for this FID, to make sure we don't miss anything
-    const doFullScanForFid = this._checkAllFids && fid % 14 === new Date(Date.now()).getDate() % 14;
->>>>>>> 5ca5a4a5
+    const doFullScanForFid = this._checkAllFids && fid % 28 === new Date(Date.now()).getDate() % 28;
 
     if (!doFullScanForFid && latestSignerEventTs < lastJobTimestamp) {
       return ok(0);
