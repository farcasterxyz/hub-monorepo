import { jestRocksDB } from "../db/jestUtils.js";
import Engine from "../engine/index.js";
import { ValidateOrRevokeMessagesJobScheduler } from "./validateOrRevokeMessagesJob.js";
import { FarcasterNetwork, Factories, Message, toFarcasterTime, OnChainEvent } from "@farcaster/hub-nodejs";
import {
  HubState,
  IdRegisterOnChainEvent,
  UserNameType,
  UsernameProofMessage,
  bytesToHexString,
} from "@farcaster/core";
import { jest } from "@jest/globals";
import { publicClient } from "../../test/utils.js";
import { getHubState, putHubState } from "../../storage/db/hubState.js";

const db = jestRocksDB("jobs.ValidateOrRevokeMessagesJob.test");

const network = FarcasterNetwork.TESTNET;
const fid = 1; // Fixed FID because if a validateOrRevokeMessagesJob runs is dependent on fid
const signer = Factories.Ed25519Signer.build();
const custodySigner = Factories.Eip712Signer.build();

let custodyEvent: IdRegisterOnChainEvent;
let signerEvent: OnChainEvent;
let storageEvent: OnChainEvent;
let castAdd: Message;

let ensNameProof: UsernameProofMessage;

beforeAll(async () => {
  const signerKey = (await signer.getSignerKey())._unsafeUnwrap();
  const custodySignerKey = (await custodySigner.getSignerKey())._unsafeUnwrap();
  custodyEvent = Factories.IdRegistryOnChainEvent.build({ fid }, { transient: { to: custodySignerKey } });
  signerEvent = Factories.SignerOnChainEvent.build({ fid }, { transient: { signer: signerKey } });
  storageEvent = Factories.StorageRentOnChainEvent.build({ fid });
  castAdd = await Factories.CastAddMessage.create({ data: { fid, network } }, { transient: { signer } });

  const custodySignerAddress = bytesToHexString(custodySignerKey)._unsafeUnwrap();

  jest.spyOn(publicClient, "getEnsAddress").mockImplementation(() => {
    return Promise.resolve(custodySignerAddress);
  });
  ensNameProof = await Factories.UsernameProofMessage.create(
    {
      data: {
        fid,
        usernameProofBody: Factories.UserNameProof.build({
          fid,
          owner: custodySignerKey,
          name: Factories.EnsName.build(),
          type: UserNameType.USERNAME_TYPE_ENS_L1,
        }),
      },
    },
    { transient: { signer } },
  );
});

describe("ValidateOrRevokeMessagesJob", () => {
  let engine: Engine;
  let job: ValidateOrRevokeMessagesJobScheduler;
  let nowOrig: typeof Date.now;

  beforeEach(async () => {
    engine = new Engine(db, network, undefined, publicClient);
    job = new ValidateOrRevokeMessagesJobScheduler(db, engine, false);

    nowOrig = Date.now;
    Date.now = () => 1711056649337; // 21 march 2024

    await engine.start();
  });

  afterAll(async () => {
    Date.now = nowOrig;
    await engine.stop();
    job.stop();
  });

  test("doJobForFid checks message when no fid or lastJobTimestamp", async () => {
    // There is nothing in the DB, so if we add a message, it should get checked.
    await engine.mergeOnChainEvent(custodyEvent);
    await engine.mergeOnChainEvent(signerEvent);
    await engine.mergeOnChainEvent(storageEvent);

    await engine.mergeMessage(castAdd);

    const result = await job.doJobForFid(0, fid);
    expect(result.isOk()).toBe(true);
    expect(result._unsafeUnwrap()).toBe(1);

    // If we run it again, it checks it again
    const result2 = await job.doJobForFid(0, fid);
    expect(result2.isOk()).toBe(true);
    expect(result2._unsafeUnwrap()).toBe(1);
  });

<<<<<<< HEAD
  test("doJobForFid checks message when fid % 28 matches", async () => {
=======
  test("doJobForFid checks message when fid % 14 matches", async () => {
    const engine2 = new Engine(db, network, undefined, publicClient);
    const job2 = new ValidateOrRevokeMessagesJobScheduler(db, engine2);
    await engine2.start();

>>>>>>> 5ca5a4a5
    // There is nothing in the DB, so if we add a message, it should get checked.
    await engine2.mergeOnChainEvent(custodyEvent);
    await engine2.mergeOnChainEvent(signerEvent);
    await engine2.mergeOnChainEvent(storageEvent);

    await engine2.mergeMessage(castAdd);

    const blockTimeToFCTime = toFarcasterTime(1000 * signerEvent.blockTimestamp)._unsafeUnwrap();

    const nowOrig = Date.now;
    Date.now = () => 1709328889000; // 1 march 2024
    const result = await job2.doJobForFid(blockTimeToFCTime + 1, fid);
    expect(result.isOk()).toBe(true);
    expect(result._unsafeUnwrap()).toBe(1);

    // But if date is 2nd, it should not check the message
    Date.now = () => 1709415289000; // 2 march 2024
    const result1 = await job2.doJobForFid(blockTimeToFCTime + 1, fid);
    expect(result1.isOk()).toBe(true);
    expect(result1._unsafeUnwrap()).toBe(0);

    await engine2.stop();
    job2.stop();
  });

  test("doJobForFid doesn't check message if lastJobTimestamp > signer", async () => {
    // There is nothing in the DB, so if we add a message, it should get checked.
    await engine.mergeOnChainEvent(custodyEvent);
    await engine.mergeOnChainEvent(signerEvent);
    await engine.mergeOnChainEvent(storageEvent);

    await engine.mergeMessage(castAdd);

    const blockTimeToFCTime = toFarcasterTime(1000 * signerEvent.blockTimestamp)._unsafeUnwrap();
    const result = await job.doJobForFid(blockTimeToFCTime + 1, fid);
    expect(result.isOk()).toBe(true);
    expect(result._unsafeUnwrap()).toBe(0);
  });

  test("doJobs checks if there is empty hub state", async () => {
    await engine.mergeOnChainEvent(custodyEvent);
    await engine.mergeOnChainEvent(signerEvent);
    await engine.mergeOnChainEvent(storageEvent);

    await engine.mergeMessage(castAdd);

    await putHubState(db, HubState.create({}));

    const result = await job.doJobs();
    expect(result.isOk()).toBe(true);
    expect(result._unsafeUnwrap()).toBe(1);
  });

  test("Continues job from last fid and checks username message", async () => {
    await engine.mergeOnChainEvent(custodyEvent);
    await engine.mergeOnChainEvent(signerEvent);
    await engine.mergeOnChainEvent(storageEvent);

    await engine.mergeMessage(castAdd);

    // If the lastFid is past, it should skip the FID and check nothing.
    await putHubState(db, HubState.create({ validateOrRevokeState: { lastFid: fid + 1, lastJobTimestamp: 0 } }));

    const result = await job.doJobs();
    expect(result.isOk()).toBe(true);
    expect(result._unsafeUnwrap()).toBe(0);

    // If the lastFid is before, it should check the FID.
    await putHubState(db, HubState.create({ validateOrRevokeState: { lastFid: fid - 1, lastJobTimestamp: 0 } }));

    const result1 = await job.doJobs();
    expect(result1.isOk()).toBe(true);
    expect(result1._unsafeUnwrap()).toBe(1);

    // Get the hub state to make sure it was written correctly
    const hubState = await getHubState(db);
    expect(hubState.validateOrRevokeState?.lastFid).toBe(0);
    expect(hubState.validateOrRevokeState?.lastJobTimestamp).toBeGreaterThan(0);

    // Running it again checks no messages
    const result2 = await job.doJobs();
    expect(result2.isOk()).toBe(true);
    expect(result2._unsafeUnwrap()).toBe(0);

    // Merge the ENS name proof
    const result3 = await engine.mergeMessage(ensNameProof);
    expect(result3.isOk()).toBe(true);

    // Running it again checks the ENS name proof
    const result4 = await job.doJobs();
    expect(result4.isOk()).toBe(true);
    expect(result4._unsafeUnwrap()).toBe(1);
  });
});<|MERGE_RESOLUTION|>--- conflicted
+++ resolved
@@ -95,15 +95,11 @@
     expect(result2._unsafeUnwrap()).toBe(1);
   });
 
-<<<<<<< HEAD
   test("doJobForFid checks message when fid % 28 matches", async () => {
-=======
-  test("doJobForFid checks message when fid % 14 matches", async () => {
     const engine2 = new Engine(db, network, undefined, publicClient);
     const job2 = new ValidateOrRevokeMessagesJobScheduler(db, engine2);
     await engine2.start();
 
->>>>>>> 5ca5a4a5
     // There is nothing in the DB, so if we add a message, it should get checked.
     await engine2.mergeOnChainEvent(custodyEvent);
     await engine2.mergeOnChainEvent(signerEvent);
