import * as protobufs from '@farcaster/protobufs';
<<<<<<< HEAD
import { bytesCompare, HubAsyncResult, HubError, HubResult, utf8StringToBytes, validations } from '@farcaster/utils';
import fs from 'fs';
=======
import {
  bytesCompare,
  bytesToHexString,
  HubAsyncResult,
  HubError,
  HubResult,
  utf8StringToBytes,
  validations,
} from '@farcaster/utils';
>>>>>>> d63e05f0
import { err, ok, Result, ResultAsync } from 'neverthrow';
import { Worker } from 'worker_threads';
import { SyncId } from '~/network/sync/syncId';
import { getManyMessages, typeToSetPostfix } from '~/storage/db/message';
import RocksDB from '~/storage/db/rocksdb';
import { FID_BYTES, RootPrefix, TSHASH_LENGTH, UserPostfix } from '~/storage/db/types';
import CastStore from '~/storage/stores/castStore';
import ReactionStore from '~/storage/stores/reactionStore';
import SignerStore from '~/storage/stores/signerStore';
import StoreEventHandler from '~/storage/stores/storeEventHandler';
import { MessagesPage, PageOptions } from '~/storage/stores/types';
import UserDataStore from '~/storage/stores/userDataStore';
import VerificationStore from '~/storage/stores/verificationStore';
import { logger } from '~/utils/logger';

const log = logger.child({
  component: 'Engine',
});

class Engine {
  public eventHandler: StoreEventHandler;

  private _db: RocksDB;
  private _network: protobufs.FarcasterNetwork;

  private _reactionStore: ReactionStore;
  private _signerStore: SignerStore;
  private _castStore: CastStore;
  private _userDataStore: UserDataStore;
  private _verificationStore: VerificationStore;

  private _validationWorker: Worker | undefined;
  private _validationWorkerJobId = 0;
  private _validationWorkerPromiseMap = new Map<number, (resolve: HubResult<protobufs.Message>) => void>();

  constructor(db: RocksDB, network: protobufs.FarcasterNetwork) {
    this._db = db;
    this._network = network;

    this.eventHandler = new StoreEventHandler(db);

    this._reactionStore = new ReactionStore(db, this.eventHandler);
    this._signerStore = new SignerStore(db, this.eventHandler);
    this._castStore = new CastStore(db, this.eventHandler);
    this._userDataStore = new UserDataStore(db, this.eventHandler);
    this._verificationStore = new VerificationStore(db, this.eventHandler);

    const workerPath = './build/storage/engine/validation.worker.js';
    try {
      if (fs.existsSync(workerPath)) {
        this._validationWorker = new Worker(workerPath);

        logger.info({ workerPath }, 'created validation worker thread');

        this._validationWorker.on('message', (data) => {
          const { id, messageBytes, errCode, errMessage } = data;
          const resolve = this._validationWorkerPromiseMap.get(id);

          if (resolve) {
            this._validationWorkerPromiseMap.delete(id);
            if (messageBytes) {
              const message = protobufs.Message.decode(messageBytes);
              resolve(ok(message));
            } else {
              resolve(err(new HubError(errCode, errMessage)));
            }
          }
        });
      }
    } catch (e) {
      logger.warn({ workerPath, e }, 'failed to create validation worker, falling back to main thread');
    }
  }

  async mergeMessages(messages: protobufs.Message[]): Promise<Array<HubResult<number>>> {
    return Promise.all(messages.map((message) => this.mergeMessage(message)));
  }

  async mergeMessage(message: protobufs.Message): HubAsyncResult<number> {
    const validatedMessage = await this.validateMessage(message);
    if (validatedMessage.isErr()) {
      return err(validatedMessage.error);
    }

    // eslint-disable-next-line @typescript-eslint/no-non-null-assertion
    const setPostfix = typeToSetPostfix(message.data!.type);

    if (setPostfix === UserPostfix.ReactionMessage) {
      return ResultAsync.fromPromise(this._reactionStore.merge(message), (e) => e as HubError);
    } else if (setPostfix === UserPostfix.SignerMessage) {
      return ResultAsync.fromPromise(this._signerStore.merge(message), (e) => e as HubError);
    } else if (setPostfix === UserPostfix.CastMessage) {
      return ResultAsync.fromPromise(this._castStore.merge(message), (e) => e as HubError);
    } else if (setPostfix === UserPostfix.UserDataMessage) {
      return ResultAsync.fromPromise(this._userDataStore.merge(message), (e) => e as HubError);
    } else if (setPostfix === UserPostfix.VerificationMessage) {
      return ResultAsync.fromPromise(this._verificationStore.merge(message), (e) => e as HubError);
    } else {
      return err(new HubError('bad_request.validation_failure', 'invalid message type'));
    }
  }

  async mergeIdRegistryEvent(event: protobufs.IdRegistryEvent): HubAsyncResult<number> {
    // TODO: validate event
    if (
      event.type === protobufs.IdRegistryEventType.REGISTER ||
      event.type === protobufs.IdRegistryEventType.TRANSFER
    ) {
      return ResultAsync.fromPromise(this._signerStore.mergeIdRegistryEvent(event), (e) => e as HubError);
    } else {
      return err(new HubError('bad_request.validation_failure', 'invalid event type'));
    }
  }

  async mergeNameRegistryEvent(event: protobufs.NameRegistryEvent): HubAsyncResult<number> {
    // TODO: validate event
    if (
      event.type === protobufs.NameRegistryEventType.TRANSFER ||
      event.type === protobufs.NameRegistryEventType.RENEW
    ) {
      return ResultAsync.fromPromise(this._userDataStore.mergeNameRegistryEvent(event), (e) => e as HubError);
    }

    return err(new HubError('bad_request.validation_failure', 'invalid event type'));
  }

  async revokeMessagesBySigner(fid: number, signer: Uint8Array): HubAsyncResult<void> {
    await this._castStore.revokeMessagesBySigner(fid, signer);
    await this._reactionStore.revokeMessagesBySigner(fid, signer);
    await this._verificationStore.revokeMessagesBySigner(fid, signer);
    await this._userDataStore.revokeMessagesBySigner(fid, signer);
    await this._signerStore.revokeMessagesBySigner(fid, signer);

    return ok(undefined);
  }

  async pruneMessages(fid: number): HubAsyncResult<void> {
    const logPruneResult = (result: HubResult<number[]>, store: string): void => {
      result.match(
        (ids) => {
          if (ids.length > 0) {
            log.info(`Pruned ${ids.length} ${store} messages for fid ${fid}`);
          }
        },
        (e) => {
          log.error(`Error pruning ${store} messages for fid ${fid}`, e);
        }
      );
    };

    const castResult = await this._castStore.pruneMessages(fid);
    logPruneResult(castResult, 'cast');

    const reactionResult = await this._reactionStore.pruneMessages(fid);
    logPruneResult(reactionResult, 'reaction');

    const verificationResult = await this._verificationStore.pruneMessages(fid);
    logPruneResult(verificationResult, 'verification');

    const userDataResult = await this._userDataStore.pruneMessages(fid);
    logPruneResult(userDataResult, 'user data');

    const signerResult = await this._signerStore.pruneMessages(fid);
    logPruneResult(signerResult, 'signer');

    return ok(undefined);
  }

  /* -------------------------------------------------------------------------- */
  /*                             Event Methods                                  */
  /* -------------------------------------------------------------------------- */

  async getEvent(id: number): HubAsyncResult<protobufs.HubEvent> {
    return this.eventHandler.getEvent(id);
  }

  /* -------------------------------------------------------------------------- */
  /*                             Sync Methods                                   */
  /* -------------------------------------------------------------------------- */

  async forEachMessage(callback: (message: protobufs.Message, key: Buffer) => Promise<boolean | void>): Promise<void> {
    const allUserPrefix = Buffer.from([RootPrefix.User]);

    for await (const [key, value] of this._db.iteratorByPrefix(allUserPrefix, { keys: true })) {
      if (!key || !value) {
        break;
      }

      if (key.length !== 1 + FID_BYTES + 1 + TSHASH_LENGTH) {
        // Not a message key, so we can skip it.
        continue;
      }

      // Get the UserMessagePostfix from the key, which is the 1 + 32 bytes from the start
      const postfix = key.slice(1 + FID_BYTES, 1 + FID_BYTES + 1)[0];
      if (
        postfix !== UserPostfix.CastMessage &&
        postfix !== UserPostfix.AmpMessage &&
        postfix !== UserPostfix.ReactionMessage &&
        postfix !== UserPostfix.VerificationMessage &&
        postfix !== UserPostfix.SignerMessage &&
        postfix !== UserPostfix.UserDataMessage
      ) {
        // Not a message key, so we can skip it.
        continue;
      }

      const message = Result.fromThrowable(
        () => protobufs.Message.decode(new Uint8Array(value)),
        (e) => e as HubError
      )();

      if (message.isOk()) {
        const done = await callback(message.value, key);
        if (done) {
          break;
        }
      }
    }
  }

  async getAllMessagesBySyncIds(syncIds: Uint8Array[]): HubAsyncResult<protobufs.Message[]> {
    const hashesBuf = syncIds.map((syncIdHash) => SyncId.pkFromSyncId(syncIdHash));
    const messages = await ResultAsync.fromPromise(getManyMessages(this._db, hashesBuf), (e) => e as HubError);

    return messages;
  }

  /* -------------------------------------------------------------------------- */
  /*                             Cast Store Methods                             */
  /* -------------------------------------------------------------------------- */

  async getCast(fid: number, hash: Uint8Array): HubAsyncResult<protobufs.CastAddMessage> {
    const validatedFid = validations.validateFid(fid);
    if (validatedFid.isErr()) {
      return err(validatedFid.error);
    }

    return ResultAsync.fromPromise(this._castStore.getCastAdd(fid, hash), (e) => e as HubError);
  }

  async getCastsByFid(
    fid: number,
    pageOptions: PageOptions = {}
  ): HubAsyncResult<MessagesPage<protobufs.CastAddMessage>> {
    const validatedFid = validations.validateFid(fid);
    if (validatedFid.isErr()) {
      return err(validatedFid.error);
    }

    return ResultAsync.fromPromise(this._castStore.getCastAddsByFid(fid, pageOptions), (e) => e as HubError);
  }

  async getCastsByParent(
    parentId: protobufs.CastId,
    pageOptions: PageOptions = {}
  ): HubAsyncResult<MessagesPage<protobufs.CastAddMessage>> {
    const validatedCastId = validations.validateCastId(parentId);
    if (validatedCastId.isErr()) {
      return err(validatedCastId.error);
    }

    return ResultAsync.fromPromise(this._castStore.getCastsByParent(parentId, pageOptions), (e) => e as HubError);
  }

  async getCastsByMention(
    mentionFid: number,
    pageOptions: PageOptions = {}
  ): HubAsyncResult<MessagesPage<protobufs.CastAddMessage>> {
    const validatedFid = validations.validateFid(mentionFid);
    if (validatedFid.isErr()) {
      return err(validatedFid.error);
    }

    return ResultAsync.fromPromise(this._castStore.getCastsByMention(mentionFid, pageOptions), (e) => e as HubError);
  }

  async getAllCastMessagesByFid(
    fid: number,
    pageOptions: PageOptions = {}
  ): HubAsyncResult<MessagesPage<protobufs.CastAddMessage | protobufs.CastRemoveMessage>> {
    return ResultAsync.fromPromise(this._castStore.getAllCastMessagesByFid(fid, pageOptions), (e) => e as HubError);
  }

  /* -------------------------------------------------------------------------- */
  /*                            Reaction Store Methods                          */
  /* -------------------------------------------------------------------------- */

  async getReaction(
    fid: number,
    type: protobufs.ReactionType,
    cast: protobufs.CastId
  ): HubAsyncResult<protobufs.ReactionAddMessage> {
    const validatedFid = validations.validateFid(fid);
    if (validatedFid.isErr()) {
      return err(validatedFid.error);
    }

    const validatedCastId = validations.validateCastId(cast);
    if (validatedCastId.isErr()) {
      return err(validatedCastId.error);
    }

    return ResultAsync.fromPromise(this._reactionStore.getReactionAdd(fid, type, cast), (e) => e as HubError);
  }

  async getReactionsByFid(
    fid: number,
    type?: protobufs.ReactionType,
    pageOptions: PageOptions = {}
  ): HubAsyncResult<MessagesPage<protobufs.ReactionAddMessage>> {
    const validatedFid = validations.validateFid(fid);
    if (validatedFid.isErr()) {
      return err(validatedFid.error);
    }

    return ResultAsync.fromPromise(
      this._reactionStore.getReactionAddsByFid(fid, type, pageOptions),
      (e) => e as HubError
    );
  }

  async getReactionsByCast(
    castId: protobufs.CastId,
    type?: protobufs.ReactionType,
    pageOptions: PageOptions = {}
  ): HubAsyncResult<MessagesPage<protobufs.ReactionAddMessage>> {
    const validatedCastId = validations.validateCastId(castId);
    if (validatedCastId.isErr()) {
      return err(validatedCastId.error);
    }

    return ResultAsync.fromPromise(
      this._reactionStore.getReactionsByTargetCast(castId, type, pageOptions),
      (e) => e as HubError
    );
  }

  async getAllReactionMessagesByFid(
    fid: number,
    pageOptions: PageOptions = {}
  ): HubAsyncResult<MessagesPage<protobufs.ReactionAddMessage | protobufs.ReactionRemoveMessage>> {
    const validatedFid = validations.validateFid(fid);
    if (validatedFid.isErr()) {
      return err(validatedFid.error);
    }

    return ResultAsync.fromPromise(
      this._reactionStore.getAllReactionMessagesByFid(fid, pageOptions),
      (e) => e as HubError
    );
  }

  /* -------------------------------------------------------------------------- */
  /*                          Verification Store Methods                        */
  /* -------------------------------------------------------------------------- */

  async getVerification(fid: number, address: Uint8Array): HubAsyncResult<protobufs.VerificationAddEthAddressMessage> {
    const validatedFid = validations.validateFid(fid);
    if (validatedFid.isErr()) {
      return err(validatedFid.error);
    }

    const validatedAddress = validations.validateEthAddress(address);
    if (validatedAddress.isErr()) {
      return err(validatedAddress.error);
    }

    return ResultAsync.fromPromise(this._verificationStore.getVerificationAdd(fid, address), (e) => e as HubError);
  }

  async getVerificationsByFid(
    fid: number,
    pageOptions: PageOptions = {}
  ): HubAsyncResult<MessagesPage<protobufs.VerificationAddEthAddressMessage>> {
    const validatedFid = validations.validateFid(fid);
    if (validatedFid.isErr()) {
      return err(validatedFid.error);
    }

    return ResultAsync.fromPromise(
      this._verificationStore.getVerificationAddsByFid(fid, pageOptions),
      (e) => e as HubError
    );
  }

  async getAllVerificationMessagesByFid(
    fid: number,
    pageOptions: PageOptions = {}
  ): HubAsyncResult<MessagesPage<protobufs.VerificationAddEthAddressMessage | protobufs.VerificationRemoveMessage>> {
    const validatedFid = validations.validateFid(fid);
    if (validatedFid.isErr()) {
      return err(validatedFid.error);
    }

    return ResultAsync.fromPromise(
      this._verificationStore.getAllVerificationMessagesByFid(fid, pageOptions),
      (e) => e as HubError
    );
  }

  /* -------------------------------------------------------------------------- */
  /*                              Signer Store Methods                          */
  /* -------------------------------------------------------------------------- */

  async getSigner(fid: number, signerPubKey: Uint8Array): HubAsyncResult<protobufs.SignerAddMessage> {
    const validatedFid = validations.validateFid(fid);
    if (validatedFid.isErr()) {
      return err(validatedFid.error);
    }

    const validatedPubKey = validations.validateEd25519PublicKey(signerPubKey);
    if (validatedPubKey.isErr()) {
      return err(validatedPubKey.error);
    }

    return ResultAsync.fromPromise(this._signerStore.getSignerAdd(fid, signerPubKey), (e) => e as HubError);
  }

  async getSignersByFid(
    fid: number,
    pageOptions: PageOptions = {}
  ): HubAsyncResult<MessagesPage<protobufs.SignerAddMessage>> {
    const validatedFid = validations.validateFid(fid);
    if (validatedFid.isErr()) {
      return err(validatedFid.error);
    }

    return ResultAsync.fromPromise(this._signerStore.getSignerAddsByFid(fid, pageOptions), (e) => e as HubError);
  }

  async getIdRegistryEvent(fid: number): HubAsyncResult<protobufs.IdRegistryEvent> {
    return ResultAsync.fromPromise(this._signerStore.getIdRegistryEvent(fid), (e) => e as HubError);
  }

  async getFids(pageOptions: PageOptions = {}): HubAsyncResult<{
    fids: number[];
    nextPageToken: Uint8Array | undefined;
  }> {
    return ResultAsync.fromPromise(this._signerStore.getFids(pageOptions), (e) => e as HubError);
  }

  async getAllSignerMessagesByFid(
    fid: number,
    pageOptions: PageOptions = {}
  ): HubAsyncResult<MessagesPage<protobufs.SignerAddMessage | protobufs.SignerRemoveMessage>> {
    return ResultAsync.fromPromise(this._signerStore.getAllSignerMessagesByFid(fid, pageOptions), (e) => e as HubError);
  }

  /* -------------------------------------------------------------------------- */
  /*                           User Data Store Methods                          */
  /* -------------------------------------------------------------------------- */

  async getUserData(fid: number, type: protobufs.UserDataType): HubAsyncResult<protobufs.UserDataAddMessage> {
    const validatedFid = validations.validateFid(fid);
    if (validatedFid.isErr()) {
      return err(validatedFid.error);
    }

    return ResultAsync.fromPromise(this._userDataStore.getUserDataAdd(fid, type), (e) => e as HubError);
  }

  async getUserDataByFid(
    fid: number,
    pageOptions: PageOptions = {}
  ): HubAsyncResult<MessagesPage<protobufs.UserDataAddMessage>> {
    const validatedFid = validations.validateFid(fid);
    if (validatedFid.isErr()) {
      return err(validatedFid.error);
    }

    return ResultAsync.fromPromise(this._userDataStore.getUserDataAddsByFid(fid, pageOptions), (e) => e as HubError);
  }

  async getNameRegistryEvent(fname: Uint8Array): HubAsyncResult<protobufs.NameRegistryEvent> {
    const validatedFname = validations.validateFname(fname);
    if (validatedFname.isErr()) {
      return err(validatedFname.error);
    }

    return ResultAsync.fromPromise(this._userDataStore.getNameRegistryEvent(fname), (e) => e as HubError);
  }

  /* -------------------------------------------------------------------------- */
  /*                               Private Methods                              */
  /* -------------------------------------------------------------------------- */

  private async validateMessage(message: protobufs.Message): HubAsyncResult<protobufs.Message> {
    // 1. Ensure message data is present
    if (!message || !message.data) {
      return err(new HubError('bad_request.validation_failure', 'message data is missing'));
    }

    // 2. Check the network
    if (message.data.network !== this._network) {
      return err(
        new HubError(
          'bad_request.validation_failure',
          `incorrect network: ${message.data.network} (expected: ${this._network})`
        )
      );
    }

    // 3. Check that the user has a custody address
    const custodyEvent = await this.getIdRegistryEvent(message.data.fid);

    if (custodyEvent.isErr()) {
      return err(new HubError('bad_request.validation_failure', `unknown fid: ${message.data.fid}`));
    }

    // 4. Check that the signer is valid
    if (protobufs.isSignerAddMessage(message) || protobufs.isSignerRemoveMessage(message)) {
      if (bytesCompare(message.signer, custodyEvent.value.to) !== 0) {
        const hex = Result.combine([bytesToHexString(message.signer), bytesToHexString(custodyEvent.value.to)]);
        return hex.andThen(([signerHex, custodyHex]) => {
          return err(
            new HubError(
              'bad_request.validation_failure',
              `invalid signer: signer ${signerHex} does not match custody address ${custodyHex}`
            )
          );
        });
      }
    } else {
      const signerResult = await ResultAsync.fromPromise(
        this._signerStore.getSignerAdd(message.data.fid, message.signer),
        (e) => e
      );
      if (signerResult.isErr()) {
        const hex = bytesToHexString(message.signer);
        return hex.andThen((signerHex) => {
          return err(
            new HubError(
              'bad_request.validation_failure',
              `invalid signer: signer ${signerHex} not found for fid ${message.data?.fid}`
            )
          );
        });
      }
    }

    // 5. For fname add UserDataAdd messages, check that the user actually owns the fname
    if (protobufs.isUserDataAddMessage(message) && message.data.userDataBody.type === protobufs.UserDataType.FNAME) {
      // For fname messages, check if the user actually owns the fname.
      const fnameBytes = utf8StringToBytes(message.data.userDataBody.value);
      if (fnameBytes.isErr()) {
        return err(fnameBytes.error);
      }

      // Users are allowed to set fname = '' to remove their fname, so check to see if fname is set
      // before validating the custody address
      if (fnameBytes.value.length > 0) {
        // Get the NameRegistryEvent for the fname
        const fnameEvent = (await this.getNameRegistryEvent(fnameBytes.value)).mapErr((e) =>
          e.errCode === 'not_found'
            ? new HubError(
                'bad_request.validation_failure',
                `fname ${message.data.userDataBody.value} is not registered`
              )
            : e
        );
        if (fnameEvent.isErr()) {
          return err(fnameEvent.error);
        }

        // Check that the custody address for the fname and fid are the same
        if (bytesCompare(custodyEvent.value.to, fnameEvent.value.to) !== 0) {
          const hex = Result.combine([bytesToHexString(custodyEvent.value.to), bytesToHexString(fnameEvent.value.to)]);
          return hex.andThen(([custodySignerHex, fnameSignerHex]) => {
            return err(
              new HubError(
                'bad_request.validation_failure',
                `fname custody address ${fnameSignerHex} does not match custody address ${custodySignerHex} for fid ${message.data.fid}`
              )
            );
          });
        }
      }
    }

    // 6. Check message body and envelope
    if (this._validationWorker) {
      const promise = new Promise<HubResult<protobufs.Message>>((resolve) => {
        const id = this._validationWorkerJobId++;
        this._validationWorkerPromiseMap.set(id, resolve);

        this._validationWorker?.postMessage({ id, message });
      });

      return promise;
    } else {
      return validations.validateMessage(message);
    }
  }
}

export default Engine;<|MERGE_RESOLUTION|>--- conflicted
+++ resolved
@@ -1,8 +1,4 @@
 import * as protobufs from '@farcaster/protobufs';
-<<<<<<< HEAD
-import { bytesCompare, HubAsyncResult, HubError, HubResult, utf8StringToBytes, validations } from '@farcaster/utils';
-import fs from 'fs';
-=======
 import {
   bytesCompare,
   bytesToHexString,
@@ -12,7 +8,6 @@
   utf8StringToBytes,
   validations,
 } from '@farcaster/utils';
->>>>>>> d63e05f0
 import { err, ok, Result, ResultAsync } from 'neverthrow';
 import { Worker } from 'worker_threads';
 import { SyncId } from '~/network/sync/syncId';
