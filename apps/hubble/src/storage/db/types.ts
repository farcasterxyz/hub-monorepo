--- conflicted
+++ resolved
@@ -57,17 +57,14 @@
   FNameUserNameProof = 17,
   /* Used to store gossip network metrics */
   GossipMetrics = 18,
-<<<<<<< HEAD
-  /* Used to store rent registry events */
-  RentRegistryEvent = 18,
-  /* Index rent registry events by expiry */
-  RentRegistryEventsByExpiry = 19,
-  /* Used to store storage admin registry events */
-  StorageAdminRegistryEvent = 20,
-=======
   /* Used to index user submited username proofs */
   UserNameProofByName = 19,
->>>>>>> f4587bbb
+  /* Used to store rent registry events */
+  RentRegistryEvent = 20,
+  /* Index rent registry events by expiry */
+  RentRegistryEventsByExpiry = 21,
+  /* Used to store storage admin registry events */
+  StorageAdminRegistryEvent = 22,
 }
 
 /**
