--- conflicted
+++ resolved
@@ -55,17 +55,14 @@
   Network = 16,
   /* Used to store name proofs */
   UserNameProof = 17,
-<<<<<<< HEAD
+  /* Used to store gossip network metrics */
+  GossipMetrics = 18,
   /* Used to store rent registry events */
   RentRegistryEvent = 18,
   /* Index rent registry events by expiry */
   RentRegistryEventsByExpiry = 19,
   /* Used to store storage admin registry events */
   StorageAdminRegistryEvent = 20,
-=======
-  /* Used to store gossip network metrics */
-  GossipMetrics = 18,
->>>>>>> 2bfcaf4e
 }
 
 /**
