import {
  FarcasterNetwork,
  getInsecureHubRpcClient,
  getSSLHubRpcClient,
  HubInfoRequest,
  SyncStatusRequest,
} from "@farcaster/hub-nodejs";
import { PeerId } from "@libp2p/interface-peer-id";
import { createEd25519PeerId, createFromProtobuf, exportToProtobuf } from "@libp2p/peer-id-factory";
import { Command } from "commander";
import fs, { existsSync } from "fs";
import { mkdir, readFile, writeFile } from "fs/promises";
import { Result, ResultAsync } from "neverthrow";
import { dirname, resolve } from "path";
import { exit } from "process";
import { APP_VERSION, Hub, HubOptions } from "./hubble.js";
import { logger } from "./utils/logger.js";
import { addressInfoFromParts, ipMultiAddrStrFromAddressInfo, parseAddress } from "./utils/p2p.js";
import { DEFAULT_RPC_CONSOLE, startConsole } from "./console/console.js";
import RocksDB, { DB_DIRECTORY } from "./storage/db/rocksdb.js";
import { parseNetwork } from "./utils/command.js";
import { sleep } from "./utils/crypto.js";
import { Config as DefaultConfig } from "./defaultConfig.js";
import { profileStorageUsed } from "./profile.js";

/** A CLI to accept options from the user and start the Hub */

const PEER_ID_FILENAME = "id.protobuf";
const DEFAULT_PEER_ID_DIR = "./.hub";
const DEFAULT_PEER_ID_FILENAME = `default_${PEER_ID_FILENAME}`;
const DEFAULT_PEER_ID_LOCATION = `${DEFAULT_PEER_ID_DIR}/${DEFAULT_PEER_ID_FILENAME}`;
const DEFAULT_CHUNK_SIZE = 10000;
const DEFAULT_FNAME_SERVER_URL = "https://fnames.farcaster.xyz";

const DEFAULT_GOSSIP_PORT = 2282;
const DEFAULT_RPC_PORT = 2283;

// Grace period before exiting the process after receiving a SIGINT or SIGTERM
const PROCESS_SHUTDOWN_FILE_CHECK_INTERVAL_MS = 10_000;
const SHUTDOWN_GRACE_PERIOD_MS = 30_000;
let isExiting = false;

const parseNumber = (string: string) => {
  const number = Number(string);
  if (isNaN(number)) throw new Error("Not a number.");
  return number;
};

const app = new Command();
app.name("hub").description("Farcaster Hub").version(APP_VERSION);

app
<<<<<<< HEAD
  .command('start')
  .description('Start a Hub')
  .option('-e, --eth-rpc-url <url>', 'RPC URL of a Goerli Ethereum Node')
  .option('-l, --l2-rpc-url <url>', 'RPC URL of a Goerli Optimism Node')
  .option('-c, --config <filepath>', 'Path to a config file with options')
  .option('--fir-address <address>', 'The address of the Farcaster ID Registry contract')
  .option('--fnr-address <address>', 'The address of the Farcaster Name Registry contract')
  .option('--first-block <number>', 'The block number to begin syncing events from Farcaster contracts', parseNumber)
  .option('--fname-server-url <url>', 'The URL for the FName registry server')
=======
  .command("start")
  .description("Start a Hub")
  .option("-e, --eth-rpc-url <url>", "RPC URL of a Goerli Ethereum Node")
  .option("-c, --config <filepath>", "Path to a config file with options")
  .option("--fir-address <address>", "The address of the Farcaster ID Registry contract")
  .option("--fnr-address <address>", "The address of the Farcaster Name Registry contract")
  .option("--first-block <number>", "The block number to begin syncing events from Farcaster contracts", parseNumber)
  .option("--fname-server-url <url>", "The URL for the FName registry server")
>>>>>>> dbe60748
  .option(
    "--chunk-size <number>",
    "The number of blocks to batch when syncing historical events from Farcaster contracts. (default: 10000)",
    parseNumber,
  )
  .option("-b, --bootstrap <peer-multiaddrs...>", "A list of peer multiaddrs to bootstrap libp2p")
  .option("-a, --allowed-peers <peerIds...>", "An allow-list of peer ids permitted to connect to the hub")
  .option("--ip <ip-address>", 'The IP address libp2p should listen on. (default: "127.0.0.1")')
  .option(
    "--announce-ip <ip-address>",
    "The IP address libp2p should announce to other peers. If not provided, the IP address will be fetched from an external service",
  )
  .option(
    "--announce-server-name <name>",
    'The name of the server to announce to peers. This is useful if you have SSL/TLS enabled. (default: "none")',
  )
  .option("-g, --gossip-port <port>", "The tcp port libp2p should gossip over. (default: 2282)")
  .option("-r, --rpc-port <port>", "The tcp port that the rpc server should listen on.  (default: 2283)")
  .option(
    "--rpc-auth <username:password,...>",
    "Enable Auth for RPC submit methods with the username and password. (default: disabled)",
  )
  .option(
    "--rpc-rate-limit <number>",
    "Impose a Per IP rate limit per minute. Set to -1 for no rate limits (default: 20k/min)",
  )
  .option("--admin-server-enabled", "Enable the admin server. (default: disabled)")
  .option("--admin-server-host <host>", "The host the admin server should listen on. (default: '127.0.0.1')")
  .option("--db-name <name>", "The name of the RocksDB instance")
  .option("--rebuild-sync-trie", "Rebuilds the sync trie before starting")
  .option("--resync-eth-events", "Resyncs events from the Farcaster contracts before starting")
  .option("--resync-name-events", "Resyncs events from the FName registry server before starting")
  .option("--commit-lock-timeout <number>", "Commit lock timeout in milliseconds (default: 500)", parseNumber)
  .option("--commit-lock-max-pending <number>", "Commit lock max pending jobs (default: 1000)", parseNumber)
  .option("-i, --id <filepath>", "Path to the PeerId file")
  .option("-n --network <network>", "Farcaster network ID", parseNetwork)
  .option("--process-file-prefix <prefix>", 'Prefix for file to which hub process number is written. (default: "")')
  .action(async (cliOptions) => {
    const teardown = async (hub: Hub) => {
      await hub.stop();
    };

    const handleShutdownSignal = (signalName: string) => {
      logger.warn(`${signalName} received`);
      if (!isExiting) {
        isExiting = true;
        teardown(hub)
          .then(() => {
            logger.info("Hub stopped gracefully");
            process.exit(0);
          })
          .catch((err) => {
            logger.error({ reason: `Error stopping hub: ${err}` });
            process.exit(1);
          });

        setTimeout(() => {
          logger.fatal("Forcing exit after grace period");
          process.exit(1);
        }, SHUTDOWN_GRACE_PERIOD_MS);
      }
    };

    // We'll write our process number to a file so that we can detect if another hub process has taken over.
    const processFileDir = `${DB_DIRECTORY}/process/`;
    const processFilePrefix = cliOptions.processFilePrefix?.concat("_") ?? "";
    const processFileName = `${processFilePrefix}process_number.txt`;

    // Generate a random number to identify this hub instance
    // Note that we can't use the PID as the identifier, since the hub running in a docker container will
    // always have PID 1.
    const processNum = Math.floor(Math.random() * Number.MAX_SAFE_INTEGER);

    // Write our processNum to the file
    fs.mkdirSync(processFileDir, { recursive: true });
    fs.writeFile(`${processFileDir}${processFileName}`, processNum.toString(), (err) => {
      if (err) {
        logger.error(`Error writing process file: ${err}`);
      }
    });

    // Watch for the processNum file. If it changes, and we are not the process number written in the file,
    // it means that another hub process has taken over and we should exit.
    const checkForProcessNumChange = () => {
      if (isExiting) return;

      fs.readFile(`${processFileDir}${processFileName}`, "utf8", async (err, data) => {
        if (err) {
          logger.error(`Error reading processnum file: ${err}`);
          return;
        }

        const readProcessNum = parseInt(data.trim());
        if (!isNaN(readProcessNum) && readProcessNum !== processNum) {
          logger.error(`Another hub process is running with processNum ${readProcessNum}, exiting`);
          handleShutdownSignal("SIGTERM");
        }
      });
    };

    setTimeout(function checkLoop() {
      checkForProcessNumChange();
      setTimeout(checkLoop, PROCESS_SHUTDOWN_FILE_CHECK_INTERVAL_MS);
    }, PROCESS_SHUTDOWN_FILE_CHECK_INTERVAL_MS);

    // try to load the config file
    // rome-ignore lint/suspicious/noExplicitAny: legacy code, avoid using ignore for new code
    let hubConfig: any = DefaultConfig;
    if (cliOptions.config) {
      if (!cliOptions.config.endsWith(".js")) {
        throw new Error(`Config file ${cliOptions.config} must be a .js file`);
      }

      if (!fs.existsSync(resolve(cliOptions.config))) {
        throw new Error(`Config file ${cliOptions.config} does not exist`);
      }

      hubConfig = (await import(resolve(cliOptions.config))).Config;
    }

    // Read PeerID from 1. CLI option, 2. Environment variable, 3. Config file
    let peerId;
    if (cliOptions.id) {
      const peerIdR = await ResultAsync.fromPromise(readPeerId(resolve(cliOptions.id)), (e) => e);
      if (peerIdR.isErr()) {
        throw new Error(
          `Failed to read identity from ${cliOptions.id}: ${peerIdR.error}.\nPlease run "yarn identity create" to create a new identity.`,
        );
      } else {
        peerId = peerIdR.value;
      }
    } else if (process.env["IDENTITY_B64"]) {
      // Read from the environment variable
      const identityProtoBytes = Buffer.from(process.env["IDENTITY_B64"], "base64");
      const peerIdResult = await ResultAsync.fromPromise(createFromProtobuf(identityProtoBytes), (e) => {
        return new Error(`Failed to read identity from environment: ${e}`);
      });

      if (peerIdResult.isErr()) {
        throw peerIdResult.error;
      }

      peerId = peerIdResult.value;
      logger.info({ identity: peerId.toString() }, "Read identity from environment");
    } else {
      const peerIdR = await ResultAsync.fromPromise(readPeerId(resolve(hubConfig.id)), (e) => e);
      if (peerIdR.isErr()) {
        throw new Error(
          `Failed to read identity from ${cliOptions.id}: ${peerIdR.error}.\nPlease run "yarn identity create" to create a new identity.`,
        );
      } else {
        peerId = peerIdR.value;
      }
    }

    // Read RPC Auth from 1. CLI option, 2. Environment variable, 3. Config file
    let rpcAuth;
    if (cliOptions.rpcAuth) {
      rpcAuth = cliOptions.rpcAuth;
    } else if (process.env["RPC_AUTH"]) {
      rpcAuth = process.env["RPC_AUTH"];
    } else {
      rpcAuth = hubConfig.rpcAuth;
    }

    // Check if the DB_RESET_TOKEN env variable is set. If it is, we might need to reset the DB.
    let resetDB = false;
    const dbResetToken = process.env["DB_RESET_TOKEN"];
    if (dbResetToken) {
      // Read the contents of the "db_reset_token.txt" file, and if the number is
      // different from the DB_RESET_TOKEN env variable, then we should reset the DB
      const dbResetTokenFile = `${processFileDir}/db_reset_token.txt`;
      let dbResetTokenFileContents = "";
      try {
        dbResetTokenFileContents = fs.readFileSync(dbResetTokenFile, "utf8").trim();
      } catch (err) {
        // Ignore error
      }

      if (dbResetTokenFileContents !== dbResetToken) {
        // Write the new token to the file
        fs.mkdirSync(processFileDir, { recursive: true });
        fs.writeFileSync(dbResetTokenFile, dbResetToken);

        // Reset the DB
        logger.warn({ dbResetTokenFileContents, dbResetToken }, "Resetting DB since DB_RESET_TOKEN was set");
        resetDB = true;
      }
    }

    const network = cliOptions.network ?? hubConfig.network;

    let testUsers;
    if (process.env["TEST_USERS"]) {
      if (network === FarcasterNetwork.DEVNET || network === FarcasterNetwork.TESTNET) {
        try {
          const testUsersResult = JSON.parse(process.env["TEST_USERS"].replaceAll("'", '"') ?? "");

          if (testUsersResult && testUsersResult.length > 0) {
            logger.info("TEST_USERS is set, will periodically add data to test users");
            testUsers = testUsersResult;
          }
        } catch (err) {
          logger.warn({ err }, "Failed to parse TEST_USERS");
        }
      } else {
        logger.warn({ network }, "TEST_USERS is set, but network is not DEVNET or TESTNET, ignoring");
      }
    }

    const hubAddressInfo = addressInfoFromParts(
      cliOptions.ip ?? hubConfig.ip,
      cliOptions.gossipPort ?? hubConfig.gossipPort ?? DEFAULT_GOSSIP_PORT,
    );

    if (hubAddressInfo.isErr()) {
      throw hubAddressInfo.error;
    }

    const ipMultiAddrResult = ipMultiAddrStrFromAddressInfo(hubAddressInfo.value);
    if (ipMultiAddrResult.isErr()) {
      throw ipMultiAddrResult.error;
    }

    const bootstrapAddrs = ((cliOptions.bootstrap ?? hubConfig.bootstrap ?? []) as string[])
      .map((a) => parseAddress(a))
      .map((a) => {
        if (a.isErr()) {
          logger.warn(
            { errorCode: a.error.errCode, message: a.error.message },
            "Couldn't parse bootstrap address, ignoring",
          );
        }
        return a;
      })
      .filter((a) => a.isOk())
      .map((a) => a._unsafeUnwrap());

    const rebuildSyncTrie = cliOptions.rebuildSyncTrie ?? hubConfig.rebuildSyncTrie ?? false;

    const options: HubOptions = {
      peerId,
      ipMultiAddr: ipMultiAddrResult.value,
      rpcServerHost: hubAddressInfo.value.address,
      announceIp: cliOptions.announceIp ?? hubConfig.announceIp,
      announceServerName: cliOptions.announceServerName ?? hubConfig.announceServerName,
      gossipPort: hubAddressInfo.value.port,
      network,
      ethRpcUrl: cliOptions.ethRpcUrl ?? hubConfig.ethRpcUrl,
      fnameServerUrl: cliOptions.fnameServerUrl ?? hubConfig.fnameServerUrl ?? DEFAULT_FNAME_SERVER_URL,
      l2RpcUrl: cliOptions.l2RpcUrl ?? hubConfig.l2RpcUrl,
      idRegistryAddress: cliOptions.firAddress ?? hubConfig.firAddress,
      nameRegistryAddress: cliOptions.fnrAddress ?? hubConfig.fnrAddress,
      firstBlock: cliOptions.firstBlock ?? hubConfig.firstBlock,
      chunkSize: cliOptions.chunkSize ?? hubConfig.chunkSize ?? DEFAULT_CHUNK_SIZE,
      bootstrapAddrs,
      allowedPeers: cliOptions.allowedPeers ?? hubConfig.allowedPeers,
      rpcPort: cliOptions.rpcPort ?? hubConfig.rpcPort ?? DEFAULT_RPC_PORT,
      rpcAuth,
      rocksDBName: cliOptions.dbName ?? hubConfig.dbName,
      resetDB,
      rebuildSyncTrie,
      resyncEthEvents: cliOptions.resyncEthEvents ?? hubConfig.resyncEthEvents ?? false,
      resyncNameEvents: cliOptions.resyncNameEvents ?? hubConfig.resyncNameEvents ?? false,
      commitLockTimeout: cliOptions.commitLockTimeout ?? hubConfig.commitLockTimeout,
      commitLockMaxPending: cliOptions.commitLockMaxPending ?? hubConfig.commitLockMaxPending,
      adminServerEnabled: cliOptions.adminServerEnabled ?? hubConfig.adminServerEnabled,
      adminServerHost: cliOptions.adminServerHost ?? hubConfig.adminServerHost,
      testUsers,
    };

    const hubResult = Result.fromThrowable(
      () => new Hub(options),
      (e) => new Error(`Failed to create hub: ${e}`),
    )();
    if (hubResult.isErr()) {
      logger.fatal(hubResult.error);
      logger.fatal({ reason: "Hub Creation failed" }, "shutting down hub");

      process.exit(1);
    }

    const hub = hubResult.value;
    const startResult = await ResultAsync.fromPromise(
      hub.start(),
      (e) => new Error("Failed to start hub", { cause: e }),
    );
    if (startResult.isErr()) {
      logger.fatal(startResult.error);
      logger.fatal({ reason: "Hub Startup failed" }, "shutting down hub");
      try {
        await teardown(hub);
      } finally {
        process.exit(1);
      }
    }

    process.stdin.resume();

    process.on("SIGINT", () => {
      handleShutdownSignal("SIGINT");
    });

    process.on("SIGTERM", () => {
      handleShutdownSignal("SIGTERM");
    });

    process.on("SIGQUIT", () => {
      handleShutdownSignal("SIGQUIT");
    });

    process.on("uncaughtException", (err) => {
      logger.error({ reason: "Uncaught exception" }, "shutting down hub");
      logger.fatal(err);

      handleShutdownSignal("uncaughtException");
    });

    process.on("unhandledRejection", (err) => {
      logger.error({ reason: "Unhandled Rejection" }, "shutting down hub");
      logger.fatal(err);

      handleShutdownSignal("unhandledRejection");
    });
  });

/** Write a given PeerId to a file */
const writePeerId = async (peerId: PeerId, filepath: string) => {
  const directory = dirname(filepath);
  const proto = exportToProtobuf(peerId);
  // Handling: using try-catch is more ergonomic than capturing and handling throwable, since we
  // want a fast failure back to the CLI
  try {
    // Safety: directory, writefile are provided from the command line, and safe to trust
    if (!existsSync(directory)) {
      await mkdir(directory, { recursive: true });
    }
    await writeFile(filepath, proto, "binary");
    // rome-ignore lint/suspicious/noExplicitAny: legacy code, avoid using ignore for new code
  } catch (err: any) {
    throw new Error(err);
  }
  logger.info(`Wrote peerId: ${peerId.toString()} to ${filepath}`);
};

const createIdCommand = new Command("create")
  .description(
    "Create a new peerId and write it to a file.\n\nNote: This command will always overwrite the default PeerId file.",
  )
  .option("-O, --output <directory>", "Path to where the generated PeerId/s should be stored", DEFAULT_PEER_ID_DIR)
  .option("-N, --count <number>", "Number of PeerIds to generate", parseNumber, 1)
  .action(async (options) => {
    for (let i = 0; i < options.count; i++) {
      const peerId = await createEd25519PeerId();

      if (i === 0) {
        // Create a copy of the first peerId as the default one to use
        await writePeerId(peerId, resolve(`${options.output}/${DEFAULT_PEER_ID_FILENAME}`));
      }

      const path = `${options.output}/${peerId.toString()}_${PEER_ID_FILENAME}`;
      await writePeerId(peerId, resolve(path));
    }

    exit(0);
  });

app
  .command("dbreset")
  .description("Completely remove the database")
  .option("--db-name <name>", "The name of the RocksDB instance")
  .option("-c, --config <filepath>", "Path to a config file with options")
  .action(async (cliOptions) => {
    const hubConfig = cliOptions.config ? (await import(resolve(cliOptions.config))).Config : DefaultConfig;
    const rocksDBName = cliOptions.dbName ?? hubConfig.dbName ?? "";

    if (!rocksDBName) throw new Error("No RocksDB name provided.");

    const rocksDB = new RocksDB(rocksDBName);
    const fallback = () => {
      fs.rmSync(rocksDB.location, { recursive: true, force: true });
    };

    const dbResult = await ResultAsync.fromPromise(rocksDB.open(), (e) => e as Error);
    if (dbResult.isErr()) {
      logger.warn({ rocksDBName }, "Failed to open RocksDB, falling back to rm");
      fallback();
    } else {
      const clearResult = await ResultAsync.fromPromise(rocksDB.clear(), (e) => e as Error);
      if (clearResult.isErr()) {
        logger.warn({ rocksDBName }, "Failed to open RocksDB, falling back to rm");
        fallback();
      }

      await rocksDB.close();
    }

    logger.info({ rocksDBName }, "Database cleared.");
    exit(0);
  });

const verifyIdCommand = new Command("verify")
  .description("Verify a peerId file")
  .option("-I, --id <filepath>", "Path to the PeerId file", DEFAULT_PEER_ID_LOCATION)
  .action(async (options) => {
    const peerId = await readPeerId(options.id);
    logger.info(`Successfully Read peerId: ${peerId.toString()} from ${options.id}`);
    exit(0);
  });

app
  .command("identity")
  .description("Create or verify a peerID")
  .addCommand(createIdCommand)
  .addCommand(verifyIdCommand);

const storageProfileCommand = new Command("storage")
  .description("Profile the storage layout of the hub, accounting for all the storage")
  .option("--db-name <name>", "The name of the RocksDB instance")
  .option("-c, --config <filepath>", "Path to a config file with options")
  .action(async (cliOptions) => {
    const hubConfig = cliOptions.config ? (await import(resolve(cliOptions.config))).Config : DefaultConfig;
    const rocksDBName = cliOptions.dbName ?? hubConfig.dbName ?? "";
    const rocksDB = new RocksDB(rocksDBName);

    if (!rocksDBName) throw new Error("No RocksDB name provided.");
    const dbResult = await ResultAsync.fromPromise(rocksDB.open(), (e) => e as Error);
    if (dbResult.isErr()) {
      logger.warn({ rocksDBName }, "Failed to open RocksDB. The Hub needs to be stopped to run this command.");
    } else {
      await profileStorageUsed(rocksDB);
    }

    await rocksDB.close();
    exit(0);
  });

app.command("profile").description("Profile various resources used by the hub").addCommand(storageProfileCommand);

app
  .command("status")
  .description("Reports the db and sync status of the hub")
  .option(
    "-s, --server <url>",
    "Farcaster RPC server address:port to connect to (eg. 127.0.0.1:2283)",
    DEFAULT_RPC_CONSOLE,
  )
  .option("--insecure", "Allow insecure connections to the RPC server", false)
  .option("--watch", "Keep running and periodically report status", false)
  .option("-p, --peerId <peerId>", "Peer id of the hub to compare with (defaults to bootstrap peers)")
  .action(async (cliOptions) => {
    let rpcClient;
    if (cliOptions.insecure) {
      rpcClient = getInsecureHubRpcClient(cliOptions.server);
    } else {
      rpcClient = getSSLHubRpcClient(cliOptions.server);
    }
    const infoResult = await rpcClient.getInfo(HubInfoRequest.create({ dbStats: true }));
    if (infoResult.isErr()) {
      logger.error(
        { errCode: infoResult.error.errCode, errMsg: infoResult.error.message },
        "Failed to get hub status. Do you need to pass in --insecure?",
      );
      exit(1);
    }
    const dbStats = infoResult.value.dbStats;
    logger.info(
      `Hub Version: ${infoResult.value.version} Messages: ${dbStats?.numMessages} FIDs: ${dbStats?.numFidEvents} FNames: ${dbStats?.numFnameEvents}}`,
    );
    for (;;) {
      const syncResult = await rpcClient.getSyncStatus(SyncStatusRequest.create({ peerId: cliOptions.peerId }));
      if (syncResult.isErr()) {
        logger.error(
          { errCode: syncResult.error.errCode, errMsg: syncResult.error.message },
          "Failed to get sync status",
        );
        exit(1);
      }

      let isSyncing = false;
      const msgPercents: number[] = [];
      for (const peerStatus of syncResult.value.syncStatus) {
        if (peerStatus.theirMessages === 0) {
          continue;
        }
        const messagePercent = (peerStatus.ourMessages / peerStatus.theirMessages) * 100;
        msgPercents.push(messagePercent);
        if (syncResult.value.isSyncing) {
          isSyncing = true;
        }
      }
      const numPeers = msgPercents.length;
      if (numPeers === 0) {
        logger.info("Sync Status: No peers");
      } else {
        const avgMsgPercent = msgPercents.reduce((a, b) => a + b, 0) / numPeers;
        if (isSyncing) {
          logger.info(
            `Sync Status: Sync in progress. Hub has ${avgMsgPercent.toFixed(2)}% of messages of ${numPeers} peers`,
          );
        } else {
          logger.info(`Sync Status: Hub has ${avgMsgPercent.toFixed(2)}% of messages of ${numPeers} peers`);
        }
      }

      if (!cliOptions.watch) {
        break;
      }

      await sleep(10_000);
    }
    exit(0);
  });

app
  .command("console")
  .description("Start a REPL console")
  .option(
    "-s, --server <url>",
    "Farcaster RPC server address:port to connect to (eg. 127.0.0.1:2283)",
    DEFAULT_RPC_CONSOLE,
  )
  .option("--insecure", "Allow insecure connections to the RPC server", false)
  .action(async (cliOptions) => {
    startConsole(cliOptions.server, cliOptions.insecure);
  });

const readPeerId = async (filePath: string) => {
  const proto = await readFile(filePath);
  return createFromProtobuf(proto);
};

app.parse(process.argv);<|MERGE_RESOLUTION|>--- conflicted
+++ resolved
@@ -50,7 +50,6 @@
 app.name("hub").description("Farcaster Hub").version(APP_VERSION);
 
 app
-<<<<<<< HEAD
   .command('start')
   .description('Start a Hub')
   .option('-e, --eth-rpc-url <url>', 'RPC URL of a Goerli Ethereum Node')
@@ -60,16 +59,6 @@
   .option('--fnr-address <address>', 'The address of the Farcaster Name Registry contract')
   .option('--first-block <number>', 'The block number to begin syncing events from Farcaster contracts', parseNumber)
   .option('--fname-server-url <url>', 'The URL for the FName registry server')
-=======
-  .command("start")
-  .description("Start a Hub")
-  .option("-e, --eth-rpc-url <url>", "RPC URL of a Goerli Ethereum Node")
-  .option("-c, --config <filepath>", "Path to a config file with options")
-  .option("--fir-address <address>", "The address of the Farcaster ID Registry contract")
-  .option("--fnr-address <address>", "The address of the Farcaster Name Registry contract")
-  .option("--first-block <number>", "The block number to begin syncing events from Farcaster contracts", parseNumber)
-  .option("--fname-server-url <url>", "The URL for the FName registry server")
->>>>>>> dbe60748
   .option(
     "--chunk-size <number>",
     "The number of blocks to batch when syncing historical events from Farcaster contracts. (default: 10000)",
