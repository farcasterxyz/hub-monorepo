--- conflicted
+++ resolved
@@ -525,7 +525,6 @@
       s3SnapshotBucket: cliOptions.s3SnapshotBucket ?? hubConfig.s3SnapshotBucket,
     };
 
-<<<<<<< HEAD
     if (options.enableSnapshotToS3) {
       // Set the Hub to exit (and be automatically restarted) so that the snapshot is uploaded
       // before the Hub starts syncing
@@ -540,9 +539,6 @@
       }, millisTill9);
     }
 
-    await startupCheck.rpcCheck(options.ethRpcUrl, goerli, "L1");
-=======
->>>>>>> 5cb9db86
     await startupCheck.rpcCheck(options.ethMainnetRpcUrl, mainnet, "L1");
     await startupCheck.rpcCheck(options.l2RpcUrl, optimism, "L2", options.l2ChainId);
 
