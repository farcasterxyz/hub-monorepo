import semver from "semver";
import { APP_VERSION } from "../../hubble.js";
import { applyNetworkConfig } from "./networkConfig.js";

describe("networkConfig", () => {
  const network = 2;

  test("no change", () => {
    const existingPeerIds = ["1", "2", "3"];

    const networkConfig = {
      network,
      allowedPeers: [],
      deniedPeers: [],
      minAppVersion: APP_VERSION,
      storageRegistryAddress: undefined,
      keyRegistryAddress: undefined,
      idRegistryAddress: undefined,
      allowlistedImmunePeers: undefined,
<<<<<<< HEAD
      strictContactInfoValidation: undefined,
      strictNoSign: undefined,
=======
      keyRegistryV2Address: undefined,
      idRegistryV2Address: undefined,
>>>>>>> f3d32227
    };

    const result = applyNetworkConfig(networkConfig, existingPeerIds, [], network, [], undefined, undefined);
    expect(result.allowedPeerIds).toEqual(["1", "2", "3"]);
    expect(result.shouldExit).toEqual(false);
  });

  test("no change with undefined", () => {
    const networkConfig = {
      network,
      allowedPeers: undefined,
      deniedPeers: [],
      minAppVersion: APP_VERSION,
      storageRegistryAddress: undefined,
      keyRegistryAddress: undefined,
      idRegistryAddress: undefined,
      allowlistedImmunePeers: undefined,
<<<<<<< HEAD
      strictContactInfoValidation: undefined,
      strictNoSign: undefined,
=======
      keyRegistryV2Address: undefined,
      idRegistryV2Address: undefined,
>>>>>>> f3d32227
    };

    const result = applyNetworkConfig(networkConfig, undefined, [], network, [], undefined, undefined);
    expect(result.allowedPeerIds).toEqual(undefined);
    expect(result.deniedPeerIds).toEqual([]);
    expect(result.shouldExit).toEqual(false);
  });

  test("change from undefined", () => {
    const existingPeerIds = undefined;

    const networkConfig = {
      network,
      allowedPeers: ["1", "2", "3"],
      deniedPeers: [],
      minAppVersion: APP_VERSION,
      storageRegistryAddress: undefined,
      keyRegistryAddress: undefined,
      idRegistryAddress: undefined,
      allowlistedImmunePeers: undefined,
<<<<<<< HEAD
      strictContactInfoValidation: undefined,
      strictNoSign: undefined,
=======
      keyRegistryV2Address: undefined,
      idRegistryV2Address: undefined,
>>>>>>> f3d32227
    };

    const result = applyNetworkConfig(networkConfig, existingPeerIds, [], network, [], undefined, undefined);
    expect(result.allowedPeerIds).toEqual(["1", "2", "3"]);
    expect(result.deniedPeerIds).toEqual([]);
    expect(result.shouldExit).toEqual(false);
  });

  test("add peerIDs", () => {
    const existingPeerIds = ["1", "2", "3"];

    const networkConfig = {
      network,
      allowedPeers: ["4", "5"],
      deniedPeers: [],
      minAppVersion: APP_VERSION,
      storageRegistryAddress: undefined,
      keyRegistryAddress: undefined,
      idRegistryAddress: undefined,
      allowlistedImmunePeers: undefined,
<<<<<<< HEAD
      strictContactInfoValidation: undefined,
      strictNoSign: undefined,
=======
      keyRegistryV2Address: undefined,
      idRegistryV2Address: undefined,
>>>>>>> f3d32227
    };

    const result = applyNetworkConfig(networkConfig, existingPeerIds, [], network, [], undefined, undefined);
    expect(result.allowedPeerIds).toEqual(["1", "2", "3", "4", "5"]);
    expect(result.shouldExit).toEqual(false);
  });

  test("remove peerIDs", () => {
    const existingPeerIds = ["1", "2", "3", "4", "5"];

    const networkConfig = {
      network,
      allowedPeers: [],
      deniedPeers: ["4", "5"],
      minAppVersion: APP_VERSION,
      storageRegistryAddress: undefined,
      keyRegistryAddress: undefined,
      idRegistryAddress: undefined,
      allowlistedImmunePeers: undefined,
<<<<<<< HEAD
      strictContactInfoValidation: undefined,
      strictNoSign: undefined,
=======
      keyRegistryV2Address: undefined,
      idRegistryV2Address: undefined,
>>>>>>> f3d32227
    };

    const result = applyNetworkConfig(networkConfig, existingPeerIds, [], network, [], undefined, undefined);
    expect(result.allowedPeerIds).toEqual(["1", "2", "3"]);
    expect(result.deniedPeerIds).toEqual(["4", "5"]);
    expect(result.shouldExit).toEqual(false);
  });

  test("duplicate peerIDs", () => {
    const existingPeerIds = ["1", "2", "3"];

    const networkConfig = {
      network,
      allowedPeers: ["1", "2", "3", "4"],
      deniedPeers: [],
      minAppVersion: APP_VERSION,
      storageRegistryAddress: undefined,
      keyRegistryAddress: undefined,
      idRegistryAddress: undefined,
      allowlistedImmunePeers: undefined,
<<<<<<< HEAD
      strictContactInfoValidation: undefined,
      strictNoSign: undefined,
=======
      keyRegistryV2Address: undefined,
      idRegistryV2Address: undefined,
>>>>>>> f3d32227
    };

    const result = applyNetworkConfig(networkConfig, existingPeerIds, [], network, [], undefined, undefined);
    expect(result.allowedPeerIds).toEqual(["1", "2", "3", "4"]);
    expect(result.shouldExit).toEqual(false);
  });

  test("denied peerIDs", () => {
    const networkConfig = {
      network,
      allowedPeers: undefined,
      deniedPeers: ["1", "2", "3"],
      minAppVersion: APP_VERSION,
      storageRegistryAddress: undefined,
      keyRegistryAddress: undefined,
      idRegistryAddress: undefined,
      allowlistedImmunePeers: undefined,
<<<<<<< HEAD
      strictContactInfoValidation: undefined,
      strictNoSign: undefined,
=======
      keyRegistryV2Address: undefined,
      idRegistryV2Address: undefined,
>>>>>>> f3d32227
    };

    const result = applyNetworkConfig(networkConfig, undefined, [], network, [], undefined, undefined);
    expect(result.allowedPeerIds).toEqual(undefined);
    expect(result.deniedPeerIds).toEqual(["1", "2", "3"]);
    expect(result.shouldExit).toEqual(false);
  });

  test("network mismatch", () => {
    const existingPeerIds = ["1", "2", "3"];

    const networkConfig = {
      network: 1,
      allowedPeers: ["4", "5"],
      deniedPeers: [],
      minAppVersion: APP_VERSION,
      storageRegistryAddress: undefined,
      keyRegistryAddress: undefined,
      idRegistryAddress: undefined,
      allowlistedImmunePeers: undefined,
<<<<<<< HEAD
      strictContactInfoValidation: undefined,
      strictNoSign: undefined,
=======
      keyRegistryV2Address: undefined,
      idRegistryV2Address: undefined,
>>>>>>> f3d32227
    };

    const result = applyNetworkConfig(networkConfig, existingPeerIds, [], network, [], undefined, undefined);
    expect(result.allowedPeerIds).toEqual(["1", "2", "3"]);
    expect(result.shouldExit).toEqual(false);
  });

  test("min app version", () => {
    const networkConfig = {
      network,
      allowedPeers: [],
      deniedPeers: [],
      minAppVersion: semver.inc(APP_VERSION, "patch") ?? "",
      storageRegistryAddress: undefined,
      keyRegistryAddress: undefined,
      idRegistryAddress: undefined,
      allowlistedImmunePeers: undefined,
<<<<<<< HEAD
      strictContactInfoValidation: undefined,
      strictNoSign: undefined,
=======
      keyRegistryV2Address: undefined,
      idRegistryV2Address: undefined,
>>>>>>> f3d32227
    };

    const result = applyNetworkConfig(networkConfig, [], [], network, [], undefined, undefined);
    expect(result.shouldExit).toEqual(true);

    const prevVer = `${semver.major(APP_VERSION)}.${semver.minor(APP_VERSION)}.${semver.patch(APP_VERSION) - 1}`;
    const networkConfig2 = {
      network,
      allowedPeers: [],
      deniedPeers: [],
      minAppVersion: prevVer,
      storageRegistryAddress: undefined,
      keyRegistryAddress: undefined,
      idRegistryAddress: undefined,
      allowlistedImmunePeers: undefined,
<<<<<<< HEAD
      strictContactInfoValidation: undefined,
      strictNoSign: undefined,
=======
      keyRegistryV2Address: undefined,
      idRegistryV2Address: undefined,
>>>>>>> f3d32227
    };

    const result2 = applyNetworkConfig(networkConfig2, [], [], network, [], undefined, undefined);
    expect(result2.shouldExit).toEqual(false);
  });

  test("strict contact info enabled at network overrides local", () => {
    const existingPeerIds = ["1", "2", "3"];

    const networkConfig = {
      network: 2,
      allowedPeers: ["4", "5"],
      deniedPeers: [],
      minAppVersion: APP_VERSION,
      storageRegistryAddress: undefined,
      keyRegistryAddress: undefined,
      idRegistryAddress: undefined,
      allowlistedImmunePeers: undefined,
      strictContactInfoValidation: true,
      strictNoSign: undefined,
    };

    const result1 = applyNetworkConfig(networkConfig, existingPeerIds, [], network, [], undefined, undefined);
    const result2 = applyNetworkConfig(networkConfig, existingPeerIds, [], network, [], false, undefined);
    expect(result1.strictContactInfoValidation).toEqual(true);
    expect(result2.strictContactInfoValidation).toEqual(true);
    expect(result1.shouldExit).toEqual(false);
    expect(result2.shouldExit).toEqual(false);
  });

  test("strict no sign enabled at network overrides local", () => {
    const existingPeerIds = ["1", "2", "3"];

    const networkConfig = {
      network: 2,
      allowedPeers: ["4", "5"],
      deniedPeers: [],
      minAppVersion: APP_VERSION,
      storageRegistryAddress: undefined,
      keyRegistryAddress: undefined,
      idRegistryAddress: undefined,
      allowlistedImmunePeers: undefined,
      strictContactInfoValidation: undefined,
      strictNoSign: true,
    };

    const result1 = applyNetworkConfig(networkConfig, existingPeerIds, [], network, [], undefined, undefined);
    const result2 = applyNetworkConfig(networkConfig, existingPeerIds, [], network, [], undefined, false);
    expect(result1.strictNoSign).toEqual(true);
    expect(result2.strictNoSign).toEqual(true);
    expect(result1.shouldExit).toEqual(false);
    expect(result2.shouldExit).toEqual(false);
  });
});<|MERGE_RESOLUTION|>--- conflicted
+++ resolved
@@ -17,13 +17,10 @@
       keyRegistryAddress: undefined,
       idRegistryAddress: undefined,
       allowlistedImmunePeers: undefined,
-<<<<<<< HEAD
-      strictContactInfoValidation: undefined,
-      strictNoSign: undefined,
-=======
-      keyRegistryV2Address: undefined,
-      idRegistryV2Address: undefined,
->>>>>>> f3d32227
+      strictContactInfoValidation: undefined,
+      strictNoSign: undefined,
+      keyRegistryV2Address: undefined,
+      idRegistryV2Address: undefined,
     };
 
     const result = applyNetworkConfig(networkConfig, existingPeerIds, [], network, [], undefined, undefined);
@@ -41,13 +38,10 @@
       keyRegistryAddress: undefined,
       idRegistryAddress: undefined,
       allowlistedImmunePeers: undefined,
-<<<<<<< HEAD
-      strictContactInfoValidation: undefined,
-      strictNoSign: undefined,
-=======
-      keyRegistryV2Address: undefined,
-      idRegistryV2Address: undefined,
->>>>>>> f3d32227
+      strictContactInfoValidation: undefined,
+      strictNoSign: undefined,
+      keyRegistryV2Address: undefined,
+      idRegistryV2Address: undefined,
     };
 
     const result = applyNetworkConfig(networkConfig, undefined, [], network, [], undefined, undefined);
@@ -68,13 +62,10 @@
       keyRegistryAddress: undefined,
       idRegistryAddress: undefined,
       allowlistedImmunePeers: undefined,
-<<<<<<< HEAD
-      strictContactInfoValidation: undefined,
-      strictNoSign: undefined,
-=======
-      keyRegistryV2Address: undefined,
-      idRegistryV2Address: undefined,
->>>>>>> f3d32227
+      strictContactInfoValidation: undefined,
+      strictNoSign: undefined,
+      keyRegistryV2Address: undefined,
+      idRegistryV2Address: undefined,
     };
 
     const result = applyNetworkConfig(networkConfig, existingPeerIds, [], network, [], undefined, undefined);
@@ -95,13 +86,10 @@
       keyRegistryAddress: undefined,
       idRegistryAddress: undefined,
       allowlistedImmunePeers: undefined,
-<<<<<<< HEAD
-      strictContactInfoValidation: undefined,
-      strictNoSign: undefined,
-=======
-      keyRegistryV2Address: undefined,
-      idRegistryV2Address: undefined,
->>>>>>> f3d32227
+      strictContactInfoValidation: undefined,
+      strictNoSign: undefined,
+      keyRegistryV2Address: undefined,
+      idRegistryV2Address: undefined,
     };
 
     const result = applyNetworkConfig(networkConfig, existingPeerIds, [], network, [], undefined, undefined);
@@ -121,13 +109,10 @@
       keyRegistryAddress: undefined,
       idRegistryAddress: undefined,
       allowlistedImmunePeers: undefined,
-<<<<<<< HEAD
-      strictContactInfoValidation: undefined,
-      strictNoSign: undefined,
-=======
-      keyRegistryV2Address: undefined,
-      idRegistryV2Address: undefined,
->>>>>>> f3d32227
+      strictContactInfoValidation: undefined,
+      strictNoSign: undefined,
+      keyRegistryV2Address: undefined,
+      idRegistryV2Address: undefined,
     };
 
     const result = applyNetworkConfig(networkConfig, existingPeerIds, [], network, [], undefined, undefined);
@@ -148,13 +133,10 @@
       keyRegistryAddress: undefined,
       idRegistryAddress: undefined,
       allowlistedImmunePeers: undefined,
-<<<<<<< HEAD
-      strictContactInfoValidation: undefined,
-      strictNoSign: undefined,
-=======
-      keyRegistryV2Address: undefined,
-      idRegistryV2Address: undefined,
->>>>>>> f3d32227
+      strictContactInfoValidation: undefined,
+      strictNoSign: undefined,
+      keyRegistryV2Address: undefined,
+      idRegistryV2Address: undefined,
     };
 
     const result = applyNetworkConfig(networkConfig, existingPeerIds, [], network, [], undefined, undefined);
@@ -172,13 +154,10 @@
       keyRegistryAddress: undefined,
       idRegistryAddress: undefined,
       allowlistedImmunePeers: undefined,
-<<<<<<< HEAD
-      strictContactInfoValidation: undefined,
-      strictNoSign: undefined,
-=======
-      keyRegistryV2Address: undefined,
-      idRegistryV2Address: undefined,
->>>>>>> f3d32227
+      strictContactInfoValidation: undefined,
+      strictNoSign: undefined,
+      keyRegistryV2Address: undefined,
+      idRegistryV2Address: undefined,
     };
 
     const result = applyNetworkConfig(networkConfig, undefined, [], network, [], undefined, undefined);
@@ -199,13 +178,10 @@
       keyRegistryAddress: undefined,
       idRegistryAddress: undefined,
       allowlistedImmunePeers: undefined,
-<<<<<<< HEAD
-      strictContactInfoValidation: undefined,
-      strictNoSign: undefined,
-=======
-      keyRegistryV2Address: undefined,
-      idRegistryV2Address: undefined,
->>>>>>> f3d32227
+      strictContactInfoValidation: undefined,
+      strictNoSign: undefined,
+      keyRegistryV2Address: undefined,
+      idRegistryV2Address: undefined,
     };
 
     const result = applyNetworkConfig(networkConfig, existingPeerIds, [], network, [], undefined, undefined);
@@ -223,13 +199,10 @@
       keyRegistryAddress: undefined,
       idRegistryAddress: undefined,
       allowlistedImmunePeers: undefined,
-<<<<<<< HEAD
-      strictContactInfoValidation: undefined,
-      strictNoSign: undefined,
-=======
-      keyRegistryV2Address: undefined,
-      idRegistryV2Address: undefined,
->>>>>>> f3d32227
+      strictContactInfoValidation: undefined,
+      strictNoSign: undefined,
+      keyRegistryV2Address: undefined,
+      idRegistryV2Address: undefined,
     };
 
     const result = applyNetworkConfig(networkConfig, [], [], network, [], undefined, undefined);
@@ -245,13 +218,10 @@
       keyRegistryAddress: undefined,
       idRegistryAddress: undefined,
       allowlistedImmunePeers: undefined,
-<<<<<<< HEAD
-      strictContactInfoValidation: undefined,
-      strictNoSign: undefined,
-=======
-      keyRegistryV2Address: undefined,
-      idRegistryV2Address: undefined,
->>>>>>> f3d32227
+      strictContactInfoValidation: undefined,
+      strictNoSign: undefined,
+      keyRegistryV2Address: undefined,
+      idRegistryV2Address: undefined,
     };
 
     const result2 = applyNetworkConfig(networkConfig2, [], [], network, [], undefined, undefined);
@@ -272,6 +242,8 @@
       allowlistedImmunePeers: undefined,
       strictContactInfoValidation: true,
       strictNoSign: undefined,
+      keyRegistryV2Address: undefined,
+      idRegistryV2Address: undefined,
     };
 
     const result1 = applyNetworkConfig(networkConfig, existingPeerIds, [], network, [], undefined, undefined);
@@ -296,6 +268,8 @@
       allowlistedImmunePeers: undefined,
       strictContactInfoValidation: undefined,
       strictNoSign: true,
+      keyRegistryV2Address: undefined,
+      idRegistryV2Address: undefined,
     };
 
     const result1 = applyNetworkConfig(networkConfig, existingPeerIds, [], network, [], undefined, undefined);
