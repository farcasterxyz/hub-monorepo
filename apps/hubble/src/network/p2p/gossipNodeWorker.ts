--- conflicted
+++ resolved
@@ -265,7 +265,11 @@
 
   /** Return if we have any inbound P2P connections */
   hasInboundConnections(): boolean {
-    return this._node?.getConnections().some((conn) => conn.direction === "inbound") ?? false;
+    return (
+      this._node?.getConnections().some((conn) => {
+        return conn.direction === "inbound";
+      }) ?? false
+    );
   }
 
   allPeerIds(): string[] {
@@ -785,15 +789,10 @@
 
       statsd().gauge("gossip.worker.gossip_message_size_bytes", contactInfo.length, 1, { method: "gossipContactInfo" });
 
-<<<<<<< HEAD
-      const publishResult = Result.combine(await libp2pNode.gossipContactInfo(ContactInfoContent.decode(contactInfo)));
-      const flattenedPeerIds: PeerId[] = publishResult.isOk() ? publishResult.value.flatMap((r) => r.recipients) : [];
-=======
       const publishResult = Result.combine(
         await libp2pNode.broadcastGossipContactInfo(ContactInfoContent.decode(contactInfo)),
       );
       const flattenedPeerIds = publishResult.isOk() ? publishResult.value.flatMap((r) => r.recipients) : [];
->>>>>>> 7a1ccc38
 
       parentPort?.postMessage({
         methodCallId,
