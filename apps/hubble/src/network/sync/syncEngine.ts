import {
  bytesToHexString,
  ContactInfoContentBody,
  FidRequest,
  getFarcasterTime,
  HubAsyncResult,
  HubError,
  HubResult,
  HubRpcClient,
  MergeMessageHubEvent,
  MergeOnChainEventHubEvent,
  MergeUsernameProofHubEvent,
  Message,
  Metadata,
  OnChainEvent,
  OnChainEventRequest,
  OnChainEventType,
  PruneMessageHubEvent,
  RevokeMessageHubEvent,
  SyncIds,
  TrieNodeMetadataResponse,
  TrieNodePrefix,
  UserNameProof,
  UserNameType,
} from "@farcaster/hub-nodejs";
import { bytesCompare, bytesStartsWith, isIdRegisterOnChainEvent, MessageBundle } from "@farcaster/core";
import { PeerId } from "@libp2p/interface-peer-id";
import { err, ok, Result, ResultAsync } from "neverthrow";
import { TypedEmitter } from "tiny-typed-emitter";
import os from "os";
import { SemVer } from "semver";
import { APP_VERSION, FARCASTER_VERSION, Hub, HubInterface } from "../../hubble.js";
import { MerkleTrie, NodeMetadata, TrieSnapshot } from "./merkleTrie.js";
import { SyncId, SyncIdType, TIMESTAMP_LENGTH, timestampToPaddedTimestampPrefix } from "./syncId.js";
import { getManyMessages } from "../../storage/db/message.js";
import RocksDB from "../../storage/db/rocksdb.js";
import { sleepWhile } from "../../utils/crypto.js";
import { statsd } from "../../utils/statsd.js";
import { logger, messageToLog } from "../../utils/logger.js";
import { OnChainEventPostfix, RootPrefix } from "../../storage/db/types.js";
import { L2EventsProvider } from "../../eth/l2EventsProvider.js";
import { SyncEngineProfiler } from "./syncEngineProfiler.js";
import { finishAllProgressBars } from "../../utils/progressBars.js";
import { FNameRegistryEventsProvider } from "../../eth/fnameRegistryEventsProvider.js";
import { PeerScore, PeerScorer } from "./peerScore.js";
import { getOnChainEvent } from "../../storage/db/onChainEvent.js";
import { getUserNameProof } from "../../storage/db/nameRegistryEvent.js";

// Number of seconds to wait for the network to "settle" before syncing. We will only
// attempt to sync messages that are older than this time.
const SYNC_THRESHOLD_IN_SECONDS = 10;

// The maximum number of nodes to enque in the work queue
const MAX_WORK_QUEUE_SIZE = 100_000;

<<<<<<< HEAD
const SYNC_MAX_DURATION = 110 * 60 * 1000; // 110 minutes, just slightly less than the periodic sync job frequency

// number of CPUs, clamped between 2 and 8
const SYNC_PARALLELISM = Math.max(Math.min(os.cpus().length, 8), 2);
=======
export const FIRST_SYNC_DELAY = 10 * 1000; // How long to wait after startup to start syncing
const SYNC_MAX_DURATION = 110 * 60 * 1000; // 110 minutes, just slightly less than the periodic sync job frequency

// number of CPUs, clamped between 2 and 4
// This should be clamped between 2 and 16, but because of a perf bug serving the sync trie
// we are limiting it to 4 for now. Once this release is rolled out, we can increase it to 16.
const SYNC_PARALLELISM = Math.max(Math.min(os.cpus().length, 4), 2);
>>>>>>> 715905f4
const SYNC_INTERRUPT_TIMEOUT = 30 * 1000; // 30 seconds

// If a peer returns over 20 timeouts during sync, we abandon syncing with them
const MAX_PEER_TIMEOUT_ERRORS = 20;

const BAD_PEER_BLOCK_TIMEOUT = 5 * 60 * 60 * 1000; // 5 hours, arbitrary, may need to be adjusted as network grows

const log = logger.child({
  component: "SyncEngine",
});

interface SyncEvents {
  /** Emit an event when diff starts */
  syncStart: () => void;

  /** Emit an event when diff sync completes */
  syncComplete: (success: boolean) => void;
}

type PeerContact = {
  contactInfo: ContactInfoContentBody;
  peerId: PeerId;
};

export class MergeResult {
  total: number;
  successCount: number;
  deferredCount: number;
  errCount: number;

  constructor(total = 0, successCount = 0, deferredCount = 0, errCount = 0) {
    this.total = total;
    this.successCount = successCount;
    this.deferredCount = deferredCount;
    this.errCount = errCount;
  }

  addResult(result: MergeResult) {
    this.total += result.total;
    this.successCount += result.successCount;
    this.deferredCount += result.deferredCount;
    this.errCount += result.errCount;
  }

  status() {
    return {
      total: this.total,
      successCount: this.successCount,
      deferredCount: this.deferredCount,
      errCount: this.errCount,
    };
  }
}

type DbStats = {
  numItems: number;
  numFids: number;
  numFnames: number;
};

// The Status of the node's sync with the network.
type SyncStatus = {
  isSyncing: boolean;
  inSync: "true" | "false" | "unknown" | "blocked";
  shouldSync: boolean;
  theirSnapshot: TrieSnapshot;
  ourSnapshot: TrieSnapshot;
  lastBadSync: number;
  score: number;
};

// Status of the current (ongoing) sync.
class CurrentSyncStatus {
  isSyncing = false;
  interruptSync = false;
  peerId: string | undefined;
  peerTimeoutErrors = 0;
  startTimestamp: number;
  fidRetryMessageQ = new Map<number, Message[]>();
  seriousValidationFailures = 0;
  numParallelFetches = 0;

  rpcClient: HubRpcClient | undefined;
  secondaryRpcClients: HubRpcClient[] = [];
  nextSecondaryRpcClient = 0;

  scheduledWorkCount = 0;
  executingWorkCount = 0;
  completedWorkCount = 0;

  workQueue: SyncEngineWorkItem[] = [];

  fullResult: MergeResult = new MergeResult();

  constructor(peerId?: string, rpcClient?: HubRpcClient, secondaryRpcClients: HubRpcClient[] = []) {
    if (peerId) {
      this.peerId = peerId;
      this.isSyncing = true;
      this.startTimestamp = Date.now();
    } else {
      this.peerId = undefined;
      this.isSyncing = false;
      this.startTimestamp = 0;
    }

    this.rpcClient = rpcClient;
    this.secondaryRpcClients = secondaryRpcClients;

    this.interruptSync = false;
    this.fidRetryMessageQ = new Map();
  }

  status() {
    const fullResult = this.fullResult.status();
    const timeElapsedMs = Date.now() - this.startTimestamp;
    const msgRate = Math.round(fullResult.successCount / (timeElapsedMs / 1000));
    return {
      isSyncing: this.isSyncing,
      scheduledCount: this.scheduledWorkCount,
      executingCount: this.executingWorkCount,
      completedCount: this.completedWorkCount,
      peerId: this.peerId,
      peerTimeoutErrors: this.peerTimeoutErrors,
      workQueueLen: this.workQueue.length,
      msgRate,
      ...fullResult,
    };
  }
}

enum SyncEngineWorkItemStatus {
  Scheduled = 0,
  Executing = 1,
  Completed = 2,
}

class SyncEngineWorkItem {
  status: SyncEngineWorkItemStatus = SyncEngineWorkItemStatus.Scheduled;

  prefix: Uint8Array;
  score: number;
  finishPromise: Promise<boolean> | undefined;

  constructor(ourNode: NodeMetadata | undefined, theirNode: NodeMetadata) {
    this.prefix = theirNode.prefix;

    // Score the work item
    const depth = TIMESTAMP_LENGTH - Math.min(TIMESTAMP_LENGTH, this.prefix.length);
    const messagesDiff = Math.max(0, theirNode.numMessages - (ourNode?.numMessages ?? 0));
    this.score = messagesDiff / TIMESTAMP_LENGTH ** depth;
  }
}

class SyncEngine extends TypedEmitter<SyncEvents> {
  private readonly _trie: MerkleTrie;
  private readonly _db: RocksDB;
  private readonly _hub: HubInterface;

  private readonly _l2EventsProvider: L2EventsProvider | undefined;
  private readonly _fnameEventsProvider: FNameRegistryEventsProvider | undefined;

  private curSync: CurrentSyncStatus;
  private _syncProfiler?: SyncEngineProfiler;

  private currentHubPeerContacts: Map<string, PeerContact> = new Map();

  // Number of messages waiting to get into the SyncTrie.
  private _syncTrieQ = 0;
  // Number of messages waiting to get into the merge stores.
  private _syncMergeQ = 0;

  // Number of messages since last compaction
  private _messagesSinceLastCompaction = 0;
  private _isCompacting = false;

  // The latest sync snapshot for each peer
  private _peerSyncSnapshot = new Map<string, TrieSnapshot>();

  // Peer Scoring
  private _peerScorer: PeerScorer;

  // Has the syncengine started yet?
  private _started = false;

  private _dbStats: DbStats = {
    numItems: 0,
    numFids: 0,
    numFnames: 0,
  };

  constructor(
    hub: HubInterface,
    rocksDb: RocksDB,
    l2EventsProvider?: L2EventsProvider,
    fnameEventsProvider?: FNameRegistryEventsProvider,
    profileSync = false,
    minSyncWindow?: number,
  ) {
    super();

    this._db = rocksDb;
    this._trie = new MerkleTrie(rocksDb);
    this._l2EventsProvider = l2EventsProvider;
    this._fnameEventsProvider = fnameEventsProvider;

    this.curSync = new CurrentSyncStatus();

    if (profileSync) {
      this._syncProfiler = new SyncEngineProfiler();
    }

    this._hub = hub;
    this._peerScorer = new PeerScorer({
      onPeerScoreChanged: this._hub.updateApplicationPeerScore,
      overrideBadSyncWindowThreshold: minSyncWindow,
    });

    this._hub.engine.eventHandler.on("mergeMessage", async (event: MergeMessageHubEvent) => {
      const { message, deletedMessages } = event.mergeMessageBody;
      const totalMessages = 1 + (deletedMessages?.length ?? 0);
      this._syncTrieQ += totalMessages;
      statsd().gauge("merkle_trie.merge_q", this._syncTrieQ);

      const result = await ResultAsync.fromPromise(this.addMessage(message), (e) => e);
      if (result.isErr()) {
        log.error({ err: result.error }, "Failed to add message to sync trie");
      }

      for (const deletedMessage of deletedMessages ?? []) {
        const result = await ResultAsync.fromPromise(this.removeMessage(deletedMessage), (e) => e);
        if (result.isErr()) {
          log.error({ err: result.error }, "Failed to remove message from sync trie");
        }
      }
      this._syncTrieQ -= totalMessages;
    });

    this._hub.engine.eventHandler.on("mergeOnChainEvent", async (event: MergeOnChainEventHubEvent) => {
      const onChainEvent = event.mergeOnChainEventBody.onChainEvent;
      this._syncTrieQ += 1;
      statsd().gauge("merkle_trie.merge_q", this._syncTrieQ);
      const result = await ResultAsync.fromPromise(this.addOnChainEvent(onChainEvent), (e) => e);
      if (result.isErr()) {
        log.error({ err: result.error }, "Failed to add on-chain event to sync trie");
      }
      this._syncTrieQ -= 1;

      // Keep track of total FIDs
      if (isIdRegisterOnChainEvent(event.mergeOnChainEventBody.onChainEvent)) {
        this._dbStats.numFids += 1;
      }
    });

    // Note: There's no guarantee that the message is actually deleted, because the transaction could fail.
    // This is fine, because we'll just end up syncing the message again. It's much worse to miss a removal and cause
    // the trie to diverge in a way that's not recoverable without reconstructing it from the db.
    // Order of events does not matter. The trie will always converge to the same state.
    this._hub.engine.eventHandler.on("pruneMessage", async (event: PruneMessageHubEvent) => {
      this._syncTrieQ += 1;
      statsd().gauge("merkle_trie.merge_q", this._syncTrieQ);
      const result = await ResultAsync.fromPromise(this.removeMessage(event.pruneMessageBody.message), (e) => e);
      if (result.isErr()) {
        log.error({ err: result.error }, "Failed to remove message from sync trie");
      }
      this._syncTrieQ -= 1;
    });

    this._hub.engine.eventHandler.on("revokeMessage", async (event: RevokeMessageHubEvent) => {
      this._syncTrieQ += 1;
      statsd().gauge("merkle_trie.merge_q", this._syncTrieQ);
      const result = await ResultAsync.fromPromise(this.removeMessage(event.revokeMessageBody.message), (e) => e);
      if (result.isErr()) {
        log.error({ err: result.error }, "Failed to remove message from sync trie");
      }
      this._syncTrieQ -= 1;
    });

    this._hub.engine.eventHandler.on("mergeUsernameProofEvent", async (event: MergeUsernameProofHubEvent) => {
      if (event.mergeUsernameProofBody.usernameProofMessage) {
        this._syncTrieQ += 1;
        statsd().gauge("merkle_trie.merge_q", this._syncTrieQ);
        const result = await ResultAsync.fromPromise(
          this.addMessage(event.mergeUsernameProofBody.usernameProofMessage),
          (e) => e,
        );
        if (result.isErr()) {
          log.error({ err: result.error }, "Failed to add username proof message to sync trie");
        }
        this._syncTrieQ -= 1;
      }
      if (event.mergeUsernameProofBody.deletedUsernameProofMessage) {
        this._syncTrieQ += 1;
        statsd().gauge("merkle_trie.merge_q", this._syncTrieQ);
        const result = await ResultAsync.fromPromise(
          this.removeMessage(event.mergeUsernameProofBody.deletedUsernameProofMessage),
          (e) => e,
        );
        if (result.isErr()) {
          log.error({ err: result.error }, "Failed to remove username proof message from sync trie");
        }
        this._syncTrieQ -= 1;
      }
      if (
        event.mergeUsernameProofBody.usernameProof &&
        event.mergeUsernameProofBody.usernameProof.type === UserNameType.USERNAME_TYPE_FNAME &&
        event.mergeUsernameProofBody.usernameProof.fid !== 0 // Deletes should not be added to the trie
      ) {
        this._syncTrieQ += 1;
        statsd().gauge("merkle_trie.merge_q", this._syncTrieQ);
        const result = await ResultAsync.fromPromise(
          this.addFname(event.mergeUsernameProofBody.usernameProof),
          (e) => e,
        );
        if (result.isErr()) {
          log.error(
            { err: result.error, usernameProof: event.mergeUsernameProofBody.usernameProof },
            "Failed to add fname to sync trie",
          );
        }
        this._syncTrieQ -= 1;

        this._dbStats.numFnames += 1;
      }
      if (
        event.mergeUsernameProofBody.deletedUsernameProof &&
        event.mergeUsernameProofBody.deletedUsernameProof.type === UserNameType.USERNAME_TYPE_FNAME
      ) {
        this._syncTrieQ += 1;
        statsd().gauge("merkle_trie.merge_q", this._syncTrieQ);
        const result = await ResultAsync.fromPromise(
          this.removeFname(event.mergeUsernameProofBody.deletedUsernameProof),
          (e) => e,
        );
        if (result.isErr()) {
          log.error(
            { err: result.error, deletedUsernameProof: event.mergeUsernameProofBody.deletedUsernameProof },
            "Failed to remove fname from sync trie",
          );
        }
        this._syncTrieQ -= 1;

        this._dbStats.numFnames -= 1;
      }
    });
    this._hub.engine.on("duplicateUserNameProofEvent", async (event: UserNameProof) => {
      const syncId = SyncId.fromFName(event);
      if (!(await this.trie.exists(syncId))) {
        const result = await ResultAsync.fromPromise(this._trie.insert(syncId), (e) => e);
        if (result.isErr()) {
          log.error({ err: result.error }, "Failed to add fname to sync trie (duplicateUserNameProofEvent)");
        }
      }
    });
    this._hub.engine.on("duplicateOnChainEvent", async (event: OnChainEvent) => {
      const syncId = SyncId.fromOnChainEvent(event);
      if (!(await this.trie.exists(syncId))) {
        const result = await ResultAsync.fromPromise(this._trie.insert(syncId), (e) => e);
        if (result.isErr()) {
          log.error({ err: result.error }, "Failed to add on-chain event to sync trie");
        }
      }
    });
  }

  public get syncTrieQSize(): number {
    return this._syncTrieQ;
  }

  public get syncMergeQSize(): number {
    return this._syncMergeQ;
  }

  public avgPeerNumMessages(): number {
    const filtered = Array.from(this._peerSyncSnapshot.values()).filter((snapshot) => snapshot.numMessages > 0);
    const total = filtered.reduce((acc, snapshot) => acc + snapshot.numMessages, 0);
    return filtered.length ? total / filtered.length : 0;
  }

  public isStarted(): boolean {
    return this._started;
  }

  public async start(rebuildSyncTrie = false) {
    // Check if we need to rebuild sync trie
    if (rebuildSyncTrie) {
      await this.rebuildSyncTrie();
    } else {
      // Wait for the Merkle trie to be fully loaded
      await this._trie.initialize();
    }

    const rootHash = await this._trie.rootHash();

    // Read the initial DB stats
    this._dbStats = await this.readDbStatsFromDb();

    this._started = true;
    log.info({ rootHash }, "Sync engine initialized");
  }

  /** Rebuild the entire Sync Trie */
  public async rebuildSyncTrie() {
    log.info("Rebuilding sync trie...");
    await this._trie.rebuild();
    log.info("Rebuilding sync trie complete");
  }

  /** Revoke the individual syncIDs in the Sync Trie */
  public async revokeSyncIds(syncIds: SyncId[]) {
    for (const syncId of syncIds) {
      await this._trie.deleteByBytes(syncId.syncId());
    }
  }

  public async stop() {
    // Interrupt any ongoing sync
    this.curSync.interruptSync = true;

    // Wait for syncing to stop.
    try {
      await sleepWhile(() => this.curSync.isSyncing, SYNC_INTERRUPT_TIMEOUT);
      await sleepWhile(() => this.syncTrieQSize > 0, SYNC_INTERRUPT_TIMEOUT);
    } catch (e) {
      log.error({ err: e }, "Interrupting sync timed out");
    }

    await this._trie.stop();

    this._started = false;
    this.curSync.interruptSync = false;
    log.info("Sync engine stopped");
  }

  public getBadPeerIds(): string[] {
    return this._peerScorer.getBadPeerIds();
  }

  public getPeerScore(peerId: string): PeerScore | undefined {
    return this._peerScorer.getScore(peerId)?.clone();
  }

  public getSyncProfile(): SyncEngineProfiler | undefined {
    return this._syncProfiler;
  }

  public isSyncing(): boolean {
    return this.curSync.isSyncing;
  }

  public getPeerCount(): number {
    return this.currentHubPeerContacts.size;
  }

  public getContactInfoForPeerId(peerId: string): PeerContact | undefined {
    return this.currentHubPeerContacts.get(peerId);
  }

  public getCurrentHubPeerContacts() {
    return this.currentHubPeerContacts.values();
  }

  public addContactInfoForPeerId(peerId: PeerId, contactInfo: ContactInfoContentBody) {
    const existingPeerInfo = this.getContactInfoForPeerId(peerId.toString());
    if (existingPeerInfo) {
      if (contactInfo.timestamp > existingPeerInfo.contactInfo.timestamp) {
        this.currentHubPeerContacts.set(peerId.toString(), { peerId, contactInfo });
      }
      return err(new HubError("bad_request.duplicate", "peer already exists"));
    } else {
      log.info(
        {
          peerInfo: contactInfo,
          theirMessages: contactInfo.count,
          peerNetwork: contactInfo.network,
          peerVersion: contactInfo.hubVersion,
          peerAppVersion: contactInfo.appVersion,
          connectedPeers: this.getPeerCount(),
          peerId: peerId.toString(),
          isNew: !!existingPeerInfo,
          gossipDelay: (Date.now() - contactInfo.timestamp) / 1000,
        },
        "Updated Peer ContactInfo",
      );

      this.currentHubPeerContacts.set(peerId.toString(), { peerId, contactInfo });
    }

    return ok(undefined);
  }

  public removeContactInfoForPeerId(peerId: string) {
    this.currentHubPeerContacts.delete(peerId);
  }

  /** ---------------------------------------------------------------------------------- */
  /**                                      Sync Methods                                  */
  /** ---------------------------------------------------------------------------------- */

  public async diffSyncIfRequired(hub: Hub, peerIdString?: string) {
    this.emit("syncStart");

    // Log the version number for the dashboard
    const fcversion = new SemVer(FARCASTER_VERSION);
    statsd().gauge("farcaster.fcversion.major", fcversion.major);
    statsd().gauge("farcaster.fcversion.minor", fcversion.minor);
    statsd().gauge("farcaster.fcversion.patch", fcversion.patch);

    const appversion = new SemVer(APP_VERSION);
    statsd().gauge("farcaster.appversion.major", appversion.major);
    statsd().gauge("farcaster.appversion.minor", appversion.minor);
    statsd().gauge("farcaster.appversion.patch", appversion.patch);

    if (this.currentHubPeerContacts.size === 0) {
      log.warn("Diffsync: No peer contacts, skipping sync");
      this.emit("syncComplete", false);

      if (!this.curSync.isSyncing) {
        finishAllProgressBars(true);
      }
      return;
    }

    let peerContact: PeerContact | undefined;
    const secondaryContacts: PeerContact[] = [];

    if (peerIdString) {
      const c = this.currentHubPeerContacts.get(peerIdString);
      if (c) {
        peerContact = { peerId: c?.peerId, contactInfo: c?.contactInfo };
      }
    }

    // If we don't have a peer contact, get a random one from the current list
    if (!peerContact) {
      let peers: PeerContact[] = [];

      // Prefer hubs that have more messages than us, if no such hub is available, pick a random one
      const snapshotResult = await this.getSnapshot();
      if (snapshotResult.isOk()) {
        // Use a buffer of 5% of our messages so the peer with the highest message count does not get picked
        // disproportionately
        const messageThreshold = snapshotResult.value.numMessages * 0.95;
        peers = Array.from(this.currentHubPeerContacts.values()).filter((p) => p.contactInfo.count > messageThreshold);
      }

      if (peers.length === 0) {
        peers = Array.from(this.currentHubPeerContacts.values());
        log.info(
          { peersCount: this.currentHubPeerContacts.size, eligiblePeers: peers.length },
          `Diffsync: Choosing random peer among ${peers.length} peers with fewer messages`,
        );
      } else {
        log.info(
          { peersCount: this.currentHubPeerContacts.size, eligiblePeers: peers.length },
          `Diffsync: Choosing random peer among ${peers.length} peers with more messages`,
        );
      }

      // Pick a random peer
      peerContact = peers[Math.floor(Math.random() * peers.length)] as PeerContact;
      secondaryContacts.push(peerContact);

      // Pick a more random peers, one per sync thread. It's OK if we pick the same twice, it might
      // happen if we don't have that many peers.
<<<<<<< HEAD
      for (let i = 0; i < SYNC_PARALLELISM; i++) {
=======
      for (let i = 0; i < Math.min(SYNC_PARALLELISM, peers.length); i++) {
>>>>>>> 715905f4
        const randomPeer = peers[Math.floor(Math.random() * peers.length)] as PeerContact;
        secondaryContacts.push(randomPeer);
      }
    }

    // If we still don't have a peer, skip the sync
    if (!peerContact) {
      log.warn({ peerContact }, "Diffsync: No contact info for peer, skipping sync");
      this.emit("syncComplete", false);

      if (!this.curSync.isSyncing) {
        finishAllProgressBars(true);
      }
      return;
    }

    const updatedPeerIdString = peerContact.peerId.toString();
    let rpcClient = await hub.getRPCClientForPeer(peerContact.peerId, peerContact.contactInfo);
    if (!rpcClient) {
      log.warn("Diffsync: Failed to get RPC client for peer, skipping sync");
      // If we're unable to reach the peer, remove it from our contact list. We'll retry when it's added back by
      // the periodic ContactInfo gossip job.
      this.removeContactInfoForPeerId(updatedPeerIdString);
      this.emit("syncComplete", false);

      if (!this.curSync.isSyncing) {
        finishAllProgressBars(true);
      }
      return;
    }

    // Fill in the rpcClients for the secondary contacts
    const secondaryRpcClients: HubRpcClient[] = (
      await Promise.all(
        secondaryContacts.map(async (c) => {
          const rpcClient = await hub.getRPCClientForPeer(c.peerId, c.contactInfo);
          const info = await rpcClient?.getInfo({ dbStats: false }, new Metadata(), rpcDeadline());
          if (rpcClient && info && info.isOk()) {
            return rpcClient;
          } else {
            return undefined;
          }
        }),
      )
    ).filter((rpcClient) => rpcClient !== undefined) as HubRpcClient[];

    // If a sync profile is enabled, wrap the rpcClient in a profiler
    if (this._syncProfiler) {
      rpcClient = this._syncProfiler.profiledRpcClient(rpcClient);
    }

    try {
      const peerId = peerContact.peerId;
      // First, get the latest state and info from the peer
      const peerStateResult = await rpcClient.getSyncSnapshotByPrefix(
        TrieNodePrefix.create({ prefix: new Uint8Array() }),
        new Metadata(),
        rpcDeadline(),
      );
      const peerInfo = await rpcClient.getInfo({ dbStats: false }, new Metadata(), rpcDeadline());

      if (peerStateResult.isErr()) {
        log.warn(
          { error: peerStateResult.error, errMsg: peerStateResult.error.message, peerId },
          "Diffsync: Failed to get peer state, skipping sync",
        );
        this.emit("syncComplete", false);

        if (!this.curSync.isSyncing) {
          finishAllProgressBars(true);
        }
        return;
      }

      const peerState = peerStateResult.value;
      const syncStatusResult = await this.syncStatus(updatedPeerIdString, peerState);
      if (syncStatusResult.isErr()) {
        log.warn("Diffsync: Failed to get shouldSync");
        this.emit("syncComplete", false);

        if (!this.curSync.isSyncing) {
          finishAllProgressBars(true);
        }
        return;
      }

      // Log sync status for visibility
      const syncStatus = syncStatusResult.value;
      log.info(
        {
          peerId,
          hubOperatorFid: peerInfo.map((info) => info.hubOperatorFid).unwrapOr(0),
          inSync: syncStatus.inSync,
          isSyncing: syncStatus.isSyncing,
          shouldSync: syncStatus.shouldSync,
          theirMessages: syncStatus.theirSnapshot.numMessages,
          ourMessages: syncStatus.ourSnapshot?.numMessages,
          peerNetwork: peerContact.contactInfo.network,
          peerVersion: peerContact.contactInfo.hubVersion,
          peerAppVersion: peerContact.contactInfo.appVersion,
          lastBadSync: syncStatus.lastBadSync,
        },
        "DiffSync: SyncStatus", // Search for this string in the logs to get summary of sync status
      );

      // Save the peer's sync snapshot
      this._peerSyncSnapshot.set(updatedPeerIdString, syncStatus.theirSnapshot);

      if (syncStatus.shouldSync === true) {
        const start = Date.now();

        log.info(
          { peerId: peerContact.peerId, secondaries: secondaryContacts.map((s) => s.peerId) },
          "Diffsync: Starting Sync with peer",
        );
        const result = await this.performSync(updatedPeerIdString, rpcClient, true, secondaryRpcClients);

        log.info(
          { peerContact, result, timeTakenMs: Date.now() - start, status: this.curSync.status() },
          "Diffsync: complete",
        );
        this.emit("syncComplete", true);

        // If this peer was bad, and we interrupted the sync, we should retry with a different, random peer
        if (this.curSync.interruptSync && this.curSync.peerTimeoutErrors > MAX_PEER_TIMEOUT_ERRORS) {
          log.warn({ peerId }, "Diffsync: Peer was bad, retrying with a different peer");

          setTimeout(() => {
            this.diffSyncIfRequired(hub);
          }, 10 * 1000);
        }

        return;
      } else {
        log.info({ peerId }, "DiffSync: No need to sync");
        this.emit("syncComplete", false);
        return;
      }
    } finally {
      const closeResult = Result.fromThrowable(
        () => rpcClient?.close(),
        (e) => e as Error,
      )();
      if (closeResult.isErr()) {
        log.warn({ err: closeResult.error }, "Failed to close RPC client after sync");
      }

      // Close all the secondary RPC clients
      for (const secondaryRpcClient of secondaryRpcClients) {
        const closeResult = Result.fromThrowable(
          () => secondaryRpcClient?.close(),
          (e) => e as Error,
        )();
        if (closeResult.isErr()) {
          log.warn({ err: closeResult.error }, "Failed to close secondary RPC client after sync");
        }
      }
    }
  }

  public async syncStatus(peerId: string, theirSnapshot: TrieSnapshot): HubAsyncResult<SyncStatus> {
    const ourSnapshotResult = await this.getSnapshot(theirSnapshot.prefix);

    if (ourSnapshotResult.isErr()) {
      return err(ourSnapshotResult.error);
    }
    const ourSnapshot = ourSnapshotResult.value;

    const peerScore = this._peerScorer.getScore(peerId);
    const lastBadSync = peerScore?.lastBadSyncTime;
    const isSyncing = this.curSync.isSyncing;

    if (lastBadSync && Date.now() < lastBadSync + BAD_PEER_BLOCK_TIMEOUT) {
      return ok({
        isSyncing: false,
        inSync: "blocked",
        shouldSync: false,
        theirSnapshot,
        ourSnapshot,
        divergenceSecondsAgo: -1,
        lastBadSync: lastBadSync,
        score: peerScore?.score ?? 0,
      });
    }

    const excludedHashesMatch =
      ourSnapshot.excludedHashes.length === theirSnapshot.excludedHashes.length &&
      // NOTE: `index` is controlled by `every` and so not at risk of object injection.
      ourSnapshot.excludedHashes.every((value, index) => value === theirSnapshot.excludedHashes[index]);

    return ok({
      isSyncing,
      inSync: excludedHashesMatch ? "true" : "false",
      shouldSync: !isSyncing && !excludedHashesMatch,
      ourSnapshot,
      theirSnapshot,
      lastBadSync: lastBadSync ?? -1,
      score: peerScore?.score ?? 0,
    });
  }

  async performSync(
    peerId: string,
    rpcClient: HubRpcClient,
    doAudit = false,
    secondaryRpcClients: HubRpcClient[] = [],
  ): Promise<MergeResult> {
    log.info({ peerId }, "Perform sync: Start");

    // Make sure we have at least one
    if (secondaryRpcClients.length === 0) {
      secondaryRpcClients.push(rpcClient);
    }

    const start = Date.now();

    this.curSync = new CurrentSyncStatus(peerId, rpcClient, secondaryRpcClients);
    const syncTimeout = setTimeout(() => {
      this.curSync.interruptSync = true;
      log.warn({ peerId, durationMs: Date.now() - start }, "Perform sync: Sync timed out, interrupting sync");
    }, SYNC_MAX_DURATION);

    if (!this.curSync.rpcClient) {
      log.warn({ peerId }, "Perform sync: RPC client is not set");
      return this.curSync.fullResult;
    }

    const logInterval = setInterval(() => {
      const status = this.curSync.status();
      log.info({ ...status }, "Perform sync: Progress");
    }, 5 * 1000);

    try {
      finishAllProgressBars(true);

      let auditPeerPromise: Promise<void>;
      if (doAudit) {
        auditPeerPromise = this.auditPeer(peerId, rpcClient);
      } else {
        auditPeerPromise = Promise.resolve();
      }

      const ourNode = await this._trie.getTrieNodeMetadata(new Uint8Array());
      const theirNodeResult = await this.curSync.rpcClient.getSyncMetadataByPrefix(
        TrieNodePrefix.create({ prefix: new Uint8Array() }),
        new Metadata(),
        rpcDeadline(),
      );

      if (theirNodeResult.isErr()) {
        log.warn(theirNodeResult.error, "Error fetching metadata for prefix []");
        this._peerScorer.decrementScore(this.curSync.peerId?.toString());
        return this.curSync.fullResult;
      }

      this.scheduleWorkItem(ourNode, fromNodeMetadataResponse(theirNodeResult.value));

      await this.processSyncWorkQueue();

      await auditPeerPromise; // Wait for audit to complete

      log.info({ syncResult: this.curSync.fullResult }, "Perform sync: Sync Complete");
      statsd().timing("syncengine.sync_time_ms", Date.now() - start);
    } catch (e) {
      log.warn(e, "Perform sync: Error");
    } finally {
      this.curSync.isSyncing = false;

      clearTimeout(syncTimeout);
      clearInterval(logInterval);

      this._peerScorer.updateLastSync(peerId, this.curSync.fullResult);
    }

    return this.curSync.fullResult;
  }

  // We will get a few messages that we already have from this peer, to make sure that the peer is being honest
  // and is returning the correct messages. If the peer is not being honest, we will score them down.
  async auditPeer(peerId: string, rpcClient: HubRpcClient) {
    // Start at the root node, and go down a random path
    let node = await this._trie.getTrieNodeMetadata(new Uint8Array());
    while (node && node.numMessages > 5) {
      // Pick a random child from the Map of children
      const children = Array.from(node.children?.entries() ?? []);
      const [, randomChild] = children[Math.floor(Math.random() * children.length)] ?? [];
      if (!randomChild) {
        break;
      }
      node = await this._trie.getTrieNodeMetadata(randomChild.prefix);
    }

    if (!node) {
      return;
    }

    // If we found a node, we'll audit it. Fetch upto 5 of the messages of this node
    // from the peer and make sure they match what we have.
    const syncIdBytes = (await this._trie.getAllValues(node.prefix)).slice(0, 5);
    const syncIds = syncIdBytes.map((id) => SyncId.fromBytes(id));
    const messagesResult = await rpcClient.getAllMessagesBySyncIds(
      SyncIds.create({ syncIds: syncIdBytes }),
      new Metadata(),
      rpcDeadline(),
    );

    if (messagesResult.isErr()) {
      log.warn(err, "PeerError: Error fetching messages for audit");
      this._peerScorer.decrementScore(peerId);
      return;
    }

    const mismatched = !this.validateFetchedMessagesAgainstSyncIds(syncIds, messagesResult.value.messages);
    if (mismatched) {
      log.warn(
        { syncIds, messages: messagesResult.value, peerId },
        "PeerError: Fetched Messages do not match SyncIDs requested during audit",
      );
      this._peerScorer.decrementScore(this.curSync.peerId?.toString());
      return;
    }

    // Get our own messages for the same syncIDs
    const ourMessagesResult = await this.getAllMessagesBySyncIds(syncIds);
    if (ourMessagesResult.isErr()) {
      log.warn(err, "PeerError: Error fetching our messages for audit");
      return;
    }

    // And make sure that for each message in our Messages, the peer has the same message
    const anyFailed =
      (
        await Promise.all(
          ourMessagesResult.value.map(async (message) => {
            const peerMessage = messagesResult.value.messages.find((m) => bytesCompare(m.hash, message.hash) === 0);
            if (!peerMessage) {
              log.warn({ message: messageToLog(message), peerId }, "PeerError: Peer is missing message during audit");
              return "failed";
            } else {
              const validateResult = await this._hub.engine.validateMessage(peerMessage);
              if (validateResult.isErr()) {
                log.warn(
                  { err: validateResult.error, peerMessage: Message.toJSON(peerMessage), peerId },
                  "PeerError: Peer has message validation failure during audit",
                );
                return "failed";
              }
              if (bytesCompare(message.hash, peerMessage.hash) !== 0) {
                log.warn(
                  { ourJSON: Message.toJSON(message), peerJSON: Message.toJSON(peerMessage), peerId },
                  "PeerError: Peer has different message hash during audit",
                );
                return "failed";
              }
            }
            return "passed";
          }),
        )
      ).find((result) => result === "failed") ?? false;

    // If peer passed the audit, score them up
    if (!anyFailed) {
      this._peerScorer.incrementScore(peerId);
      const peerScore = this._peerScorer.getScore(peerId)?.score ?? 0;
      log.info({ peerId, numMessages: syncIds.length, scoreAfter: peerScore }, "Peer passed audit");
    } else {
      this._peerScorer.decrementScore(peerId, 10);
      log.warn({ peerId, numMessages: syncIds.length }, "Peer failed audit");
    }
  }

  async getAllMessagesBySyncIds(syncIds: SyncId[]): HubAsyncResult<Message[]> {
    const msgPKs: Buffer[] = [];
    for (const syncId of syncIds) {
      const unpacked = syncId.unpack();
      if (unpacked.type === SyncIdType.Message) {
        msgPKs.push(Buffer.from(unpacked.primaryKey));
      }
    }
    return ResultAsync.fromPromise(getManyMessages(this._db, msgPKs), (e) => e as HubError);
  }

  public async validateAndMergeFnames(syncIds: SyncId[]): Promise<MergeResult> {
    if (syncIds.length === 0) {
      return new MergeResult();
    }
    const promises: Promise<void>[] = [];
    for (const syncId of syncIds) {
      const unpacked = syncId.unpack();
      if (unpacked.type === SyncIdType.FName && this._fnameEventsProvider) {
        log.info(`Retrying missing fname ${Buffer.from(unpacked.name).toString("utf-8")} during sync`, {
          fid: unpacked.fid,
        });
        promises.push(this._fnameEventsProvider.retryTransferByName(unpacked.name));
      }
    }
    await Promise.all(promises);
    return new MergeResult(syncIds.length, promises.length, 0, syncIds.length - promises.length);
  }

  public async validateAndMergeOnChainEvents(syncIds: SyncId[]): Promise<MergeResult> {
    if (syncIds.length === 0) {
      return new MergeResult();
    }
    const promises: Promise<void>[] = [];
    for (const syncId of syncIds) {
      const unpacked = syncId.unpack();
      if (unpacked.type === SyncIdType.OnChainEvent && this._l2EventsProvider) {
        log.info(`Retrying missing block ${unpacked.blockNumber} during sync`, { fid: unpacked.fid });
        promises.push(this._l2EventsProvider.retryEventsFromBlock(unpacked.blockNumber));
      }
    }
    await Promise.all(promises);
    return new MergeResult(syncIds.length, promises.length, 0, syncIds.length - promises.length);
  }

  public async fetchAndMergeMessages(syncIds: SyncId[], rpcClient: HubRpcClient): Promise<MergeResult> {
    if (syncIds.length === 0) {
      return new MergeResult(); // empty merge result
    }

    let result = new MergeResult();
    const start = Date.now();

    const messagesResult = await rpcClient.getAllMessagesBySyncIds(
      SyncIds.create({ syncIds: syncIds.map((s) => s.syncId()) }),
      new Metadata(),
      rpcDeadline(),
    );

    statsd().timing("syncengine.peer.get_all_messages_by_syncids_ms", Date.now() - start);

    await messagesResult.match(
      async (msgs) => {
        // Make sure that the messages are actually for the SyncIDs
        const mismatched = !this.validateFetchedMessagesAgainstSyncIds(syncIds, msgs.messages);

        if (mismatched) {
          log.warn(
            { syncIds, messages: msgs.messages, peer: this.curSync.peerId },
            "PeerError: Fetched Messages do not match SyncIDs requested",
          );
          this._peerScorer.decrementScore(this.curSync.peerId?.toString());
        } else {
          statsd().increment("syncengine.peer_counts.get_all_messages_by_syncids", msgs.messages.length);
          result = await this.mergeMessages(msgs.messages, rpcClient);
        }
      },
      async (err) => {
        // e.g. Node goes down while we're performing the sync. No need to handle it, the next round of sync will retry.
        log.warn(err, "PeerError: Error fetching messages for sync");
      },
    );
    return result;
  }

  private validateFetchedMessagesAgainstSyncIds(syncIds: SyncId[], messages: Message[]): boolean {
    // Make sure that the messages are actually for the SyncIDs
    const syncIdHashes = new Set(
      syncIds
        .map((syncId) => syncId.unpack())
        .map((syncId) => (syncId.type === SyncIdType.Message ? bytesToHexString(syncId.hash).unwrapOr("") : ""))
        .filter((str) => str !== ""),
    );

    // Go over the SyncID hashes and the messages and make sure that the messages are for the SyncIDs
    return messages.every((msg) => syncIdHashes.has(bytesToHexString(msg.hash).unwrapOr("0xUnknown")));
  }

  public async mergeMessages(messages: Message[], rpcClient: HubRpcClient): Promise<MergeResult> {
    const mergeResults: HubResult<number>[] = [];
    let deferredCount = 0;
    let errCount = 0;

    // Merge messages sequentially, so we can handle missing users.
    this._syncMergeQ += messages.length;
    statsd().gauge("syncengine.merge_q", this._syncMergeQ);

    const startTime = Date.now();
    const results = await this._hub.submitMessageBundle(MessageBundle.create({ messages }), "sync");

    for (let i = 0; i < results.length; i++) {
      const result = results[i] as HubResult<number>;
      if (result.isErr()) {
        if (result.error.errCode === "bad_request.validation_failure") {
          const msg = messages[i] as Message;

          if (result.error.message.startsWith("invalid signer")) {
            // The user's signer was not found. So fetch all signers from the peer and retry.
            const retryResult = await this.syncSignersAndRetryMessage(msg, rpcClient);
            const retryResultErrorMessage = retryResult.isErr() ? retryResult.error.message : "";
            log.warn(
              {
                fid: msg.data?.fid,
                err: result.error.message,
                signer: bytesToHexString(msg.signer)._unsafeUnwrap(),
                retryResult: { ...retryResult, retryResultErrorMessage },
                peerId: this.curSync.peerId,
              },
              "Unknown signer, fetched all signers from peer",
            );

            mergeResults.push(retryResult);
          } else if (result.error.message.startsWith("unknown fid")) {
            // We've missed this user's ID registry event? This is somewhat unlikely, but possible
            // if we don't get all the events from the Ethereum RPC provider.
            // We'll do it in the background, since this will not block the sync.
            setTimeout(async () => {
              log.warn(
                { fid: msg.data?.fid, err: result.error.message, peerId: this.curSync.peerId },
                `Unknown fid ${msg.data?.fid}, reprocessing ID registry event`,
              );
              await this.retryIdRegistryEvent(msg, rpcClient);
            }, 0);

            // We'll push this message as a failure, and we'll retry it on the next sync.
            mergeResults.push(result);
            deferredCount += 1;
          } else {
            // These are very serious validation errors, caused only by
            // 1. A malfunctioning or malicious peer
            // 2. A bug in the Hub
            // So log the errors as "warn"
            log.warn(
              { fid: msg.data?.fid, err: result.error.message, peerId: this.curSync.peerId },
              "PeerError: Unexpected validation error",
            );
            this._peerScorer.decrementScore(this.curSync.peerId?.toString());
            this.curSync.seriousValidationFailures += 1;
            errCount += 1;
          }
        } else if (result.error.errCode === "bad_request.duplicate") {
          const msg = messages[i] as Message;

          // This message has already been merged into the DB, but for some reason is not in the Trie.
          // Just update the trie.
          await this.trie.insert(SyncId.fromMessage(msg));
          mergeResults.push(result);
          errCount += 1;
        } else {
          errCount += 1;
        }
      } else {
        mergeResults.push(result);
      }
    }
    this._syncMergeQ -= messages.length;
    statsd().gauge("syncengine.merge_q", this._syncMergeQ);

    if (this._syncProfiler) {
      this._syncProfiler.getMethodProfile("mergeMessages").addCall(Date.now() - startTime, 0, messages.length);
    }

    const successCount = mergeResults.filter((r) => r.isOk()).length;
    const result = new MergeResult(mergeResults.length, successCount, deferredCount, errCount);

    return result;
  }

  scheduleWorkItem(ourNode: NodeMetadata | undefined, theirNode: NodeMetadata): void {
    // If we are interrupted, we will not schedule any more work
    if (this.curSync.interruptSync) return;

    // If the hashes match, we do not need to do any work
    if (ourNode && ourNode.hash === theirNode.hash) return;

    // If there are no messages to fetch, don't enque the work item
    if (theirNode.numMessages === 0) return;

    if (this.curSync.workQueue.length > MAX_WORK_QUEUE_SIZE) return;

    // Otherwise, we will schedule the work item
    this.curSync.workQueue.push(new SyncEngineWorkItem(ourNode, theirNode));
  }

  async processSyncWorkQueue(): Promise<void> {
<<<<<<< HEAD
=======
    // Cap the sync parallelism to the number of secondary rpc clients we could get
    const syncParallelism = Math.min(SYNC_PARALLELISM, this.curSync.secondaryRpcClients.length);

>>>>>>> 715905f4
    while (this.curSync.workQueue.length > 0) {
      // Go over the work queue, and count how many items are in progress, and how many are completed
      const newWorkQueue: SyncEngineWorkItem[] = [];
      const scheduledItems: SyncEngineWorkItem[] = [];
      const executingItems: SyncEngineWorkItem[] = [];

      this.curSync.executingWorkCount = 0;
      this.curSync.scheduledWorkCount = 0;
      for (const workItem of this.curSync.workQueue) {
        switch (workItem.status) {
          case SyncEngineWorkItemStatus.Scheduled:
            this.curSync.scheduledWorkCount++;
            if (!this.curSync.interruptSync) {
              newWorkQueue.push(workItem);
              scheduledItems.push(workItem);
            }
            break;
          case SyncEngineWorkItemStatus.Executing:
            this.curSync.executingWorkCount++;
            newWorkQueue.push(workItem);
            executingItems.push(workItem);
            break;
          case SyncEngineWorkItemStatus.Completed:
            this.curSync.completedWorkCount++;
            // Not copied over to the new work queue
            break;
        }
      }

      // Replace the work queue with only the items that are not completed
      this.curSync.workQueue = newWorkQueue;

      // If there is an opputunity to do more work, we will do it
<<<<<<< HEAD
      if (this.curSync.executingWorkCount < SYNC_PARALLELISM) {
        const n = Math.max(0, SYNC_PARALLELISM - this.curSync.executingWorkCount);
=======
      if (this.curSync.executingWorkCount < syncParallelism) {
        const n = Math.max(0, syncParallelism - this.curSync.executingWorkCount);
>>>>>>> 715905f4
        // Find the "n" best work items, and start them
        const bestWorkItems = scheduledItems.sort((a, b) => b.score - a.score).slice(0, n);

        for (const workItem of bestWorkItems) {
          workItem.status = SyncEngineWorkItemStatus.Executing;
          workItem.finishPromise = this.executeWorkItem(workItem);
          executingItems.push(workItem);
        }
      }

      statsd().gauge("sync_engine.work.scheduled", this.curSync.scheduledWorkCount);
      statsd().gauge("sync_engine.work.executing", this.curSync.executingWorkCount);
      statsd().gauge("sync_engine.work.completed", this.curSync.completedWorkCount);

      // Now the work queue is updated, and we can wait for at least one item to finish
      const pendingPromises = executingItems.map((item) => item.finishPromise);
      if (pendingPromises.length > 0) {
        await Promise.race(pendingPromises);
      }

      // After the promise is resolved, we can continue with the next iteration
    }
  }

  executeWorkItem(workItem: SyncEngineWorkItem): Promise<boolean> {
    return new Promise((resolve) => {
      (async () => {
        if (!this.curSync.rpcClient) {
          log.warn("RPC client is not set");
          workItem.status = SyncEngineWorkItemStatus.Completed;
          resolve(false);
          return;
        }

        const ourNode = await this._trie.getTrieNodeMetadata(workItem.prefix);

        const theirNodeResult = await this.curSync.rpcClient.getSyncMetadataByPrefix(
          TrieNodePrefix.create({ prefix: workItem.prefix }),
          new Metadata(),
          rpcDeadline(),
        );

        if (theirNodeResult.isErr()) {
          log.warn(theirNodeResult.error, `Error fetching metadata for prefix ${workItem.prefix}`);
          this._peerScorer.decrementScore(this.curSync.peerId?.toString());
          workItem.status = SyncEngineWorkItemStatus.Completed;
          resolve(false);

          //  If this peer has too many errors, we will stop syncing with them
          this.curSync.peerTimeoutErrors += 1;

          if (this.curSync.peerTimeoutErrors > MAX_PEER_TIMEOUT_ERRORS) {
            log.warn(
              { peerId: this.curSync.peerId, errors: this.curSync.peerTimeoutErrors },
              "PeerError: Too many errors, stopping sync",
            );
            this._peerScorer.decrementScore(this.curSync.peerId?.toString());
            this.curSync.interruptSync = true;
          }

          return;
        }

        const theirNode = fromNodeMetadataResponse(theirNodeResult.value);

        // First, we'll check if our node is empty. If it is, then we can start importing all the messages from the other node
        // at this prefix
        if (!ourNode || ourNode.numMessages === 0 || theirNode.numMessages <= 1) {
          await this.getMessagesFromOtherNode(workItem);
        }

        // Recurse into the children to to schedule the next set of work. Note that we didn't after  the
        // `getMessagesFromOtherNode` above. This is because even after we get messages from the other node,
        // there still might be left over messages at this node (if, for eg., there are > 10k messages, and the
        // other node only sent 1k messages).
        for (const [theirChildChar, theirChild] of theirNode.children?.entries() ?? []) {
          // Get ourNode and theirNode at the childq
          this.scheduleWorkItem(ourNode?.children?.get(theirChildChar), theirChild);
        }

        // All done, we can now return
        workItem.status = SyncEngineWorkItemStatus.Completed;
        resolve(true);
        return;
      })();
    });
  }

  async getMessagesFromOtherNode(workItem: SyncEngineWorkItem): Promise<void> {
    const rpcClient = this.curSync.secondaryRpcClients[this.curSync.nextSecondaryRpcClient];
    this.curSync.nextSecondaryRpcClient =
      (this.curSync.nextSecondaryRpcClient + 1) % this.curSync.secondaryRpcClients.length;

    if (!rpcClient) {
      log.warn("RPC client is not set");
      return;
    }

    const start = Date.now();
    const result = await rpcClient.getAllSyncIdsByPrefix(
      TrieNodePrefix.create({ prefix: workItem.prefix }),
      new Metadata(),
      rpcDeadline(),
    );
    statsd().timing("syncengine.peer.get_all_syncids_by_prefix_ms", Date.now() - start);

    if (result.isErr()) {
      log.warn(result.error, `Error fetching ids for prefix ${workItem.prefix}`);
      this._peerScorer.decrementScore(this.curSync.peerId?.toString());
      return;
    }

    let missingHashes = result.value.syncIds.filter((id) => id.length > 0);

    // Verify that the returned syncIDs actually have the prefix we requested.
    if (!this.verifySyncIdForPrefix(workItem.prefix, missingHashes)) {
      log.warn(
        { prefix: workItem.prefix, syncIds: missingHashes, peerId: this.curSync.peerId },
        "PeerError: Received syncIds that don't match prefix, aborting trie branch",
      );
      this._peerScorer.decrementScore(this.curSync.peerId?.toString());
      return;
    }
    statsd().increment("syncengine.peer_counts.get_all_syncids_by_prefix", missingHashes.length);

    // Strip out all syncIds that we already have. This can happen if our node has more messages than the other
    // hub at this node.
    // Note that we can optimize this check for the common case of a single missing syncId, since the diff
    // algorithm will drill down right to the missing syncId.

    let revokedSyncIds = 0;
    if (missingHashes.length === 1) {
      if (await this._trie.existsByBytes(missingHashes[0] as Uint8Array)) {
        missingHashes = [];
        statsd().increment("syncengine.peer_counts.get_all_syncids_by_prefix_already_exists", 1);

        revokedSyncIds += await this.revokeCorruptedSyncIds(await this._trie.getTrieNodeMetadata(workItem.prefix));
      }
    }

    await this.fetchMissingSyncIds(missingHashes, rpcClient);
  }

  async fetchMissingSyncIds(missingIds: Uint8Array[], rpcClient: HubRpcClient) {
    if (!rpcClient) {
      log.warn("RPC client is not set");
      return;
    }

    const missingSyncIds = missingIds.map((id) => SyncId.fromBytes(id));
    const missingMessageIds = missingSyncIds.filter((id) => id.type() === SyncIdType.Message);

    // Merge on chain events first
    const result = await this.validateAndMergeOnChainEvents(
      missingSyncIds.filter((id) => id.type() === SyncIdType.OnChainEvent),
    );

    // Then Fnames
    const fnameResult = await this.validateAndMergeFnames(
      missingSyncIds.filter((id) => id.type() === SyncIdType.FName),
    );
    result.addResult(fnameResult);

    // And finally messages
    const messagesResult = await this.fetchAndMergeMessages(missingMessageIds, rpcClient);
    result.addResult(messagesResult);

    this.curSync.fullResult.addResult(result);

    const avgPeerNumMessages = this.avgPeerNumMessages();
    statsd().gauge(
      "syncengine.sync_percent",
      avgPeerNumMessages > 0 ? Math.min(1, (await this.trie.items()) / avgPeerNumMessages) : 0,
    );

    statsd().increment("syncengine.sync_messages.success", result.successCount);
    statsd().increment("syncengine.sync_messages.error", result.errCount);
    statsd().increment("syncengine.sync_messages.deferred", result.deferredCount);
  }

  public findCorruptedSyncIDs(messages: Message[], syncIds: SyncId[]): SyncId[] {
    return messages
      .map((message, i) => (message.data === undefined || message.hash.length === 0 ? syncIds[i] : undefined))
      .filter((i) => i !== undefined) as SyncId[];
  }

  /** ---------------------------------------------------------------------------------- */
  /**                                      Trie Methods                                  */
  /** ---------------------------------------------------------------------------------- */
  public async addMessage(message: Message): Promise<void> {
    await this._trie.insert(SyncId.fromMessage(message));
  }

  public async addOnChainEvent(event: OnChainEvent): Promise<void> {
    await this._trie.insert(SyncId.fromOnChainEvent(event));
  }

  public async addFname(usernameProof: UserNameProof): Promise<void> {
    await this._trie.insert(SyncId.fromFName(usernameProof));
  }

  public async removeFname(usernameProof: UserNameProof): Promise<void> {
    await this._trie.deleteBySyncId(SyncId.fromFName(usernameProof));
  }

  public async removeMessage(message: Message): Promise<void> {
    await this._trie.deleteBySyncId(SyncId.fromMessage(message));
  }

  public async getTrieNodeMetadata(prefix: Uint8Array): Promise<NodeMetadata | undefined> {
    return this._trie.getTrieNodeMetadata(prefix);
  }

  public async getAllSyncIdsByPrefix(prefix: Uint8Array): Promise<Uint8Array[]> {
    return await this._trie.getAllValues(prefix);
  }

  public get trie(): MerkleTrie {
    return this._trie;
  }

  public async getSnapshotByPrefix(prefix?: Uint8Array): HubAsyncResult<TrieSnapshot> {
    if (!prefix || prefix.length === 0) {
      return this.getSnapshot();
    } else {
      return ok(await this._trie.getSnapshot(prefix));
    }
  }

  public async getDbStats(): Promise<DbStats> {
    return { ...this._dbStats, numItems: await this._trie.items() };
  }

  private async readDbStatsFromDb(): Promise<DbStats> {
    let numFids = 0;
    let numFnames = 0;

    await this._db.forEachIteratorByPrefix(
      Buffer.from([RootPrefix.OnChainEvent, OnChainEventPostfix.IdRegisterByFid]),
      () => {
        numFids += 1;
      },
    );

    await this._db.forEachIteratorByPrefix(Buffer.from([RootPrefix.FNameUserNameProof]), () => {
      numFnames += 1;
    });

    return {
      numItems: await this._trie.items(),
      numFids: numFids,
      numFnames: numFnames,
    };
  }

  public async getSyncStatusForPeer(peerId: string, hub: HubInterface): HubAsyncResult<SyncStatus> {
    const c = this.currentHubPeerContacts.get(peerId);
    if (!c?.peerId || !c?.contactInfo) {
      return err(new HubError("unavailable.network_failure", `No contact info for peer ${peerId}`));
    }
    const rpcClient = await hub.getRPCClientForPeer(c?.peerId, c?.contactInfo);
    if (!rpcClient) {
      return err(new HubError("unavailable.network_failure", `Could not create a RPC client for peer ${peerId}`));
    }

    const peerStateResult = await rpcClient.getSyncSnapshotByPrefix(
      TrieNodePrefix.create({ prefix: new Uint8Array() }),
      new Metadata(),
      rpcDeadline(),
    );

    const closeResult = Result.fromThrowable(
      () => rpcClient?.close(),
      (e) => e as Error,
    )();
    if (closeResult.isErr()) {
      log.warn({ err: closeResult.error }, "Failed to close RPC client after getSyncStatusForPeer");
    }

    if (peerStateResult.isErr()) {
      return err(peerStateResult.error);
    }

    const theirSnapshot = peerStateResult.value;
    return this.syncStatus(peerId, theirSnapshot);
  }

  public async getSnapshot(prefix?: Uint8Array): HubAsyncResult<TrieSnapshot> {
    return this.snapshotTimestamp.asyncMap((snapshotTimestamp) => {
      // Ignore the least significant digit when fetching the snapshot timestamp because
      // second resolution is too fine grained, and fall outside sync threshold anyway
      return this._trie.getSnapshot(prefix ?? Buffer.from(timestampToPaddedTimestampPrefix(snapshotTimestamp)));
    });
  }

  // Returns the most recent timestamp in seconds that's within the sync threshold
  // (i.e. highest timestamp that's < current time and timestamp % sync_threshold == 0)
  public get snapshotTimestamp(): HubResult<number> {
    return getFarcasterTime().map((farcasterTime) => {
      const currentTimeInSeconds = Math.floor(farcasterTime);
      return Math.floor(currentTimeInSeconds / SYNC_THRESHOLD_IN_SECONDS) * SYNC_THRESHOLD_IN_SECONDS;
    });
  }

  private async retryIdRegistryEvent(message: Message, rpcClient: HubRpcClient) {
    const fid = message.data?.fid;
    if (!fid) {
      log.error({ fid }, "Invalid fid while fetching custody event");
      return;
    }

    const l2CustodyEventResult = await rpcClient.getOnChainEvents(
      OnChainEventRequest.create({ fid, eventType: OnChainEventType.EVENT_TYPE_ID_REGISTER }),
      new Metadata(),
      rpcDeadline(),
    );
    if (l2CustodyEventResult.isOk() && l2CustodyEventResult.value.events[0]) {
      const custodyEventBlockNumber = l2CustodyEventResult.value.events[0].blockNumber;
      log.info({ fid }, `Retrying events from l2 block ${custodyEventBlockNumber}`);
      await this._l2EventsProvider?.retryEventsFromBlock(custodyEventBlockNumber);
    } else {
      log.warn({ fid }, "Failed to fetch custody event from peer");
      return;
    }
  }

  /**
   * Verify the peer is being honest by checking to make sure the syncIds actually have the
   * prefix
   */
  private verifySyncIdForPrefix(prefix: Uint8Array, syncIds: Uint8Array[]): boolean {
    for (const syncId of syncIds) {
      // Make sure SyncId has the prefix
      if (!bytesStartsWith(syncId, prefix)) {
        log.warn(
          { syncId, prefix, peerId: this.curSync.peerId },
          "PeerError: SyncId does not have the expected prefix",
        );
        return false;
      }
    }

    return true;
  }

  private async syncSignersAndRetryMessage(message: Message, rpcClient: HubRpcClient): Promise<HubResult<number>> {
    const fidRetryMessageQ = this.curSync.fidRetryMessageQ;

    const fid = message.data?.fid;
    if (!fid) {
      return err(new HubError("bad_request.invalid_param", "Invalid fid while retrying message"));
    }

    if (fidRetryMessageQ.has(fid)) {
      // If the queue is empty, this fid has already been retried, so we can skip
      if (fidRetryMessageQ.get(fid)?.length === 0) {
        return err(new HubError("bad_request.invalid_param", "Fid already retried"));
      }

      // Add the message to the queue
      fidRetryMessageQ.get(fid)?.push(message);
      return ok(fidRetryMessageQ.get(fid)?.length ?? 0);
    } else {
      // Create a new queue for this fid
      fidRetryMessageQ.set(fid, [message]);
    }

    // Probably not required to fetch the signer messages, but doing it here means
    // sync will complete in one round (prevents messages failing to merge due to missed or out of
    // order signer message)
    const signerEvents = await rpcClient.getOnChainSignersByFid(
      FidRequest.create({ fid }),
      new Metadata(),
      rpcDeadline(),
    );
    if (signerEvents.isErr()) {
      return err(new HubError("unavailable.network_failure", "Failed to fetch signer events"));
    }
    const retryPromises = signerEvents.value.events.map((event) =>
      this._l2EventsProvider?.retryEventsFromBlock(event.blockNumber),
    );
    await Promise.all(retryPromises);

    const messages = fidRetryMessageQ.get(fid) ?? [];
    fidRetryMessageQ.set(fid, []);

    const results = await Promise.all(messages.map(async (message) => this._hub.submitMessage(message, "sync")));

    // If any of the messages failed, return a hub error
    const firstFailed = results.find((r) => r.isErr());
    if (firstFailed) {
      return firstFailed;
    } else {
      return ok(0);
    }
  }

  // We have a prefix that's not present in the other peer, validate our trie is correct, and remove any syncIds that are not in our db
  private async revokeCorruptedSyncIds(ourNode: NodeMetadata | undefined) {
    if (!ourNode) {
      return 0;
    }

    if (ourNode.numMessages > 500) {
      log.warn(`Our node has more than 500 messages, but the other peer does not have this prefix: ${ourNode.prefix}`);
      return 0;
    }

    let revokedSyncIds = 0;
    const suspectSyncIDs = (await this.trie.getAllValues(ourNode.prefix)).map((s) => SyncId.fromBytes(s));
    const messageSyncIds = suspectSyncIDs.filter((syncId) => syncId.unpack().type === SyncIdType.Message);
    const messagesResult = await this.getAllMessagesBySyncIds(messageSyncIds);
    if (messagesResult.isOk()) {
      const corruptedSyncIds = this.findCorruptedSyncIDs(messagesResult.value, messageSyncIds);
      if (corruptedSyncIds.length > 0) {
        log.warn({ num: corruptedSyncIds.length }, "Found corrupted messages during sync, rebuilding some syncIDs");

        // Don't wait for this to finish, just return the messages we have.
        await this.revokeSyncIds(corruptedSyncIds);
        revokedSyncIds += corruptedSyncIds.length;
      }
    }

    for (const syncId of suspectSyncIDs) {
      const unpacked = syncId.unpack();
      if (unpacked.type === SyncIdType.OnChainEvent) {
        const result = await ResultAsync.fromPromise(
          getOnChainEvent(this._db, unpacked.eventType, unpacked.fid, unpacked.blockNumber, unpacked.logIndex),
          (e) => e as HubError,
        );
        if (result.isErr()) {
          log.warn(
            `Found corrupted on chain event during sync, revoking syncId for blockNumber: ${unpacked.blockNumber} and logIndex: ${unpacked.logIndex}`,
          );
          await this.revokeSyncIds([syncId]);
          revokedSyncIds += 1;
        }
      } else if (unpacked.type === SyncIdType.FName) {
        const result = await ResultAsync.fromPromise(getUserNameProof(this._db, unpacked.name), (e) => e as HubError);
        let validSyncId = result.isOk();
        if (result.isOk()) {
          validSyncId = result.value.fid === unpacked.fid;
        }
        if (!validSyncId) {
          log.warn(
            `Found corrupted fname during sync, revoking syncId for name: ${Buffer.from(unpacked.name).toString(
              "utf-8",
            )} and fid: ${unpacked.fid}`,
          );
          await this.revokeSyncIds([syncId]);
          revokedSyncIds += 1;
        }
      }
    }
    return revokedSyncIds;
  }
}

// RPC Deadline is 15 seconds by default
const rpcDeadline = () => {
  return { deadline: Date.now() + 1000 * 15 };
};

export const fromNodeMetadataResponse = (response: TrieNodeMetadataResponse): NodeMetadata => {
  const children = new Map<number, NodeMetadata>();
  for (let i = 0; i < response.children.length; i++) {
    // Safety: i is controlled by the loop
    const child = response.children[i];

    if (child && child.prefix.length > 0) {
      const prefix = child.prefix;
      // Char is the last char of prefix
      const char = prefix[prefix.length - 1] as number;

      children.set(char, {
        numMessages: Number(child?.numMessages),
        prefix,
        hash: child?.hash ?? "",
      });
    }
  }

  return {
    prefix: response.prefix ?? "",
    numMessages: Number(response.numMessages),
    hash: response.hash ?? "",
    children,
  };
};

export default SyncEngine;<|MERGE_RESOLUTION|>--- conflicted
+++ resolved
@@ -53,12 +53,6 @@
 // The maximum number of nodes to enque in the work queue
 const MAX_WORK_QUEUE_SIZE = 100_000;
 
-<<<<<<< HEAD
-const SYNC_MAX_DURATION = 110 * 60 * 1000; // 110 minutes, just slightly less than the periodic sync job frequency
-
-// number of CPUs, clamped between 2 and 8
-const SYNC_PARALLELISM = Math.max(Math.min(os.cpus().length, 8), 2);
-=======
 export const FIRST_SYNC_DELAY = 10 * 1000; // How long to wait after startup to start syncing
 const SYNC_MAX_DURATION = 110 * 60 * 1000; // 110 minutes, just slightly less than the periodic sync job frequency
 
@@ -66,7 +60,6 @@
 // This should be clamped between 2 and 16, but because of a perf bug serving the sync trie
 // we are limiting it to 4 for now. Once this release is rolled out, we can increase it to 16.
 const SYNC_PARALLELISM = Math.max(Math.min(os.cpus().length, 4), 2);
->>>>>>> 715905f4
 const SYNC_INTERRUPT_TIMEOUT = 30 * 1000; // 30 seconds
 
 // If a peer returns over 20 timeouts during sync, we abandon syncing with them
@@ -631,11 +624,7 @@
 
       // Pick a more random peers, one per sync thread. It's OK if we pick the same twice, it might
       // happen if we don't have that many peers.
-<<<<<<< HEAD
-      for (let i = 0; i < SYNC_PARALLELISM; i++) {
-=======
       for (let i = 0; i < Math.min(SYNC_PARALLELISM, peers.length); i++) {
->>>>>>> 715905f4
         const randomPeer = peers[Math.floor(Math.random() * peers.length)] as PeerContact;
         secondaryContacts.push(randomPeer);
       }
@@ -1212,12 +1201,9 @@
   }
 
   async processSyncWorkQueue(): Promise<void> {
-<<<<<<< HEAD
-=======
     // Cap the sync parallelism to the number of secondary rpc clients we could get
     const syncParallelism = Math.min(SYNC_PARALLELISM, this.curSync.secondaryRpcClients.length);
 
->>>>>>> 715905f4
     while (this.curSync.workQueue.length > 0) {
       // Go over the work queue, and count how many items are in progress, and how many are completed
       const newWorkQueue: SyncEngineWorkItem[] = [];
@@ -1251,13 +1237,8 @@
       this.curSync.workQueue = newWorkQueue;
 
       // If there is an opputunity to do more work, we will do it
-<<<<<<< HEAD
-      if (this.curSync.executingWorkCount < SYNC_PARALLELISM) {
-        const n = Math.max(0, SYNC_PARALLELISM - this.curSync.executingWorkCount);
-=======
       if (this.curSync.executingWorkCount < syncParallelism) {
         const n = Math.max(0, syncParallelism - this.curSync.executingWorkCount);
->>>>>>> 715905f4
         // Find the "n" best work items, and start them
         const bestWorkItems = scheduledItems.sort((a, b) => b.score - a.score).slice(0, n);
 
@@ -1543,6 +1524,10 @@
 
     const theirSnapshot = peerStateResult.value;
     return this.syncStatus(peerId, theirSnapshot);
+  }
+
+  public get shouldCompactDb(): boolean {
+    return this._messagesSinceLastCompaction > COMPACTION_THRESHOLD;
   }
 
   public async getSnapshot(prefix?: Uint8Array): HubAsyncResult<TrieSnapshot> {
