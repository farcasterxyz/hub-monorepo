--- conflicted
+++ resolved
@@ -15,24 +15,6 @@
   FidRequest,
   TrieNodeMetadataResponse,
   bytesToHexString,
-<<<<<<< HEAD
-} from '@farcaster/hub-nodejs';
-import { PeerId } from '@libp2p/interface-peer-id';
-import { err, ok, Result, ResultAsync } from 'neverthrow';
-import { TypedEmitter } from 'tiny-typed-emitter';
-import { EthEventsProvider } from '../../eth/ethEventsProvider.js';
-import { Hub, HubInterface } from '../../hubble.js';
-import { MerkleTrie, NodeMetadata } from '../../network/sync/merkleTrie.js';
-import { prefixToTimestamp, SyncId, timestampToPaddedTimestampPrefix } from '../../network/sync/syncId.js';
-import { TrieSnapshot } from './trieNode.js';
-import { getManyMessages } from '../../storage/db/message.js';
-import RocksDB from '../../storage/db/rocksdb.js';
-import { sleepWhile } from '../../utils/crypto.js';
-import { logger } from '../../utils/logger.js';
-import { RootPrefix } from '../../storage/db/types.js';
-import { fromFarcasterTime } from '@farcaster/core';
-import { L2EventsProvider } from 'eth/l2EventsProvider.js';
-=======
 } from "@farcaster/hub-nodejs";
 import { PeerId } from "@libp2p/interface-peer-id";
 import { err, ok, Result, ResultAsync } from "neverthrow";
@@ -48,7 +30,7 @@
 import { logger } from "../../utils/logger.js";
 import { RootPrefix } from "../../storage/db/types.js";
 import { fromFarcasterTime } from "@farcaster/core";
->>>>>>> dbe60748
+import { L2EventsProvider } from "eth/l2EventsProvider.js";
 
 // Number of seconds to wait for the network to "settle" before syncing. We will only
 // attempt to sync messages that are older than this time.
@@ -126,7 +108,7 @@
     hub: HubInterface,
     rocksDb: RocksDB,
     ethEventsProvider?: EthEventsProvider,
-    l2EventsProvider?: L2EventsProvider
+    l2EventsProvider?: L2EventsProvider,
   ) {
     super();
 
