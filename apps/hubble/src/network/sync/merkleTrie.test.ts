import { blake3 } from "@noble/hashes/blake3";
import { DbTrieNode, Factories } from "@farcaster/hub-nodejs";
import { EMPTY_HASH, MerkleTrie } from "../sync/merkleTrie.js";
import { NetworkFactories } from "../utils/factories.js";
import { jestRocksDB } from "../../storage/db/jestUtils.js";
import RocksDB from "../../storage/db/rocksdb.js";
import { RootPrefix } from "../../storage/db/types.js";
import { SyncId, TIMESTAMP_LENGTH } from "./syncId.js";
import { jest } from "@jest/globals";
import { sleep } from "../../utils/crypto.js";

const TEST_TIMEOUT_SHORT = 10 * 1000;
const TEST_TIMEOUT_LONG = 60 * 1000;

const db = jestRocksDB("protobufs.network.merkleTrie.test");
const db2 = jestRocksDB("protobufs.network.merkleTrie2.test");

let trie: MerkleTrie;

describe("MerkleTrie", () => {
  jest.setTimeout(TEST_TIMEOUT_SHORT);

  const trieWithIds = async (timestamps: number[]) => {
    const syncIds = await Promise.all(
      timestamps.map(async (t) => {
        return await NetworkFactories.SyncId.create(undefined, { transient: { date: new Date(t * 1000) } });
      }),
    );

    await trie.clear();
    await Promise.all(syncIds.map((id) => trie.insert(id)));

    return trie;
  };

  const forEachDbItem = async (
    db: RocksDB,
    callback?: (i: number, key: Buffer, value: Buffer) => Promise<void>,
  ): Promise<number> => {
    let count = 0;
    await db.forEachIteratorByPrefix(Buffer.from([RootPrefix.SyncMerkleTrieNode]), async (key, value) => {
      if (callback) {
        await callback(count, key as Buffer, value as Buffer);
      }
      count++;
    });

    return count;
  };

  beforeAll(async () => {
    trie = new MerkleTrie(db);
  });

  beforeEach(async () => {
    await trie.initialize();
    await trie.clear();
  });

  afterEach(async () => {
    await trie.stop();
  });

  describe("insert", () => {
    test("succeeds inserting a single item", async () => {
      const syncId = await NetworkFactories.SyncId.create();

      expect(await trie.items()).toEqual(0);
      expect(await trie.rootHash()).toEqual("");

      await trie.insert(syncId);

      expect(await trie.items()).toEqual(1);
      expect(await trie.rootHash()).toBeTruthy();
    });

    test("inserts are idempotent", async () => {
      const syncId1 = await NetworkFactories.SyncId.create();
      const syncId2 = await NetworkFactories.SyncId.create();

      expect(await trie.insert(syncId1)).toBeTruthy();
      expect(await trie.insert(syncId2)).toBeTruthy();

      const secondTrie = new MerkleTrie(db2);
      await secondTrie.initialize();
      await secondTrie.clear();

      expect(await secondTrie.insert(syncId2)).toBeTruthy();
      expect(await secondTrie.insert(syncId1)).toBeTruthy();

      // Order does not matter
      expect(await trie.items()).toEqual(await secondTrie.items());
      expect(await trie.rootHash()).toEqual(await secondTrie.rootHash());
      expect(await trie.rootHash()).toBeTruthy();

      // Insert shouldn't error, but return false
      expect(await trie.insert(syncId2)).toBeFalsy();
      expect(await secondTrie.insert(syncId1)).toBeFalsy();

      // Re-adding same item does not change the hash
      expect(await trie.rootHash()).toEqual(await secondTrie.rootHash());
      expect(await trie.items()).toEqual(await secondTrie.items());
      expect(await trie.items()).toEqual(2);

      await secondTrie.stop();
    });

    test(
      "insert multiple items out of order results in the same root hash",
      async () => {
        const syncIds = await NetworkFactories.SyncId.createList(25);

        const secondTrie = new MerkleTrie(db2);
        await secondTrie.initialize();
        await secondTrie.clear();

        await Promise.all(syncIds.map(async (syncId) => trie.insert(syncId)));
        const shuffledIds = syncIds.sort(() => 0.5 - Math.random());
        await Promise.all(shuffledIds.map(async (syncId) => secondTrie.insert(syncId)));

        expect(await trie.rootHash()).toEqual(await secondTrie.rootHash());
        expect(await trie.rootHash()).toBeTruthy();
        expect(await trie.items()).toEqual(await secondTrie.items());
        expect(await trie.items()).toEqual(25);

        await secondTrie.stop();
      },
      TEST_TIMEOUT_LONG,
    );

    test("inserting multiple items that differ by one byte succeeds", async () => {
      const event1 = Factories.IdRegistryOnChainEvent.build();
      const event2 = Factories.IdRegistryOnChainEvent.build({
        blockNumber: event1.blockNumber,
        blockTimestamp: event1.blockTimestamp,
        fid: event1.fid,
        txIndex: event1.txIndex,
        logIndex: event1.logIndex + 1,
      });
      const syncId1 = SyncId.fromOnChainEvent(event1);
      const syncId2 = SyncId.fromOnChainEvent(event2);
      const idLength = syncId1.syncId().length;

      expect(syncId1.syncId()).not.toEqual(syncId2.syncId());
      expect(syncId1.syncId().length).toEqual(syncId2.syncId().length);
      expect(syncId1.syncId().slice(0, idLength - 1)).toEqual(syncId2.syncId().slice(0, idLength - 1));

      expect(await trie.insert(syncId1)).toBeTruthy();
      expect(await trie.insert(syncId2)).toBeTruthy();

      expect(await trie.exists(syncId1)).toBeTruthy();
      expect(await trie.exists(syncId2)).toBeTruthy();

      await trie.deleteBySyncId(syncId1);

      expect(await trie.exists(syncId1)).toBeFalsy();
      expect(await trie.exists(syncId2)).toBeTruthy();

      await trie.deleteBySyncId(syncId2);

      expect(await trie.exists(syncId1)).toBeFalsy();
      expect(await trie.exists(syncId2)).toBeFalsy();
    });

    test(
      "inserting multiple doesnt cause unload conflict",
      async () => {
        const syncIds = await NetworkFactories.SyncId.createList(500);

        await Promise.all(syncIds.map(async (syncId) => trie.insert(syncId)));

        expect(await trie.items()).toEqual(500);
      },
      TEST_TIMEOUT_LONG,
    );

    test("insert also inserts into the db", async () => {
      const dt = new Date();
      const syncId = await NetworkFactories.SyncId.create(undefined, { transient: { date: dt } });
      const syncIdStr = Buffer.from(syncId.syncId()).toString("hex");

      await trie.insert(syncId);
      expect(await trie.exists(syncId)).toBeTruthy();
      await trie.commitToDb();

      let leafs = 0;
      let count = await forEachDbItem(trie.getDb(), async (i, key, value) => {
        expect(key.slice(1).toString("hex")).toEqual(syncIdStr.slice(0, i * 2));

        // Parse the value as a DbTriNode
        const node = DbTrieNode.decode(value);

        // The last key should be the leaf node, so it's value should match the entire syncID
        if (i === TIMESTAMP_LENGTH) {
          expect(Buffer.from(node.key).toString("hex")).toEqual(syncIdStr);
        }

        if (node.key.length > 0) {
          leafs += 1;
        }
      });

      // Expect 1 node for each timestamp level + root prefix
      expect(count).toEqual(1 + TIMESTAMP_LENGTH);
      expect(leafs).toEqual(1);

      // Add another item
      const syncId2 = await NetworkFactories.SyncId.create(undefined, { transient: { date: dt } });
      expect(await trie.insert(syncId2)).toBeTruthy();
      expect(await trie.exists(syncId2)).toBeTruthy();
<<<<<<< HEAD
      await trie.commitToDb();
=======
>>>>>>> 5e04c0a7

      leafs = 0;
      count = await forEachDbItem(trie.getDb(), async (_i, _key, value) => {
        // Parse the value as a DbTriNode
        const node = DbTrieNode.decode(value);
        if (node.key.length > 0) {
          leafs += 1;
        }
      });

      expect(leafs).toEqual(2);

      const rootHash = await trie.rootHash();

      // Unload the trie
      await trie.unloadChidrenAtRoot();

      // Expect the root hash to be the same
      expect(await trie.rootHash()).toEqual(rootHash);
      expect(await trie.items()).toEqual(2);
    });

    test(
      "Load trie from DB",
      async () => {
        const syncIds = await NetworkFactories.SyncId.createList(20);
        await Promise.all(syncIds.map(async (syncId) => await trie.insert(syncId)));

        // Now initialize a new merkle trie from the same DB
        const trie2 = new MerkleTrie(db, trie.getDb());
        await trie2.initialize();

        // expect the root hashes to be the same
        expect(await trie.rootHash()).toEqual(await trie2.rootHash());
        expect(await trie.items()).toEqual(await trie2.items());

        // expect all the items to be in the trie
        await Promise.all(syncIds.map(async (syncId) => expect(await trie2.exists(syncId)).toBeTruthy()));
        await trie2.stop();

        // Delete half the items from the first trie
        await Promise.all(syncIds.slice(0, syncIds.length / 2).map(async (syncId) => trie.deleteBySyncId(syncId)));

        // Initialize a new trie from the same DB
        const trie3 = new MerkleTrie(db, trie.getDb());
        await trie3.initialize();

        // expect the root hashes to be the same
        expect(await trie.rootHash()).toEqual(await trie3.rootHash());
        expect(await trie.items()).toEqual(await trie3.items());

        // Expect that the deleted items are not present
        await Promise.all(
          syncIds.slice(0, syncIds.length / 2).map(async (syncId) => expect(await trie3.exists(syncId)).toBeFalsy()),
        );

        // expect all the items to be in the trie
        await Promise.all(
          syncIds.slice(syncIds.length / 2).map(async (syncId) => expect(await trie3.exists(syncId)).toBeTruthy()),
        );
        await trie3.stop();
      },
      TEST_TIMEOUT_LONG,
    );
  });

  describe("delete", () => {
    test("deletes an item", async () => {
      const syncId = await NetworkFactories.SyncId.create();

      await trie.insert(syncId);
      expect(await trie.items()).toEqual(1);
      expect(await trie.rootHash()).toBeTruthy();

      expect(await trie.exists(syncId)).toBeTruthy();

      await trie.deleteBySyncId(syncId);
      expect(await trie.items()).toEqual(0);
      expect(await trie.rootHash()).toEqual(EMPTY_HASH);

      expect(await trie.exists(syncId)).toBeFalsy();
    });

    test("deleting an item that does not exist does not change the trie", async () => {
      const syncId = await NetworkFactories.SyncId.create();
      expect(await trie.insert(syncId)).toBeTruthy();

      const rootHashBeforeDelete = await trie.rootHash();
      const syncId2 = await NetworkFactories.SyncId.create();
      expect(await trie.deleteBySyncId(syncId2)).toBeFalsy();

      const rootHashAfterDelete = await trie.rootHash();
      expect(rootHashAfterDelete).toEqual(rootHashBeforeDelete);
      expect(await trie.items()).toEqual(1);
    });

    test("delete is an exact inverse of insert", async () => {
      const syncId1 = await NetworkFactories.SyncId.create();
      const syncId2 = await NetworkFactories.SyncId.create();

      await trie.insert(syncId1);
      const rootHashBeforeDelete = await trie.rootHash();
      await trie.insert(syncId2);

      await trie.deleteBySyncId(syncId2);
      expect(await trie.rootHash()).toEqual(rootHashBeforeDelete);
    });

    test("trie with a deleted item is the same as a trie with the item never added", async () => {
      const syncId1 = await NetworkFactories.SyncId.create();
      const syncId2 = await NetworkFactories.SyncId.create();

      await trie.insert(syncId1);
      await trie.insert(syncId2);

      await trie.deleteBySyncId(syncId1);

      const secondTrie = new MerkleTrie(db2);
      await secondTrie.initialize();
      await secondTrie.clear();
      await secondTrie.insert(syncId2);

      expect(await trie.rootHash()).toEqual(await secondTrie.rootHash());
      expect(await trie.rootHash()).toBeTruthy();
      expect(await trie.items()).toEqual(await secondTrie.items());
      expect(await trie.items()).toEqual(1);

      await secondTrie.stop();
    });

    test("Deleting single node deletes all nodes from the DB", async () => {
      const id = await NetworkFactories.SyncId.create();

      await trie.insert(id);
<<<<<<< HEAD
      await trie.commitToDb();
=======

>>>>>>> 5e04c0a7
      expect(await trie.items()).toEqual(1);

      let count = await forEachDbItem(trie.getDb());
      expect(count).toEqual(1 + TIMESTAMP_LENGTH);

      // Delete
      await trie.deleteBySyncId(id);

      count = await forEachDbItem(trie.getDb());
      expect(count).toEqual(0);
    });

    test("Deleting one of two nodes leaves only 1 item in the DB", async () => {
      const syncId1 = await NetworkFactories.SyncId.create();
      const syncId2 = await NetworkFactories.SyncId.create();

      await trie.insert(syncId1);
      await trie.insert(syncId2);

      let count = await forEachDbItem(trie.getDb());
      expect(count).toBeGreaterThan(1 + TIMESTAMP_LENGTH);

      // Delete
      await trie.deleteBySyncId(syncId1);

      count = await forEachDbItem(trie.getDb());
      expect(count).toEqual(1 + TIMESTAMP_LENGTH);
    });

    test("succeeds with single item", async () => {
      const syncId = await NetworkFactories.SyncId.create();

      expect(await trie.exists(syncId)).toBeFalsy();

      await trie.insert(syncId);

      expect(await trie.exists(syncId)).toBeTruthy();

      const nonExistingSyncId = await NetworkFactories.SyncId.create();

      expect(await trie.exists(nonExistingSyncId)).toBeFalsy();
    });

    test("test multiple items with delete", async () => {
      const syncIds = await NetworkFactories.SyncId.createList(20);

      await Promise.all(syncIds.map(async (syncId) => trie.insert(syncId)));

      // Delete half of the items
      await Promise.all(syncIds.slice(0, syncIds.length / 2).map(async (syncId) => trie.deleteBySyncId(syncId)));

      // Check that the items are still there
      await Promise.all(
        syncIds.slice(0, syncIds.length / 2).map(async (syncId) => expect(await trie.exists(syncId)).toBeFalsy()),
      );
      await Promise.all(
        syncIds.slice(syncIds.length / 2).map(async (syncId) => {
          expect(await trie.exists(syncId)).toBeTruthy();
        }),
      );
    });

    test(
      "test multiple insert + delete",
      async () => {
        const syncIds1 = await NetworkFactories.SyncId.createList(100);
        const syncIds2 = await NetworkFactories.SyncId.createList(100);

        await Promise.all(syncIds1.map(async (syncId) => trie.insert(syncId)));

        // Delete half of the items
        const deletePromise = Promise.all(
          syncIds1.slice(0, syncIds1.length / 2).map(async (syncId) => trie.deleteBySyncId(syncId)),
        );
        const insert2Promise = Promise.all(syncIds2.map(async (syncId) => trie.insert(syncId)));
        const existPromise = await Promise.all(
          syncIds1.slice(syncIds1.length / 2).map(async (syncId) => {
            expect(await trie.exists(syncId)).toBeTruthy();
          }),
        );
        await Promise.all([deletePromise, insert2Promise, existPromise]);

        // Check that the items are still there
        const exist1 = Promise.all(
          syncIds1.slice(0, syncIds1.length / 2).map(async (syncId) => expect(await trie.exists(syncId)).toBeFalsy()),
        );
        const exist2 = await Promise.all(
          syncIds1.slice(syncIds1.length / 2).map(async (syncId) => {
            expect(await trie.exists(syncId)).toBeTruthy();
          }),
        );
        const exist3 = await Promise.all(
          syncIds2.map(async (syncId) => {
            expect(await trie.exists(syncId)).toBeTruthy();
          }),
        );

        await Promise.all([exist1, exist2, exist3]);
      },
      TEST_TIMEOUT_LONG,
    );

    test("delete after loading from DB", async () => {
      const syncId1 = await NetworkFactories.SyncId.create();
      const syncId2 = await NetworkFactories.SyncId.create();

      await trie.insert(syncId1);
      await trie.insert(syncId2);

      const rootHash = await trie.rootHash();

      const trie2 = new MerkleTrie(db, trie.getDb());
      await trie2.initialize();

      expect(await trie2.rootHash()).toEqual(rootHash);

      expect(await trie2.deleteBySyncId(syncId1)).toBeTruthy();

      expect(await trie2.rootHash()).not.toEqual(rootHash);
      expect(await trie2.exists(syncId1)).toBeFalsy();
      expect(await trie2.exists(syncId2)).toBeTruthy();

      await trie2.stop();
    });

    test("delete after unloading some nodes", async () => {
      const syncId1 = await NetworkFactories.SyncId.create();
      const syncId2 = await NetworkFactories.SyncId.create();

      await trie.insert(syncId1);
      await trie.insert(syncId2);

      const rootHash = await trie.rootHash();

      // Unload all the children of the first node
      await trie.unloadChidrenAtRoot();

      // Now try deleting syncId1
      expect(await trie.deleteBySyncId(syncId1)).toBeTruthy();

      expect(await trie.rootHash()).not.toEqual(rootHash);
      expect(await trie.exists(syncId1)).toBeFalsy();
      expect(await trie.exists(syncId2)).toBeTruthy();

      // Ensure the trie was compacted
      expect(await forEachDbItem(trie.getDb())).toEqual(1 + TIMESTAMP_LENGTH);
    });
  });

  describe("getNodeMetadata", () => {
    test("returns undefined if prefix is not present", async () => {
      const syncId = await NetworkFactories.SyncId.create(undefined, { transient: { date: new Date(1665182332000) } });

      await trie.insert(syncId);

      expect(await trie.getTrieNodeMetadata(new Uint8Array(Buffer.from("166518234")))).toBeUndefined();
    });

    test("returns the root metadata if the prefix is empty", async () => {
      const syncId = await NetworkFactories.SyncId.create(undefined, { transient: { date: new Date(1665182332000) } });

      await trie.insert(syncId);

      const nodeMetadata = await trie.getTrieNodeMetadata(new Uint8Array());
      expect(nodeMetadata).toBeDefined();
      expect(nodeMetadata?.numMessages).toEqual(1);
      expect(nodeMetadata?.prefix).toEqual(new Uint8Array());
      expect(nodeMetadata?.children?.size).toEqual(1);
      expect(nodeMetadata?.children?.get(syncId.syncId()[0] as number)).toBeDefined();
    });

    test("returns the correct metadata if prefix is present", async () => {
      const trie = await trieWithIds([1665182332, 1665182343]);
      const nodeMetadata = await trie.getTrieNodeMetadata(new Uint8Array(Buffer.from("16651823")));

      expect(nodeMetadata).toBeDefined();
      expect(nodeMetadata?.numMessages).toEqual(2);
      expect(nodeMetadata?.prefix).toEqual(new Uint8Array(Buffer.from("16651823")));
      expect(nodeMetadata?.children?.size).toEqual(2);
      expect(nodeMetadata?.children?.get(new Uint8Array(Buffer.from("3"))[0] as number)).toBeDefined();
      expect(nodeMetadata?.children?.get(new Uint8Array(Buffer.from("4"))[0] as number)).toBeDefined();
    });
  });

  describe("getSnapshot", () => {
    test("returns basic information", async () => {
      const trie = await trieWithIds([1665182332, 1665182343]);

      const snapshot = await trie.getSnapshot(new Uint8Array(Buffer.from("1665182343")));
      expect(snapshot.prefix).toEqual(new Uint8Array(Buffer.from("1665182343")));
      expect(snapshot.numMessages).toEqual(1);
      expect(snapshot.excludedHashes.length).toEqual("1665182343".length + 1);
    });

    test("returns early when prefix is only partially present", async () => {
      const trie = await trieWithIds([1665182332, 1665182343]);

      const snapshot = await trie.getSnapshot(new Uint8Array(Buffer.from("1677123")));
      expect(snapshot.prefix).toEqual(new Uint8Array(Buffer.from("16")));
      expect(snapshot.numMessages).toEqual(2);
      expect(snapshot.excludedHashes.length).toEqual("16".length + 1);

      const snapshot2 = await trie.getSnapshot(new Uint8Array(Buffer.from("167")));
      expect(snapshot2.prefix).toEqual(new Uint8Array(Buffer.from("16")));
      expect(snapshot2.numMessages).toEqual(2);
      expect(snapshot2.excludedHashes.length).toEqual("16".length + 1);

      const snapshot3 = await trie.getSnapshot(new Uint8Array(Buffer.from("16")));
      expect(snapshot3.prefix).toEqual(new Uint8Array(Buffer.from("16")));
      expect(snapshot3.numMessages).toEqual(0);
      expect(snapshot3.excludedHashes.length).toEqual("16".length + 1);

      const snapshot4 = await trie.getSnapshot(new Uint8Array(Buffer.from("222")));
      expect(snapshot4.prefix).toEqual(new Uint8Array(Buffer.from("")));
      expect(snapshot4.numMessages).toEqual(2);
      expect(snapshot4.excludedHashes.length).toEqual("".length + 1);
    });

    test("excluded hashes excludes the prefix char at every level", async () => {
      const trie = await trieWithIds([1665182332, 1665182343, 1665182345, 1665182351]);
      let snapshot = await trie.getSnapshot(new Uint8Array(Buffer.from("1665182351")));
      let node = await trie.getTrieNodeMetadata(new Uint8Array(Buffer.from("16651823")));
      // We expect the excluded hash to be the hash of the 3 and 4 child nodes, and excludes the 5 child node
      const expectedHash = Buffer.from(
        blake3
          .create({ dkLen: 20 })
          .update(Buffer.from(node?.children?.get(new Uint8Array(Buffer.from("3"))[0] as number)?.hash || "", "hex"))
          .update(Buffer.from(node?.children?.get(new Uint8Array(Buffer.from("4"))[0] as number)?.hash || "", "hex"))
          .digest(),
      ).toString("hex");
      let leafHash = (await trie.getTrieNodeMetadata(new Uint8Array(Buffer.from("1665182351"))))?.hash;
      expect(snapshot.excludedHashes).toEqual([
        EMPTY_HASH, // 1, these are empty because there are no other children at this level
        EMPTY_HASH, // 6
        EMPTY_HASH, // 6
        EMPTY_HASH, // 5
        EMPTY_HASH, // 1
        EMPTY_HASH, // 8
        EMPTY_HASH, // 2
        EMPTY_HASH, // 3
        expectedHash, // 5 (hash of the 3 and 4 child node hashes)
        EMPTY_HASH, // 1
        leafHash,
      ]);

      snapshot = await trie.getSnapshot(new Uint8Array(Buffer.from("1665182343")));
      node = await trie.getTrieNodeMetadata(new Uint8Array(Buffer.from("166518234")));
      const expectedLastHash = Buffer.from(
        blake3(Buffer.from(node?.children?.get(new Uint8Array(Buffer.from("5"))[0] as number)?.hash || "", "hex"), {
          dkLen: 20,
        }),
      ).toString("hex");
      node = await trie.getTrieNodeMetadata(new Uint8Array(Buffer.from("16651823")));
      const expectedPenultimateHash = Buffer.from(
        blake3
          .create({ dkLen: 20 })
          .update(Buffer.from(node?.children?.get(new Uint8Array(Buffer.from("3"))[0] as number)?.hash || "", "hex"))
          .update(Buffer.from(node?.children?.get(new Uint8Array(Buffer.from("5"))[0] as number)?.hash || "", "hex"))
          .digest(),
      ).toString("hex");
      leafHash = (await trie.getTrieNodeMetadata(new Uint8Array(Buffer.from("1665182343"))))?.hash;
      expect(snapshot.excludedHashes).toEqual([
        EMPTY_HASH, // 1
        EMPTY_HASH, // 6
        EMPTY_HASH, // 6
        EMPTY_HASH, // 5
        EMPTY_HASH, // 1
        EMPTY_HASH, // 8
        EMPTY_HASH, // 2
        EMPTY_HASH, // 3
        expectedPenultimateHash, // 4 (hash of the 3 and 5 child node hashes)
        expectedLastHash, // 3 (hash of the 5 child node hash)
        leafHash,
      ]);
    });
  });

  test("getAllValues returns all values for child nodes", async () => {
    const trie = await trieWithIds([1665182332, 1665182343, 1665182345]);

    let values = await trie.getAllValues(new Uint8Array(Buffer.from("16651823")));
    expect(values?.length).toEqual(3);
    values = await trie.getAllValues(new Uint8Array(Buffer.from("166518233")));
    expect(values?.length).toEqual(1);
  });

  test("getAllValues returns all values for child nodes after unloadChildren", async () => {
    const trie = await trieWithIds([1665182332, 1665182343, 1665182345]);

    // Unload all the children of the first node
    await trie.unloadChidrenAtRoot();

    let values = await trie.getAllValues(new Uint8Array(Buffer.from("16651823")));
    expect(values?.length).toEqual(3);
    values = await trie.getAllValues(new Uint8Array(Buffer.from("166518233")));
    expect(values?.length).toEqual(1);
  });
});<|MERGE_RESOLUTION|>--- conflicted
+++ resolved
@@ -208,10 +208,7 @@
       const syncId2 = await NetworkFactories.SyncId.create(undefined, { transient: { date: dt } });
       expect(await trie.insert(syncId2)).toBeTruthy();
       expect(await trie.exists(syncId2)).toBeTruthy();
-<<<<<<< HEAD
       await trie.commitToDb();
-=======
->>>>>>> 5e04c0a7
 
       leafs = 0;
       count = await forEachDbItem(trie.getDb(), async (_i, _key, value) => {
@@ -346,11 +343,7 @@
       const id = await NetworkFactories.SyncId.create();
 
       await trie.insert(id);
-<<<<<<< HEAD
       await trie.commitToDb();
-=======
-
->>>>>>> 5e04c0a7
       expect(await trie.items()).toEqual(1);
 
       let count = await forEachDbItem(trie.getDb());
