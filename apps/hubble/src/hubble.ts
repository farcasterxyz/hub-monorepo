import {
  ContactInfoContent,
  FarcasterNetwork,
  GossipAddressInfo,
  GossipMessage,
  HubState,
  IdRegistryEvent,
  Message,
  NameRegistryEvent,
  HubAsyncResult,
  HubError,
  bytesToHexString,
  bytesToUtf8String,
  HubRpcClient,
  getSSLHubRpcClient,
  getInsecureHubRpcClient,
  UserNameProof,
  AckMessageBody,
  NetworkLatencyMessage,
  OnChainEvent,
  onChainEventTypeToJSON,
  ClientOptions,
} from "@farcaster/hub-nodejs";
import { PeerId } from "@libp2p/interface-peer-id";
import { peerIdFromBytes } from "@libp2p/peer-id";
import { publicAddressesFirst } from "@libp2p/utils/address-sort";
import { Multiaddr, multiaddr } from "@multiformats/multiaddr";
import { Result, ResultAsync, err, ok } from "neverthrow";
import { GossipNode, MAX_MESSAGE_QUEUE_SIZE } from "./network/p2p/gossipNode.js";
import { PeriodicSyncJobScheduler } from "./network/sync/periodicSyncJob.js";
import SyncEngine from "./network/sync/syncEngine.js";
import AdminServer from "./rpc/adminServer.js";
import Server from "./rpc/server.js";
import { getHubState, putHubState } from "./storage/db/hubState.js";
import RocksDB, { createTarBackup, extractTarBackup } from "./storage/db/rocksdb.js";
import { RootPrefix } from "./storage/db/types.js";
import Engine from "./storage/engine/index.js";
import { PruneEventsJobScheduler } from "./storage/jobs/pruneEventsJob.js";
import { PruneMessagesJobScheduler } from "./storage/jobs/pruneMessagesJob.js";
import { sleep } from "./utils/crypto.js";
import {
  idRegistryEventToLog,
  logger,
  messageToLog,
  messageTypeToName,
  nameRegistryEventToLog,
  onChainEventToLog,
  usernameProofToLog,
} from "./utils/logger.js";
import {
  addressInfoFromGossip,
  addressInfoToString,
  getPublicIp,
  ipFamilyToString,
  p2pMultiAddrStr,
} from "./utils/p2p.js";
import { PeriodicTestDataJobScheduler, TestUser } from "./utils/periodicTestDataJob.js";
import { ensureAboveMinFarcasterVersion, VersionSchedule } from "./utils/versions.js";
import { CheckFarcasterVersionJobScheduler } from "./storage/jobs/checkFarcasterVersionJob.js";
import { ValidateOrRevokeMessagesJobScheduler } from "./storage/jobs/validateOrRevokeMessagesJob.js";
import { GossipContactInfoJobScheduler } from "./storage/jobs/gossipContactInfoJob.js";
import StoreEventHandler from "./storage/stores/storeEventHandler.js";
import { FNameRegistryClient, FNameRegistryEventsProvider } from "./eth/fnameRegistryEventsProvider.js";
import { L2EventsProvider, OptimismConstants } from "./eth/l2EventsProvider.js";
import { GOSSIP_PROTOCOL_VERSION } from "./network/p2p/protocol.js";
import { prettyPrintTable } from "./profile/profile.js";
import packageJson from "./package.json" assert { type: "json" };
import { createPublicClient, fallback, http } from "viem";
import { mainnet } from "viem/chains";
import { AddrInfo } from "@chainsafe/libp2p-gossipsub/types";
import { CheckIncomingPortsJobScheduler } from "./storage/jobs/checkIncomingPortsJob.js";
import { NetworkConfig, applyNetworkConfig, fetchNetworkConfig } from "./network/utils/networkConfig.js";
import { UpdateNetworkConfigJobScheduler } from "./storage/jobs/updateNetworkConfigJob.js";
import { statsd } from "./utils/statsd.js";
import { LATEST_DB_SCHEMA_VERSION, performDbMigrations } from "./storage/db/migrations/migrations.js";
import {
  S3Client,
  PutObjectCommand,
  ListObjectsV2Command,
  HeadObjectCommand,
  GetObjectCommand,
} from "@aws-sdk/client-s3";
import path from "path";
import { addProgressBar } from "./utils/progressBars.js";
import * as stream from "stream";
import * as fs from "fs";

export type HubSubmitSource = "gossip" | "rpc" | "eth-provider" | "l2-provider" | "sync" | "fname-registry";

export const APP_VERSION = packageJson.version;
export const APP_NICKNAME = process.env["HUBBLE_NAME"] ?? "Farcaster Hub";

export const SNAPSHOT_S3_DEFAULT_BUCKET = "adityapk-farcaster-snapshot";
export const S3_REGION = "us-east-1";

export const FARCASTER_VERSION = "2023.8.23";
export const FARCASTER_VERSIONS_SCHEDULE: VersionSchedule[] = [
  { version: "2023.3.1", expiresAt: 1682553600000 }, // expires at 4/27/23 00:00 UTC
  { version: "2023.4.19", expiresAt: 1686700800000 }, // expires at 6/14/23 00:00 UTC
  { version: "2023.5.31", expiresAt: 1690329600000 }, // expires at 7/26/23 00:00 UTC
  { version: "2023.7.12", expiresAt: 1693958400000 }, // expires at 9/6/23 00:00 UTC
  { version: "2023.8.23", expiresAt: 1697587200000 }, // expires at 10/18/23 00:00 UTC
];

export interface HubInterface {
  engine: Engine;
  submitMessage(message: Message, source?: HubSubmitSource): HubAsyncResult<number>;
  submitIdRegistryEvent(event: IdRegistryEvent, source?: HubSubmitSource): HubAsyncResult<number>;
  submitNameRegistryEvent(event: NameRegistryEvent, source?: HubSubmitSource): HubAsyncResult<number>;
  submitUserNameProof(usernameProof: UserNameProof, source?: HubSubmitSource): HubAsyncResult<number>;
  submitOnChainEvent(event: OnChainEvent, source?: HubSubmitSource): HubAsyncResult<number>;
  getHubState(): HubAsyncResult<HubState>;
  putHubState(hubState: HubState): HubAsyncResult<void>;
  gossipContactInfo(): HubAsyncResult<void>;
  getRPCClientForPeer(
    peerId: PeerId,
    peer: ContactInfoContent,
    options?: Partial<ClientOptions>,
  ): Promise<HubRpcClient | undefined>;
}

export interface HubOptions {
  /** Farcaster network */
  network: FarcasterNetwork;

  /** The PeerId of this Hub */
  peerId?: PeerId;

  /** Addresses to bootstrap the gossip network */
  bootstrapAddrs?: Multiaddr[];

  /** A list of PeerId strings to allow connections with */
  allowedPeers?: string[];

  /** A list of PeerId strings to disallow connections with */
  deniedPeers?: string[];

  /** IP address string in MultiAddr format to bind the gossip node to */
  ipMultiAddr?: string;

  /** IP address string to bind the RPC server to */
  rpcServerHost?: string;

  /** External IP address to announce to peers. If not provided, it'll fetch the IP from an external service */
  announceIp?: string;

  /** External Server name to announce to peers. If provided, the RPC connection is made to this server name. Useful for SSL/TLS */
  announceServerName?: string;

  /** Port for libp2p to listen for gossip */
  gossipPort?: number;

  /** Port for the RPC Client */
  rpcPort?: number;

  /** Username and Password to use for RPC submit methods */
  rpcAuth?: string;

  /** Enable IP Rate limiting */
  rpcRateLimit?: number;

  /** Rank RPCs and use the ones with best stability and latency */
  rankRpcs?: boolean;

  /** ETH mainnet RPC URL(s) */
  ethMainnetRpcUrl?: string;

  /** FName Registry Server URL */
  fnameServerUrl?: string;

  /** Network URL(s) of the StorageRegistry Contract */
  l2RpcUrl?: string;

  /** Address of the IdRegistry contract  */
  idRegistryAddress?: `0x${string}`;

  /** Address of the NameRegistryAddress contract  */
  nameRegistryAddress?: `0x${string}`;

  /** Address of the Id Registry contract  */
  l2IdRegistryAddress?: `0x${string}`;

  /** Address of the Key Registry contract  */
  l2KeyRegistryAddress?: `0x${string}`;

  /** Address of the StorageRegistry contract  */
  l2StorageRegistryAddress?: `0x${string}`;

  /** Block number to begin syncing events from  */
  firstBlock?: number;

  /** Number of blocks to batch when syncing historical events  */
  chunkSize?: number;

  /** Block number to begin syncing events from for L2  */
  l2FirstBlock?: number;

  /** Number of blocks to batch when syncing historical events for L2 */
  l2ChunkSize?: number;

  /** Chain Id for L2 */
  l2ChainId?: number;

  /** Storage rent expiry override for tests */
  l2RentExpiryOverride?: number;

  /** Resync l2 events */
  l2ResyncEvents?: boolean;

  /** Resync events */
  resyncEthEvents?: boolean;

  /** Resync fname events */
  resyncNameEvents?: boolean;

  /** Name of the RocksDB instance */
  rocksDBName?: string;

  /** Resets the DB on start, if true */
  resetDB?: boolean;

  /** Profile the sync and exit after done */
  profileSync?: boolean;

  /** Rebuild the sync trie from messages in the DB on startup */
  rebuildSyncTrie?: boolean;

  /** Commit lock timeout in ms */
  commitLockTimeout: number;

  /** Commit lock queue size */
  commitLockMaxPending: number;

  /** Enables the Admin Server */
  adminServerEnabled?: boolean;

  /** Host for the Admin Server to bind to */
  adminServerHost?: string;

  /** Periodically add casts & reactions for the following test users */
  testUsers?: TestUser[];

  /**
   * Only allows the Hub to connect to and advertise local IP addresses
   *
   * Only used by tests
   */
  localIpAddrsOnly?: boolean;

  /** Cron schedule for prune messages job */
  pruneMessagesJobCron?: string;

  /** Cron schedule for prune events job */
  pruneEventsJobCron?: string;

  /** Periodically send network latency ping messages to the gossip network and log metrics */
  gossipMetricsEnabled?: boolean;

  /** A list of addresses the node directly peers with, provided in MultiAddr format */
  directPeers?: AddrInfo[];

  /** If set, snapshot sync is disabled */
  disableSnapshotSync?: boolean;

  /** Enable daily backups to S3 */
  enableSnapshotToS3?: boolean;

  /** S3 bucket to upload snapshots to */
  s3SnapshotBucket?: string;
}

/** @returns A randomized string of the format `rocksdb.tmp.*` used for the DB Name */
const randomDbName = () => {
  return `rocksdb.tmp.${(new Date().getUTCDate() * Math.random()).toString(36).substring(2)}`;
};

const log = logger.child({
  component: "Hub",
});

export class Hub implements HubInterface {
  private options: HubOptions;
  private gossipNode: GossipNode;
  private rpcServer: Server;
  private adminServer: AdminServer;
  private contactTimer?: NodeJS.Timer;
  private rocksDB: RocksDB;
  private syncEngine: SyncEngine;
  private allowedPeerIds: string[] | undefined;
  private deniedPeerIds: string[];

  private s3_snapshot_bucket: string;

  private pruneMessagesJobScheduler: PruneMessagesJobScheduler;
  private periodSyncJobScheduler: PeriodicSyncJobScheduler;
  private pruneEventsJobScheduler: PruneEventsJobScheduler;
  private testDataJobScheduler?: PeriodicTestDataJobScheduler;
  private checkFarcasterVersionJobScheduler: CheckFarcasterVersionJobScheduler;
  private validateOrRevokeMessagesJobScheduler: ValidateOrRevokeMessagesJobScheduler;
  private gossipContactInfoJobScheduler: GossipContactInfoJobScheduler;
  private checkIncomingPortsJobScheduler: CheckIncomingPortsJobScheduler;
  private updateNetworkConfigJobScheduler: UpdateNetworkConfigJobScheduler;

  engine: Engine;
  fNameRegistryEventsProvider?: FNameRegistryEventsProvider;
  l2RegistryProvider?: L2EventsProvider;

  constructor(options: HubOptions) {
    this.options = options;
    this.rocksDB = new RocksDB(options.rocksDBName ? options.rocksDBName : randomDbName());
    this.gossipNode = new GossipNode(this.rocksDB, this.options.network, this.options.gossipMetricsEnabled);

<<<<<<< HEAD
    this.s3_snapshot_bucket = options.s3SnapshotBucket ?? SNAPSHOT_S3_DEFAULT_BUCKET;

    // Create the ETH registry provider, which will fetch ETH events and push them into the engine.
    // Defaults to Goerli testnet, which is currently used for Production Farcaster Hubs.
    if (options.ethRpcUrl) {
      this.ethRegistryProvider = EthEventsProvider.build(
        this,
        options.ethRpcUrl,
        options.rankRpcs ?? false,
        options.idRegistryAddress ?? GoerliEthConstants.IdRegistryAddress,
        options.nameRegistryAddress ?? GoerliEthConstants.NameRegistryAddress,
        options.firstBlock ?? GoerliEthConstants.FirstBlock,
        options.chunkSize ?? GoerliEthConstants.ChunkSize,
        options.resyncEthEvents ?? false,
      );
    } else {
      log.warn("No ETH RPC URL provided, unable to sync ETH contract events");
      throw new HubError("bad_request.invalid_param", "Invalid eth testnet rpc url");
    }

=======
>>>>>>> 5cb9db86
    if (!options.ethMainnetRpcUrl) {
      log.warn("No ETH mainnet RPC URL provided, unable to validate ens names");
      throw new HubError("bad_request.invalid_param", "Invalid eth mainnet rpc url");
    }

    // Create the L2 registry provider, which will fetch L2 events and push them into the engine.
    // Defaults to OP Goerli testnet, which is currently used for Production Farcaster Hubs.
    if (options.l2RpcUrl) {
      this.l2RegistryProvider = L2EventsProvider.build(
        this,
        options.l2RpcUrl,
        options.rankRpcs ?? false,
        options.l2StorageRegistryAddress ?? OptimismConstants.StorageRegistryAddress,
        options.l2KeyRegistryAddress ?? OptimismConstants.KeyRegistryAddress,
        options.l2IdRegistryAddress ?? OptimismConstants.IdRegistryAddress,
        options.l2FirstBlock ?? OptimismConstants.FirstBlock,
        options.l2ChunkSize ?? OptimismConstants.ChunkSize,
        options.l2ChainId ?? OptimismConstants.ChainId,
        options.l2ResyncEvents ?? false,
        options.l2RentExpiryOverride,
      );
    } else {
      log.warn("No L2 RPC URL provided, unable to sync L2 contract events");
      throw new HubError("bad_request.invalid_param", "Invalid l2 rpc url");
    }

    if (options.fnameServerUrl && options.fnameServerUrl !== "") {
      this.fNameRegistryEventsProvider = new FNameRegistryEventsProvider(
        new FNameRegistryClient(options.fnameServerUrl),
        this,
        options.resyncNameEvents ?? false,
      );
    } else {
      log.warn("No FName Registry URL provided, unable to sync fname events");
      throw new HubError("bad_request.invalid_param", "Invalid fname server url");
    }

    const eventHandler = new StoreEventHandler(this.rocksDB, {
      lockMaxPending: options.commitLockMaxPending,
      lockTimeout: options.commitLockTimeout,
    });

    const ethMainnetRpcUrls = options.ethMainnetRpcUrl.split(",");
    const transports = ethMainnetRpcUrls.map((url) => http(url, { retryCount: 2 }));
    const mainnetClient = createPublicClient({
      chain: mainnet,
      transport: fallback(transports, { rank: options.rankRpcs ?? false }),
    });
    this.engine = new Engine(this.rocksDB, options.network, eventHandler, mainnetClient);

    const profileSync = options.profileSync ?? false;
    this.syncEngine = new SyncEngine(this, this.rocksDB, this.l2RegistryProvider, profileSync);

    // If profileSync is true, exit after sync is complete
    if (profileSync) {
      this.syncEngine.on("syncComplete", async (success) => {
        if (success) {
          log.info("Sync complete, exiting (profileSync=true)");

          const profileLog = logger.child({ component: "SyncProfile" });

          const profile = this.syncEngine.getSyncProfile();
          if (profile) {
            profileLog.info({ wallTimeMs: profile.getSyncDuration() });

            for (const [method, p] of profile.getAllMethodProfiles()) {
              profileLog.info({ method, p });
            }

            // Also write to console for easy copy/paste
            console.log("\nTotal Time\n");
            console.log(prettyPrintTable(profile.durationToPrettyPrintObject()));

            console.log("\nLatencies (ms)\n");
            console.log(prettyPrintTable(profile.latenciesToPrettyPrintObject()));

            console.log("\nData Fetched (bytes)\n");
            console.log(prettyPrintTable(profile.resultBytesToPrettyPrintObject()));
          }

          await this.stop();
          process.exit(0);
        }
      });
    }

    this.rpcServer = new Server(
      this,
      this.engine,
      this.syncEngine,
      this.gossipNode,
      options.rpcAuth,
      options.rpcRateLimit,
    );
    this.adminServer = new AdminServer(this, this.rocksDB, this.engine, this.syncEngine, options.rpcAuth);

    // Setup job schedulers/workers
    this.pruneMessagesJobScheduler = new PruneMessagesJobScheduler(this.engine);
    this.periodSyncJobScheduler = new PeriodicSyncJobScheduler(this, this.syncEngine);
    this.pruneEventsJobScheduler = new PruneEventsJobScheduler(this.engine);
    this.checkFarcasterVersionJobScheduler = new CheckFarcasterVersionJobScheduler(this);
    this.validateOrRevokeMessagesJobScheduler = new ValidateOrRevokeMessagesJobScheduler(this.rocksDB, this.engine);
    this.gossipContactInfoJobScheduler = new GossipContactInfoJobScheduler(this);
    this.checkIncomingPortsJobScheduler = new CheckIncomingPortsJobScheduler(this.rpcServer, this.gossipNode);
    this.updateNetworkConfigJobScheduler = new UpdateNetworkConfigJobScheduler(this);

    if (options.testUsers) {
      this.testDataJobScheduler = new PeriodicTestDataJobScheduler(this.rpcServer, options.testUsers as TestUser[]);
    }

    // Allowed peers can be undefined, which means permissionless connections
    this.allowedPeerIds = this.options.allowedPeers;
    // Denied peers by default is an empty list
    this.deniedPeerIds = this.options.deniedPeers ?? [];
  }

  get rpcAddress() {
    return this.rpcServer.address;
  }

  get gossipAddresses() {
    return this.gossipNode.multiaddrs ?? [];
  }

  /** Returns the Gossip peerId string of this Hub */
  get identity(): string {
    if (!this.gossipNode.isStarted() || !this.gossipNode.peerId) {
      throw new HubError("unavailable", "cannot start gossip node without identity");
    }
    return this.gossipNode.peerId.toString();
  }

  /* Start the GossipNode and RPC server  */
  async start() {
    // See if we have to fetch the IP address
    if (!this.options.announceIp || this.options.announceIp.trim().length === 0) {
      const ipResult = await getPublicIp();
      if (ipResult.isErr()) {
        log.error({ error: ipResult.error }, `failed to fetch public IP address, using ${this.options.ipMultiAddr}`);
      } else {
        this.options.announceIp = ipResult.value;
      }
    }

    // Snapshot Sync
    if (!this.options.disableSnapshotSync) {
      await this.snapshotSync();
    }

    if (this.options.enableSnapshotToS3) {
      // Back up the DB before opening it
      const tarResult = await createTarBackup(this.rocksDB.location);

      if (tarResult.isOk()) {
        // Upload to S3. Run this in the background so we don't block startup.
        // Don't bother gzipping the file, since it is mostly binary data, and it doesn't compress well.
        setTimeout(async () => {
          const s3Result = await this.uploadToS3(tarResult.value);
          if (s3Result.isErr()) {
            log.error({ error: s3Result.error, errMsg: s3Result.error.message }, "failed to upload snapshot to S3");
          }

          // Delete the tar file, ignore errors
          fs.unlink(tarResult.value, () => {});
        }, 10);
      } else {
        log.error({ error: tarResult.error }, "failed to create tar backup for S3");
      }
    }

    let dbResult: Result<void, Error>;
    let retryCount = 0;

    // It is possible that we can't get a lock on the DB in prod, so we retry a few times.
    // This happens if the EFS volume is not mounted yet or is still attached to another instance.
    do {
      dbResult = await ResultAsync.fromPromise(this.rocksDB.open(), (e) => e as Error);
      if (dbResult.isErr()) {
        retryCount++;
        logger.error(
          { retryCount, error: dbResult.error, errorMessage: dbResult.error.message },
          "failed to open rocksdb. Retry in 15s",
        );

        // Sleep for 15s
        await sleep(15 * 1000);
      } else {
        break;
      }
    } while (dbResult.isErr() && retryCount < 5);

    // If the DB is still not open, we throw an error
    if (dbResult.isErr()) {
      throw dbResult.error;
    } else {
      log.info("rocksdb opened");
    }

    if (this.options.resetDB === true) {
      log.info("clearing rocksdb");
      await this.rocksDB.clear();
    } else {
      // Read if the Hub was cleanly shutdown last time
      const cleanShutdownR = await this.wasHubCleanShutdown();
      if (cleanShutdownR.isOk() && !cleanShutdownR.value) {
        log.warn(
          "Hub was NOT shutdown cleanly. Sync might re-fetch messages. Please re-run with --rebuild-sync-trie to rebuild the trie if needed.",
        );
      }
    }

    // Get the Network ID from the DB
    const dbNetworkResult = await this.getDbNetwork();
    if (dbNetworkResult.isOk() && dbNetworkResult.value && dbNetworkResult.value !== this.options.network) {
      throw new HubError(
        "unavailable",
        `network mismatch: DB is ${dbNetworkResult.value}, but Hub is started with ${this.options.network}. Please reset the DB with the 'yarn dbreset' if this is intentional.`,
      );
    }

    // Set the network in the DB
    await this.setDbNetwork(this.options.network);
    log.info(
      `starting hub with Farcaster version ${FARCASTER_VERSION}, app version ${APP_VERSION} and network ${this.options.network}`,
    );

    // Get the DB Schema version
    const dbSchemaVersion = await this.getDbSchemaVersion();
    if (dbSchemaVersion > LATEST_DB_SCHEMA_VERSION) {
      throw new HubError(
        "unavailable.storage_failure",
        `DB schema version is unknown. Do you have the right version of Hubble? DB schema version: ${dbSchemaVersion}, latest supported version: ${LATEST_DB_SCHEMA_VERSION}`,
      );
    }
    if (dbSchemaVersion < LATEST_DB_SCHEMA_VERSION) {
      // We need a migration
      log.info({ dbSchemaVersion, latestDbSchemaVersion: LATEST_DB_SCHEMA_VERSION }, "DB needs migrations");
      const success = await performDbMigrations(this.rocksDB, dbSchemaVersion);
      if (success) {
        log.info({}, "All DB migrations successful");
        await this.setDbSchemaVersion(LATEST_DB_SCHEMA_VERSION);
      } else {
        throw new HubError("unavailable.storage_failure", "DB migrations failed");
      }
    } else {
      log.info({ dbSchemaVersion, latestDbSchemaVersion: LATEST_DB_SCHEMA_VERSION }, "DB schema is up-to-date");
    }

    // Fetch network config
    if (this.options.network === FarcasterNetwork.MAINNET) {
      const networkConfig = await fetchNetworkConfig();
      if (networkConfig.isErr()) {
        log.error("failed to fetch network config", { error: networkConfig.error });
      } else {
        const shouldExit = this.applyNetworkConfig(networkConfig.value);
        if (shouldExit) {
          throw new HubError("unavailable", "Quitting due to network config");
        }
      }
    }
    await this.engine.start();

    // Start the RPC server
    await this.rpcServer.start(this.options.rpcServerHost, this.options.rpcPort ? this.options.rpcPort : 0);
    if (this.options.adminServerEnabled) {
      await this.adminServer.start(this.options.adminServerHost ?? "127.0.0.1");
    }

    // Start the L2 registry provider second
    if (this.l2RegistryProvider) {
      await this.l2RegistryProvider.start();
    }

    await this.fNameRegistryEventsProvider?.start();

    // Start the sync engine
    await this.syncEngine.start(this.options.rebuildSyncTrie ?? false);

    const bootstrapAddrs = this.options.bootstrapAddrs ?? [];

    // Start the Gossip node
    await this.gossipNode.start(bootstrapAddrs, {
      peerId: this.options.peerId,
      ipMultiAddr: this.options.ipMultiAddr,
      announceIp: this.options.announceIp,
      gossipPort: this.options.gossipPort,
      allowedPeerIdStrs: this.allowedPeerIds,
      deniedPeerIdStrs: this.deniedPeerIds,
      directPeers: this.options.directPeers,
    });

    this.registerEventHandlers();

    // Start cron tasks
    this.pruneMessagesJobScheduler.start(this.options.pruneMessagesJobCron);
    this.periodSyncJobScheduler.start();
    this.pruneEventsJobScheduler.start(this.options.pruneEventsJobCron);
    this.checkFarcasterVersionJobScheduler.start();
    this.validateOrRevokeMessagesJobScheduler.start();
    this.gossipContactInfoJobScheduler.start();
    this.checkIncomingPortsJobScheduler.start();

    // Mainnet only jobs
    if (this.options.network === FarcasterNetwork.MAINNET) {
      this.updateNetworkConfigJobScheduler.start();
    }

    // Testnet/Devnet only jobs
    if (this.options.network !== FarcasterNetwork.MAINNET) {
      // Start the test data generator
      this.testDataJobScheduler?.start();
    }

    // When we startup, we write into the DB that we have not yet cleanly shutdown. And when we do
    // shutdown, we'll write "true" to this key, indicating that we've cleanly shutdown.
    // This way, when starting up, we'll know if the previous shutdown was clean or not.
    await this.writeHubCleanShutdown(false);
  }

  /** Apply the new the network config. Will return true if the Hub should exit */
  public applyNetworkConfig(networkConfig: NetworkConfig): boolean {
    const { allowedPeerIds, deniedPeerIds, shouldExit } = applyNetworkConfig(
      networkConfig,
      this.allowedPeerIds,
      this.deniedPeerIds,
      this.options.network,
    );

    if (shouldExit) {
      return true;
    } else {
      this.gossipNode.updateAllowedPeerIds(allowedPeerIds);
      this.allowedPeerIds = allowedPeerIds;

      this.gossipNode.updateDeniedPeerIds(deniedPeerIds);
      this.deniedPeerIds = deniedPeerIds;

      if (!this.l2RegistryProvider?.ready) {
        if (
          networkConfig.storageRegistryAddress &&
          networkConfig.keyRegistryAddress &&
          networkConfig.idRegistryAddress
        ) {
          this.l2RegistryProvider?.setAddresses(
            networkConfig.storageRegistryAddress,
            networkConfig.keyRegistryAddress,
            networkConfig.idRegistryAddress,
          );
          this.l2RegistryProvider?.start();
        }
      }

      log.info({ allowedPeerIds, deniedPeerIds }, "Network config applied");

      return false;
    }
  }

  async snapshotSync() {
    // Check if the DB location is empty. If it is, we'll try to fetch a snapshot from S3.
    const dbLocation = this.rocksDB.location;
    const dbFiles = Result.fromThrowable(
      () => fs.readdirSync(dbLocation),
      (e) => e,
    )();

    if (dbFiles.isErr() || dbFiles.value.length === 0) {
      log.info({ dbLocation }, "DB is empty, fetching snapshot from S3");

      const s3 = new S3Client({
        region: S3_REGION,
        signer: { sign: async (request) => request }, // Public bucket, no need to sign
      });

      let s3Result;
      try {
        s3Result = await s3.send(
          new ListObjectsV2Command({
            Bucket: this.s3_snapshot_bucket,
            Prefix: `${FarcasterNetwork[this.options.network].toString()}/`,
          }),
        );
      } catch (e) {
        log.error({ error: e }, "failed to list snapshots in S3");
        return;
      }

      // Find the latest snapshot. This is the key with the highest "LastModified" timestamp.
      const latestSnapshot = s3Result.Contents?.sort((a, b) => {
        return (b.LastModified?.getTime() ?? 0) - (a.LastModified?.getTime() ?? 0);
      })[0];

      if (!latestSnapshot) {
        log.info(
          { s3bucket: this.s3_snapshot_bucket, dir: FarcasterNetwork[this.options.network].toString() },
          "no snapshots found in S3, skipping snapshot sync",
        );
        return;
      }

      const params = {
        Bucket: this.s3_snapshot_bucket,
        Key: latestSnapshot.Key,
      };

      const head = await s3.send(new HeadObjectCommand(params));
      const totalSize = head.ContentLength || 0;

      const s3StreamResponse = await s3.send(new GetObjectCommand(params));

      if (!(s3StreamResponse.Body instanceof stream.Readable)) {
        throw new Error("Expected Body to be a readable stream");
      }

      const s3Stream: stream.Readable = s3StreamResponse.Body;
      if (!s3Stream) {
        log.error({ key: latestSnapshot.Key }, "failed to get snapshot from S3");
        return;
      }

      let downloadedSize = 0;
      const progressBar = addProgressBar("Getting snapshot", totalSize);

      s3Stream.on("data", (chunk) => {
        downloadedSize += chunk.length;
        progressBar?.update(downloadedSize);
      });

      const snapshotLocation = path.join(path.dirname(dbLocation), "snapshot.tar");
      const writeStream = fs.createWriteStream(snapshotLocation);
      s3Stream.pipe(writeStream);

      // Wait for the stream to finish
      const streamResult = await new Promise<Result<boolean, string>>((resolve) => {
        writeStream.on("finish", () => resolve(ok(true)));
        writeStream.on("error", (e) => resolve(err(e.message)));
      });

      progressBar?.update(totalSize);
      progressBar?.stop();

      if (streamResult.isErr()) {
        log.error({ error: streamResult.error }, "failed to stream snapshot from S3");
        return;
      }

      // Extract the tar file
      const extractResult = await extractTarBackup(snapshotLocation, path.basename(dbLocation));
      if (extractResult.isErr()) {
        log.error({ error: extractResult.error }, "failed to extract snapshot from S3");
        return;
      }

      log.info({ dbLocation }, "snapshot extracted from S3");
      // Delete the tar file, ignore errors
      fs.unlink(snapshotLocation, () => {});
    }
  }

  async getContactInfoContent(): HubAsyncResult<ContactInfoContent> {
    const nodeMultiAddr = this.gossipAddresses[0] as Multiaddr;
    const family = nodeMultiAddr?.nodeAddress().family;
    const announceIp = this.options.announceIp ?? nodeMultiAddr?.nodeAddress().address;
    const gossipPort = nodeMultiAddr?.nodeAddress().port;
    const rpcPort = this.rpcServer.address?.map((addr) => addr.port).unwrapOr(0);

    const gossipAddressContactInfo = GossipAddressInfo.create({ address: announceIp, family, port: gossipPort });
    const rpcAddressContactInfo = GossipAddressInfo.create({
      address: announceIp,
      family,
      port: rpcPort,
      dnsName: this.options.announceServerName ?? "",
    });

    const snapshot = await this.syncEngine.getSnapshot();
    return snapshot.map((snapshot) => {
      return ContactInfoContent.create({
        gossipAddress: gossipAddressContactInfo,
        rpcAddress: rpcAddressContactInfo,
        excludedHashes: snapshot.excludedHashes,
        count: snapshot.numMessages,
        hubVersion: FARCASTER_VERSION,
        network: this.options.network,
        appVersion: APP_VERSION,
      });
    });
  }

  async teardown() {
    await this.stop();
  }

  /** Stop the GossipNode and RPC Server */
  async stop() {
    log.info("Stopping Hubble...");
    clearInterval(this.contactTimer);

    // First, stop the RPC/Gossip server so we don't get any more messages
    await this.rpcServer.stop(true); // Force shutdown until we have a graceful way of ending active streams

    // Stop admin, gossip and sync engine
    await Promise.all([this.adminServer.stop(), this.gossipNode.stop(), this.syncEngine.stop()]);

    // Stop cron tasks
    this.pruneMessagesJobScheduler.stop();
    this.periodSyncJobScheduler.stop();
    this.pruneEventsJobScheduler.stop();
    this.checkFarcasterVersionJobScheduler.stop();
    this.testDataJobScheduler?.stop();
    this.validateOrRevokeMessagesJobScheduler.stop();
    this.gossipContactInfoJobScheduler.stop();
    this.checkIncomingPortsJobScheduler.stop();
    this.updateNetworkConfigJobScheduler.stop();

    // Stop the L2 registry provider
    if (this.l2RegistryProvider) {
      await this.l2RegistryProvider.stop();
    }

    await this.fNameRegistryEventsProvider?.stop();

    // Stop the engine
    await this.engine.stop();

    // Close the DB, which will flush all data to disk. Just before we close, though, write that
    // we've cleanly shutdown.
    await this.writeHubCleanShutdown(true);
    await this.rocksDB.close();

    log.info("Hubble stopped, exiting normally");
  }

  async getHubState(): HubAsyncResult<HubState> {
    const result = await ResultAsync.fromPromise(getHubState(this.rocksDB), (e) => e as HubError);
    if (result.isErr() && result.error.errCode === "not_found") {
      log.info("hub state not found, resetting state");
      const hubState = HubState.create({ lastEthBlock: 0, lastFnameProof: 0 });
      await putHubState(this.rocksDB, hubState);
      return ok(hubState);
    }
    return result;
  }

  async putHubState(hubState: HubState): HubAsyncResult<void> {
    return await ResultAsync.fromPromise(putHubState(this.rocksDB, hubState), (e) => e as HubError);
  }

  async connectAddress(address: Multiaddr): HubAsyncResult<void> {
    return this.gossipNode.connectAddress(address);
  }

  async gossipContactInfo(): HubAsyncResult<void> {
    const contactInfoResult = await this.getContactInfoContent();
    if (contactInfoResult.isErr()) {
      log.warn(contactInfoResult.error, "failed get contact info content");
      return Promise.resolve(err(contactInfoResult.error));
    } else {
      const contactInfo = contactInfoResult.value;
      log.info(
        { rpcAddress: contactInfo.rpcAddress?.address, rpcPort: contactInfo.rpcAddress?.port },
        "gossiping contact info",
      );

      await this.gossipNode.gossipContactInfo(contactInfo);
      return Promise.resolve(ok(undefined));
    }
  }

  /** ------------------------------------------------------------------------- */
  /*                                  Private Methods                           */
  /* -------------------------------------------------------------------------- */

  private async handleGossipMessage(gossipMessage: GossipMessage): HubAsyncResult<void> {
    const peerIdResult = Result.fromThrowable(
      () => peerIdFromBytes(gossipMessage.peerId ?? new Uint8Array([])),
      (error) => new HubError("bad_request.parse_failure", error as Error),
    )();
    if (peerIdResult.isErr()) {
      return Promise.resolve(err(peerIdResult.error));
    }

    this.gossipNode.recordMessageReceipt(gossipMessage);

    if (gossipMessage.message) {
      const message = gossipMessage.message;

      if (this.syncEngine.syncMergeQSize + this.syncEngine.syncTrieQSize > MAX_MESSAGE_QUEUE_SIZE) {
        // If there are too many messages in the queue, drop this message. This is a gossip message, so the sync
        // will eventually re-fetch and merge this message in anyway.
        log.warn(
          { syncTrieQ: this.syncEngine.syncTrieQSize, syncMergeQ: this.syncEngine.syncMergeQSize },
          "Sync queue is full, dropping gossip message",
        );
        return err(new HubError("unavailable", "Sync queue is full"));
      }

      // Merge the message
      const submitStartTimestamp = Date.now();
      const result = await this.submitMessage(message, "gossip");
      if (result.isOk()) {
        const submitEndTimestamp = Date.now();
        this.gossipNode.recordMessageMerge(submitEndTimestamp - submitStartTimestamp);
      }
      return result.map(() => undefined);
    } else if (gossipMessage.contactInfoContent) {
      await this.handleContactInfo(peerIdResult.value, gossipMessage.contactInfoContent);
      return ok(undefined);
    } else if (gossipMessage.networkLatencyMessage) {
      await this.handleNetworkLatencyMessage(gossipMessage.networkLatencyMessage);
      return ok(undefined);
    } else {
      return err(new HubError("bad_request.invalid_param", "invalid message type"));
    }
  }

  private async handleContactInfo(peerId: PeerId, message: ContactInfoContent): Promise<void> {
    // Updates the address book for this peer
    const gossipAddress = message.gossipAddress;
    if (gossipAddress) {
      const addressInfo = addressInfoFromGossip(gossipAddress);
      if (addressInfo.isErr()) {
        log.error(addressInfo.error, "unable to parse gossip address for peer");
        return;
      }

      const p2pMultiAddrResult = p2pMultiAddrStr(addressInfo.value, peerId.toString()).map((addr: string) =>
        Result.fromThrowable(
          () => multiaddr(addr),
          (error) => new HubError("bad_request.parse_failure", error as Error),
        )(),
      );

      if (p2pMultiAddrResult.isErr()) {
        log.error(
          { error: p2pMultiAddrResult.error, message, address: addressInfo.value },
          "failed to create multiaddr",
        );
        return;
      }

      if (p2pMultiAddrResult.value.isErr()) {
        log.error(
          { error: p2pMultiAddrResult.value.error, message, address: addressInfo.value },
          "failed to parse multiaddr",
        );
        return;
      }

      if (!(await this.isValidPeer(peerId, message))) {
        await this.gossipNode.removePeerFromAddressBook(peerId);
        this.syncEngine.removeContactInfoForPeerId(peerId.toString());
        return;
      }

      const multiaddrValue = p2pMultiAddrResult.value.value;
      await this.gossipNode.addPeerToAddressBook(peerId, multiaddrValue);
    }

    log.debug({ identity: this.identity, peer: peerId, message }, "received peer ContactInfo");

    // Check if we already have this client
    const peerInfo = this.syncEngine.getContactInfoForPeerId(peerId.toString());
    if (peerInfo) {
      log.debug({ peerInfo }, "Already have this peer, skipping sync");
      return;
    } else {
      // If it is a new client, we do a sync against it
      log.info({ peerInfo, connectedPeers: this.syncEngine.getPeerCount() }, "New Peer ContactInfo");
      this.syncEngine.addContactInfoForPeerId(peerId, message);
      const syncResult = await ResultAsync.fromPromise(
        this.syncEngine.diffSyncIfRequired(this, peerId.toString()),
        (e) => e,
      );
      if (syncResult.isErr()) {
        log.error({ error: syncResult.error, peerId }, "Failed to sync with new peer");
      }
    }
  }

  private async handleNetworkLatencyMessage(message: NetworkLatencyMessage) {
    if (!this.gossipNode.peerId) {
      log.error("gossipNode has no peerId");
      return;
    }
    // Respond to ping message with an ack message
    if (message.ackMessage) {
      this.gossipNode.recordLatencyAckMessageReceipt(message.ackMessage);
    } else if (message.pingMessage) {
      const pingMessage = message.pingMessage;
      const ackMessage = AckMessageBody.create({
        pingOriginPeerId: pingMessage.pingOriginPeerId,
        ackOriginPeerId: this.gossipNode.peerId.toBytes(),
        pingTimestamp: pingMessage.pingTimestamp,
        ackTimestamp: Date.now(),
      });
      const networkLatencyMessage = NetworkLatencyMessage.create({
        ackMessage,
      });
      const ackGossipMessage = GossipMessage.create({
        networkLatencyMessage,
        topics: [this.gossipNode.primaryTopic()],
        peerId: this.gossipNode.peerId.toBytes(),
        version: GOSSIP_PROTOCOL_VERSION,
      });
      await this.gossipNode.publish(ackGossipMessage);
    }
  }

  /** Since we don't know if the peer is using SSL or not, we'll attempt to get the SSL version,
   *  and fall back to the non-SSL version
   */
  private async getHubRpcClient(address: string, options?: Partial<ClientOptions>): Promise<HubRpcClient> {
    return new Promise((resolve) => {
      try {
        const sslClientResult = getSSLHubRpcClient(address, options);

        sslClientResult.$.waitForReady(Date.now() + 2000, (err) => {
          if (!err) {
            resolve(sslClientResult);
          } else {
            Result.fromThrowable(
              () => sslClientResult.close(),
              (e) => e as Error,
            )();
            resolve(getInsecureHubRpcClient(address, options));
          }
        });
      } catch (e) {
        // Fall back to insecure client
        resolve(getInsecureHubRpcClient(address, options));
      }
    });
  }

  public async getRPCClientForPeer(
    peerId: PeerId,
    peer: ContactInfoContent,
    options?: Partial<ClientOptions>,
  ): Promise<HubRpcClient | undefined> {
    /*
     * Find the peer's addrs from our peer list because we cannot use the address
     * in the contact info directly
     */
    if (!peer.rpcAddress) {
      return;
    }

    // prefer the advertised address if it's available
    const rpcAddressInfo = addressInfoFromGossip(peer.rpcAddress as GossipAddressInfo);
    if (rpcAddressInfo.isErr()) {
      log.error(rpcAddressInfo.error, "unable to parse gossip address for peer");
      return;
    }

    if (rpcAddressInfo.value.address) {
      try {
        return await this.getHubRpcClient(`${rpcAddressInfo.value.address}:${rpcAddressInfo.value.port}`);
      } catch (e) {
        log.error({ error: e, peer, peerId }, "unable to connect to peer");
        return undefined;
      }
    }

    log.info({ peerId }, "falling back to addressbook lookup for peer");
    const peerInfo = await this.gossipNode.getPeerInfo(peerId);
    if (!peerInfo) {
      log.info({ function: "getRPCClientForPeer", peer }, `failed to find peer's address to request simple sync`);

      return;
    }

    // sorts addresses by Public IPs first
    const addr = peerInfo.addresses.sort((a, b) => publicAddressesFirst(a, b))[0];
    if (addr === undefined) {
      log.info({ function: "getRPCClientForPeer", peer }, "peer found but no address is available to request sync");

      return;
    }

    const nodeAddress = addr.multiaddr.nodeAddress();
    const ai = {
      address: nodeAddress.address,
      family: ipFamilyToString(nodeAddress.family),
      // Use the rpc port instead of the port used by libp2p
      port: rpcAddressInfo.value.port,
    };

    try {
      return await this.getHubRpcClient(addressInfoToString(ai), options);
    } catch (e) {
      log.error({ error: e, peer, peerId, addressInfo: ai }, "unable to connect to peer");
      // If the peer is unreachable (e.g. behind a firewall), remove it from our address book
      await this.gossipNode.removePeerFromAddressBook(peerId);
      return undefined;
    }
  }

  private registerEventHandlers() {
    // Subscribes to all relevant topics
    this.gossipNode.gossip?.subscribe(this.gossipNode.primaryTopic());
    this.gossipNode.gossip?.subscribe(this.gossipNode.contactInfoTopic());

    this.gossipNode.on("message", async (_topic, message) => {
      await message.match(
        async (gossipMessage: GossipMessage) => {
          await this.handleGossipMessage(gossipMessage);
        },
        async (error: HubError) => {
          log.error(error, "failed to decode message");
        },
      );
    });

    this.gossipNode.on("peerConnect", async () => {
      // When we connect to a new node, gossip out our contact info 1 second later.
      // The setTimeout is to ensure that we have a chance to receive the peer's info properly.
      setTimeout(async () => {
        await this.gossipContactInfo();
      }, 1 * 1000);
    });

    this.gossipNode.on("peerDisconnect", async (connection) => {
      // Remove this peer's connection
      this.syncEngine.removeContactInfoForPeerId(connection.remotePeer.toString());
    });
  }

  /* -------------------------------------------------------------------------- */
  /*                               RPC Handler API                              */
  /* -------------------------------------------------------------------------- */

  async submitMessage(message: Message, source?: HubSubmitSource): HubAsyncResult<number> {
    // message is a reserved key in some logging systems, so we use submittedMessage instead
    const logMessage = log.child({ submittedMessage: messageToLog(message), source });

    if (this.syncEngine.syncTrieQSize > MAX_MESSAGE_QUEUE_SIZE) {
      log.warn({ syncTrieQSize: this.syncEngine.syncTrieQSize }, "SubmitMessage rejected: Sync trie queue is full");
      return err(new HubError("unavailable.storage_failure", "Sync trie queue is full"));
    }

    const start = Date.now();

    const mergeResult = await this.engine.mergeMessage(message);

    mergeResult.match(
      (eventId) => {
        const logData = {
          eventId,
          fid: message.data?.fid,
          type: messageTypeToName(message.data?.type),
          hash: bytesToHexString(message.hash)._unsafeUnwrap(),
          source,
        };
        const msg = "submitMessage success";

        if (source === "sync") {
          log.debug(logData, msg);
        } else {
          log.info(logData, msg);
        }
      },
      (e) => {
        logMessage.warn({ errCode: e.errCode, source }, `submitMessage error: ${e.message}`);
        statsd().increment(`submit_message.error.${source}.${e.errCode}`);
      },
    );

    // When submitting a message via RPC, we want to gossip it to other nodes
    if (mergeResult.isOk() && source === "rpc") {
      void this.gossipNode.gossipMessage(message);
    }

    statsd().timing("hub.merge_message", Date.now() - start);

    return mergeResult;
  }

  async submitIdRegistryEvent(event: IdRegistryEvent, source?: HubSubmitSource): HubAsyncResult<number> {
    const logEvent = log.child({ event: idRegistryEventToLog(event), source });

    const mergeResult = await this.engine.mergeIdRegistryEvent(event);

    mergeResult.match(
      (eventId) => {
        logEvent.debug(
          `submitIdRegistryEvent success ${eventId}: fid ${event.fid} assigned to ${bytesToHexString(
            event.to,
          )._unsafeUnwrap()} in block ${event.blockNumber}`,
        );
      },
      (e) => {
        logEvent.warn({ errCode: e.errCode }, `submitIdRegistryEvent error: ${e.message}`);
      },
    );

    return mergeResult;
  }

  async submitNameRegistryEvent(event: NameRegistryEvent, source?: HubSubmitSource): HubAsyncResult<number> {
    const logEvent = log.child({ event: nameRegistryEventToLog(event), source });

    const mergeResult = await this.engine.mergeNameRegistryEvent(event);

    mergeResult.match(
      (eventId) => {
        logEvent.debug(
          `submitNameRegistryEvent success ${eventId}: fname ${bytesToUtf8String(
            event.fname,
          )._unsafeUnwrap()} assigned to ${bytesToHexString(event.to)._unsafeUnwrap()} in block ${event.blockNumber}`,
        );
      },
      (e) => {
        logEvent.warn({ errCode: e.errCode }, `submitNameRegistryEvent error: ${e.message}`);
      },
    );

    return mergeResult;
  }

  async submitUserNameProof(usernameProof: UserNameProof, source?: HubSubmitSource): HubAsyncResult<number> {
    const logEvent = log.child({ event: usernameProofToLog(usernameProof), source });

    const mergeResult = await this.engine.mergeUserNameProof(usernameProof);

    mergeResult.match(
      (eventId) => {
        logEvent.debug(
          {
            eventId,
            name: bytesToUtf8String(usernameProof.name).unwrapOr(""),
            fid: usernameProof.fid,
            timestamp: usernameProof.timestamp,
          },
          "submitUserNameProof success",
        );
      },
      (e) => {
        logEvent.warn({ errCode: e.errCode }, `submitUserNameProof error: ${e.message}`);
      },
    );

    return mergeResult;
  }

  async submitOnChainEvent(event: OnChainEvent, source?: HubSubmitSource): HubAsyncResult<number> {
    const logEvent = log.child({ event: onChainEventToLog(event), source });

    const mergeResult = await this.engine.mergeOnChainEvent(event);

    mergeResult.match(
      (eventId) => {
        logEvent.info(
          `submitOnChainEvent success ${eventId}: event ${onChainEventTypeToJSON(event.type)} in block ${
            event.blockNumber
          }`,
        );
      },
      (e) => {
        logEvent.warn({ errCode: e.errCode }, `submitOnChainEvent error: ${e.message}`);
      },
    );

    return mergeResult;
  }

  async writeHubCleanShutdown(clean: boolean): HubAsyncResult<void> {
    const txn = this.rocksDB.transaction();
    const value = clean ? Buffer.from([1]) : Buffer.from([0]);
    txn.put(Buffer.from([RootPrefix.HubCleanShutdown]), value);

    return ResultAsync.fromPromise(this.rocksDB.commit(txn), (e) => e as HubError);
  }

  async wasHubCleanShutdown(): HubAsyncResult<boolean> {
    return ResultAsync.fromPromise(
      this.rocksDB.get(Buffer.from([RootPrefix.HubCleanShutdown])),
      (e) => e as HubError,
    ).map((value) => value?.[0] === 1);
  }

  async getDbNetwork(): HubAsyncResult<FarcasterNetwork | undefined> {
    const dbResult = await ResultAsync.fromPromise(
      this.rocksDB.get(Buffer.from([RootPrefix.Network])),
      (e) => e as HubError,
    );
    if (dbResult.isErr()) {
      return err(dbResult.error);
    }

    // parse the buffer as an int
    const networkNumber = Result.fromThrowable(
      () => dbResult.value.readUInt32BE(0),
      (e) => e as HubError,
    )();
    if (networkNumber.isErr()) {
      return err(networkNumber.error);
    }

    // get the enum value from the number
    return networkNumber.map((n) => n as FarcasterNetwork);
  }

  async getDbSchemaVersion(): Promise<number> {
    const dbResult = await ResultAsync.fromPromise(
      this.rocksDB.get(Buffer.from([RootPrefix.DBSchemaVersion])),
      (e) => e as HubError,
    );
    if (dbResult.isErr()) {
      return 0;
    }

    // parse the buffer as an int
    const schemaVersion = Result.fromThrowable(
      () => dbResult.value.readUInt32BE(0),
      (e) => e as HubError,
    )();

    return schemaVersion.unwrapOr(0);
  }

  async setDbSchemaVersion(version: number): HubAsyncResult<void> {
    const txn = this.rocksDB.transaction();
    const value = Buffer.alloc(4);
    value.writeUInt32BE(version, 0);
    txn.put(Buffer.from([RootPrefix.DBSchemaVersion]), value);

    return ResultAsync.fromPromise(this.rocksDB.commit(txn), (e) => e as HubError);
  }

  async setDbNetwork(network: FarcasterNetwork): HubAsyncResult<void> {
    const txn = this.rocksDB.transaction();
    const value = Buffer.alloc(4);
    value.writeUInt32BE(network, 0);
    txn.put(Buffer.from([RootPrefix.Network]), value);

    return ResultAsync.fromPromise(this.rocksDB.commit(txn), (e) => e as HubError);
  }

  async isValidPeer(otherPeerId: PeerId, message: ContactInfoContent) {
    if (!this.gossipNode.isPeerAllowed(otherPeerId)) {
      log.warn(`Peer ${otherPeerId.toString()} is not in allowlist or is in the denylist`);
      return false;
    }

    const theirVersion = message.hubVersion;
    const theirNetwork = message.network;

    const versionCheckResult = ensureAboveMinFarcasterVersion(theirVersion);
    if (versionCheckResult.isErr()) {
      log.warn(
        { peerId: otherPeerId, theirVersion, ourVersion: FARCASTER_VERSION, errMsg: versionCheckResult.error.message },
        "Peer is running an outdated version, ignoring",
      );
      return false;
    }

    if (theirNetwork !== this.options.network) {
      log.warn(
        { peerId: otherPeerId, theirNetwork, ourNetwork: this.options.network },
        "Peer is running a different network, ignoring",
      );
      return false;
    }

    return true;
  }

  async uploadToS3(filePath: string): HubAsyncResult<string> {
    const s3 = new S3Client({
      region: S3_REGION,
    });

    // The AWS key is "{network}/snapshot-{yyyy-mm-dd}-{timestamp}.tar.gz"
    const key = `${FarcasterNetwork[this.options.network].toString()}/snapshot-${
      new Date().toISOString().split("T")[0]
    }-${Math.floor(Date.now() / 1000)}.tar.gz`;

    const start = Date.now();
    log.info({ filePath }, "Uploading snapshot to S3");

    const fileStream = fs.createReadStream(filePath);
    fileStream.on("error", function (err) {
      log.error(`S3 File Error: ${err}`);
    });

    const params = {
      Bucket: this.s3_snapshot_bucket,
      Key: key,
      Body: fileStream,
    };

    try {
      const result = await s3.send(new PutObjectCommand(params));
      log.info({ key, timeTakenMs: Date.now() - start }, "Snapshot uploaded to S3");
      return ok(key);
    } catch (e: unknown) {
      return err(new HubError("unavailable.network_failure", (e as Error).message));
    }
  }
}<|MERGE_RESOLUTION|>--- conflicted
+++ resolved
@@ -310,29 +310,8 @@
     this.rocksDB = new RocksDB(options.rocksDBName ? options.rocksDBName : randomDbName());
     this.gossipNode = new GossipNode(this.rocksDB, this.options.network, this.options.gossipMetricsEnabled);
 
-<<<<<<< HEAD
     this.s3_snapshot_bucket = options.s3SnapshotBucket ?? SNAPSHOT_S3_DEFAULT_BUCKET;
 
-    // Create the ETH registry provider, which will fetch ETH events and push them into the engine.
-    // Defaults to Goerli testnet, which is currently used for Production Farcaster Hubs.
-    if (options.ethRpcUrl) {
-      this.ethRegistryProvider = EthEventsProvider.build(
-        this,
-        options.ethRpcUrl,
-        options.rankRpcs ?? false,
-        options.idRegistryAddress ?? GoerliEthConstants.IdRegistryAddress,
-        options.nameRegistryAddress ?? GoerliEthConstants.NameRegistryAddress,
-        options.firstBlock ?? GoerliEthConstants.FirstBlock,
-        options.chunkSize ?? GoerliEthConstants.ChunkSize,
-        options.resyncEthEvents ?? false,
-      );
-    } else {
-      log.warn("No ETH RPC URL provided, unable to sync ETH contract events");
-      throw new HubError("bad_request.invalid_param", "Invalid eth testnet rpc url");
-    }
-
-=======
->>>>>>> 5cb9db86
     if (!options.ethMainnetRpcUrl) {
       log.warn("No ETH mainnet RPC URL provided, unable to validate ens names");
       throw new HubError("bad_request.invalid_param", "Invalid eth mainnet rpc url");
