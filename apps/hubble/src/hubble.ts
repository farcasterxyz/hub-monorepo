--- conflicted
+++ resolved
@@ -85,11 +85,7 @@
 import OnChainEventStore from "./storage/stores/onChainEventStore.js";
 import { ensureMessageData, isMessageInDB } from "./storage/db/message.js";
 import { getFarcasterTime } from "@farcaster/core";
-<<<<<<< HEAD
 import { CONSERVATIVE_HUB_MESSAGES_PER_SECOND, DEFAULT_CATCHUP_SYNC_SNAPSHOT_MESSAGE_LIMIT } from "./defaultConfig.js";
-=======
-import { SnapshotMetadata } from "./utils/snapshot.js";
->>>>>>> 220b1c23
 
 export type HubSubmitSource = "gossip" | "rpc" | "eth-provider" | "l2-provider" | "sync" | "fname-registry";
 
@@ -1756,26 +1752,17 @@
     });
 
     const dbStats = await this.syncEngine.getDbStats();
-<<<<<<< HEAD
-
-=======
     // NOTE: The sync engine type `DbStats` does not match the type in packages/core used by SnapshotMetadata.
     //       As a result, avoid spread operator and instead pass in each attribute explicitly.
->>>>>>> 220b1c23
     const metadata: SnapshotMetadata = {
       key,
       timestamp: Date.now(),
       serverDate: new Date().toISOString(),
-<<<<<<< HEAD
-      ...dbStats,
-    };
-=======
       numMessages: dbStats.numItems,
       numFidEvents: dbStats.numFids,
       numFnameEvents: dbStats.numFnames,
     };
 
->>>>>>> 220b1c23
     const latestJsonParams = {
       Bucket: this.s3_snapshot_bucket,
       Key: `${this.getSnapshotFolder()}/latest.json`,
