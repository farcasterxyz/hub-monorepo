import {
  ContactInfoContent,
  FarcasterNetwork,
  GossipAddressInfo,
  GossipMessage,
  HubState,
  Message,
  HubAsyncResult,
  HubError,
  bytesToHexString,
  bytesToUtf8String,
  HubRpcClient,
  getSSLHubRpcClient,
  getInsecureHubRpcClient,
  UserNameProof,
  AckMessageBody,
  NetworkLatencyMessage,
  OnChainEvent,
  onChainEventTypeToJSON,
  ClientOptions,
} from "@farcaster/hub-nodejs";
import { PeerId } from "@libp2p/interface-peer-id";
import { peerIdFromBytes } from "@libp2p/peer-id";
import { publicAddressesFirst } from "@libp2p/utils/address-sort";
import { Multiaddr, multiaddr } from "@multiformats/multiaddr";
import { Result, ResultAsync, err, ok } from "neverthrow";
import { GossipNode, MAX_MESSAGE_QUEUE_SIZE } from "./network/p2p/gossipNode.js";
import { PeriodicSyncJobScheduler } from "./network/sync/periodicSyncJob.js";
import SyncEngine from "./network/sync/syncEngine.js";
import AdminServer from "./rpc/adminServer.js";
import Server from "./rpc/server.js";
import { getHubState, putHubState } from "./storage/db/hubState.js";
import RocksDB, { createTarBackup } from "./storage/db/rocksdb.js";
import { RootPrefix } from "./storage/db/types.js";
import Engine from "./storage/engine/index.js";
import { PruneEventsJobScheduler } from "./storage/jobs/pruneEventsJob.js";
import { PruneMessagesJobScheduler } from "./storage/jobs/pruneMessagesJob.js";
import { sleep } from "./utils/crypto.js";
import * as tar from "tar";
import * as zlib from "zlib";
import { logger, messageToLog, messageTypeToName, onChainEventToLog, usernameProofToLog } from "./utils/logger.js";
import {
  addressInfoFromGossip,
  addressInfoToString,
  getPublicIp,
  ipFamilyToString,
  p2pMultiAddrStr,
} from "./utils/p2p.js";
import { PeriodicTestDataJobScheduler, TestUser } from "./utils/periodicTestDataJob.js";
import { ensureAboveMinFarcasterVersion, VersionSchedule } from "./utils/versions.js";
import { CheckFarcasterVersionJobScheduler } from "./storage/jobs/checkFarcasterVersionJob.js";
import { ValidateOrRevokeMessagesJobScheduler } from "./storage/jobs/validateOrRevokeMessagesJob.js";
import { GossipContactInfoJobScheduler } from "./storage/jobs/gossipContactInfoJob.js";
import StoreEventHandler from "./storage/stores/storeEventHandler.js";
import { FNameRegistryClient, FNameRegistryEventsProvider } from "./eth/fnameRegistryEventsProvider.js";
import { L2EventsProvider, OptimismConstants } from "./eth/l2EventsProvider.js";
import { GOSSIP_PROTOCOL_VERSION } from "./network/p2p/protocol.js";
import { prettyPrintTable } from "./profile/profile.js";
import packageJson from "./package.json" assert { type: "json" };
import { createPublicClient, fallback, http } from "viem";
import { mainnet } from "viem/chains";
import { AddrInfo } from "@chainsafe/libp2p-gossipsub/types";
import { CheckIncomingPortsJobScheduler } from "./storage/jobs/checkIncomingPortsJob.js";
import { NetworkConfig, applyNetworkConfig, fetchNetworkConfig } from "./network/utils/networkConfig.js";
import { UpdateNetworkConfigJobScheduler } from "./storage/jobs/updateNetworkConfigJob.js";
import { statsd } from "./utils/statsd.js";
import { LATEST_DB_SCHEMA_VERSION, performDbMigrations } from "./storage/db/migrations/migrations.js";
import { S3Client, PutObjectCommand, ListObjectsV2Command, DeleteObjectsCommand } from "@aws-sdk/client-s3";
import path from "path";
import { addProgressBar } from "./utils/progressBars.js";
import * as fs from "fs";
import axios from "axios";
<<<<<<< HEAD
import { HttpAPIServer } from "./rpc/httpServer.js";
=======
import { SingleBar } from "cli-progress";
import { exportToProtobuf } from "@libp2p/peer-id-factory";
>>>>>>> d8453b51

export type HubSubmitSource = "gossip" | "rpc" | "eth-provider" | "l2-provider" | "sync" | "fname-registry";

export const APP_VERSION = packageJson.version;
export const APP_NICKNAME = process.env["HUBBLE_NAME"] ?? "Farcaster Hub";

export const SNAPSHOT_S3_DEFAULT_BUCKET = "download.farcaster.xyz";
export const S3_REGION = "us-east-1";

export const FARCASTER_VERSION = "2023.8.23";
export const FARCASTER_VERSIONS_SCHEDULE: VersionSchedule[] = [
  { version: "2023.3.1", expiresAt: 1682553600000 }, // expires at 4/27/23 00:00 UTC
  { version: "2023.4.19", expiresAt: 1686700800000 }, // expires at 6/14/23 00:00 UTC
  { version: "2023.5.31", expiresAt: 1690329600000 }, // expires at 7/26/23 00:00 UTC
  { version: "2023.7.12", expiresAt: 1693958400000 }, // expires at 9/6/23 00:00 UTC
  { version: "2023.8.23", expiresAt: 1697587200000 }, // expires at 10/18/23 00:00 UTC
];

export interface HubInterface {
  engine: Engine;
  identity: string;
  hubOperatorFid?: number;
  submitMessage(message: Message, source?: HubSubmitSource): HubAsyncResult<number>;
  submitUserNameProof(usernameProof: UserNameProof, source?: HubSubmitSource): HubAsyncResult<number>;
  submitOnChainEvent(event: OnChainEvent, source?: HubSubmitSource): HubAsyncResult<number>;
  getHubState(): HubAsyncResult<HubState>;
  putHubState(hubState: HubState): HubAsyncResult<void>;
  gossipContactInfo(): HubAsyncResult<void>;
  getRPCClientForPeer(
    peerId: PeerId,
    peer: ContactInfoContent,
    options?: Partial<ClientOptions>,
  ): Promise<HubRpcClient | undefined>;
}

export interface HubOptions {
  /** Farcaster network */
  network: FarcasterNetwork;

  /** The PeerId of this Hub */
  peerId?: PeerId;

  /** Addresses to bootstrap the gossip network */
  bootstrapAddrs?: Multiaddr[];

  /** A list of PeerId strings to allow connections with */
  allowedPeers?: string[];

  /** A list of PeerId strings to disallow connections with */
  deniedPeers?: string[];

  /** IP address string in MultiAddr format to bind the gossip node to */
  ipMultiAddr?: string;

  /** IP address string to bind the RPC server to */
  rpcServerHost?: string;

  /** External IP address to announce to peers. If not provided, it'll fetch the IP from an external service */
  announceIp?: string;

  /** External Server name to announce to peers. If provided, the RPC connection is made to this server name. Useful for SSL/TLS */
  announceServerName?: string;

  /** Port for libp2p to listen for gossip */
  gossipPort?: number;

  /** Port for the RPC Client */
  rpcPort?: number;

  /** Port for the HTTP API Server */
  httpApiPort?: number;

  /** Username and Password to use for RPC submit methods */
  rpcAuth?: string;

  /** Enable IP Rate limiting */
  rpcRateLimit?: number;

  /** Overrides the maximum limit for RPC subscribers per IP address. Default is set to 4 */
  rpcSubscribePerIpLimit?: number;

  /** Rank RPCs and use the ones with best stability and latency */
  rankRpcs?: boolean;

  /** ETH mainnet RPC URL(s) */
  ethMainnetRpcUrl?: string;

  /** FName Registry Server URL */
  fnameServerUrl?: string;

  /** Network URL(s) of the StorageRegistry Contract */
  l2RpcUrl?: string;

  /** Address of the Id Registry contract  */
  l2IdRegistryAddress?: `0x${string}`;

  /** Address of the Key Registry contract  */
  l2KeyRegistryAddress?: `0x${string}`;

  /** Address of the StorageRegistry contract  */
  l2StorageRegistryAddress?: `0x${string}`;

  /** Number of blocks to batch when syncing historical events  */
  chunkSize?: number;

  /** Block number to begin syncing events from for L2  */
  l2FirstBlock?: number;

  /** Number of blocks to batch when syncing historical events for L2 */
  l2ChunkSize?: number;

  /** Chain Id for L2 */
  l2ChainId?: number;

  /** Storage rent expiry override for tests */
  l2RentExpiryOverride?: number;

  /** Resync l2 events */
  l2ResyncEvents?: boolean;

  /** Resync fname events */
  resyncNameEvents?: boolean;

  /** Name of the RocksDB instance */
  rocksDBName?: string;

  /** Resets the DB on start, if true */
  resetDB?: boolean;

  /** Profile the sync and exit after done */
  profileSync?: boolean;

  /** Rebuild the sync trie from messages in the DB on startup */
  rebuildSyncTrie?: boolean;

  /** Commit lock timeout in ms */
  commitLockTimeout?: number;

  /** Commit lock queue size */
  commitLockMaxPending?: number;

  /** Enables the Admin Server */
  adminServerEnabled?: boolean;

  /** Host for the Admin Server to bind to */
  adminServerHost?: string;

  /** Periodically add casts & reactions for the following test users */
  testUsers?: TestUser[];

  /** Only allows the Hub to connect to and advertise local IP addresses (Only used by tests) */
  localIpAddrsOnly?: boolean;

  /** Cron schedule for prune messages job */
  pruneMessagesJobCron?: string;

  /** Cron schedule for prune events job */
  pruneEventsJobCron?: string;

  /** A list of addresses the node directly peers with, provided in MultiAddr format */
  directPeers?: AddrInfo[];

  /** If set, snapshot sync is disabled */
  disableSnapshotSync?: boolean;

  /** Enable daily backups to S3 */
  enableSnapshotToS3?: boolean;

  /** S3 bucket to upload snapshots to */
  s3SnapshotBucket?: string;

  /** Hub Operator's FID */
  hubOperatorFid?: number;
}

/** @returns A randomized string of the format `rocksdb.tmp.*` used for the DB Name */
export const randomDbName = () => {
  return `rocksdb.tmp.${(new Date().getUTCDate() * Math.random()).toString(36).substring(2)}`;
};

const log = logger.child({
  component: "Hub",
});

export class Hub implements HubInterface {
  private options: HubOptions;
  private gossipNode: GossipNode;
  private rpcServer: Server;
  private adminServer: AdminServer;
  private httpApiServer: HttpAPIServer;

  private contactTimer?: NodeJS.Timer;
  private rocksDB: RocksDB;
  private syncEngine: SyncEngine;
  private allowedPeerIds: string[] | undefined;
  private deniedPeerIds: string[];

  private s3_snapshot_bucket: string;

  private pruneMessagesJobScheduler: PruneMessagesJobScheduler;
  private periodSyncJobScheduler: PeriodicSyncJobScheduler;
  private pruneEventsJobScheduler: PruneEventsJobScheduler;
  private testDataJobScheduler?: PeriodicTestDataJobScheduler;
  private checkFarcasterVersionJobScheduler: CheckFarcasterVersionJobScheduler;
  private validateOrRevokeMessagesJobScheduler: ValidateOrRevokeMessagesJobScheduler;
  private gossipContactInfoJobScheduler: GossipContactInfoJobScheduler;
  private checkIncomingPortsJobScheduler: CheckIncomingPortsJobScheduler;
  private updateNetworkConfigJobScheduler: UpdateNetworkConfigJobScheduler;

  engine: Engine;
  fNameRegistryEventsProvider?: FNameRegistryEventsProvider;
  l2RegistryProvider?: L2EventsProvider;

  constructor(options: HubOptions) {
    this.options = options;

    if (!options.ethMainnetRpcUrl) {
      log.warn("No ETH mainnet RPC URL provided, unable to validate ens names");
      throw new HubError("bad_request.invalid_param", "Invalid eth mainnet rpc url");
    }

    // Create the L2 registry provider, which will fetch L2 events and push them into the engine.
    // Defaults to OP Goerli testnet, which is currently used for Production Farcaster Hubs.
    if (options.l2RpcUrl) {
      this.l2RegistryProvider = L2EventsProvider.build(
        this,
        options.l2RpcUrl,
        options.rankRpcs ?? false,
        options.l2StorageRegistryAddress ?? OptimismConstants.StorageRegistryAddress,
        options.l2KeyRegistryAddress ?? OptimismConstants.KeyRegistryAddress,
        options.l2IdRegistryAddress ?? OptimismConstants.IdRegistryAddress,
        options.l2FirstBlock ?? OptimismConstants.FirstBlock,
        options.l2ChunkSize ?? OptimismConstants.ChunkSize,
        options.l2ChainId ?? OptimismConstants.ChainId,
        options.l2ResyncEvents ?? false,
        options.l2RentExpiryOverride,
      );
    } else {
      log.warn("No L2 RPC URL provided, unable to sync L2 contract events");
      throw new HubError("bad_request.invalid_param", "Invalid l2 rpc url");
    }

    if (options.fnameServerUrl && options.fnameServerUrl !== "") {
      this.fNameRegistryEventsProvider = new FNameRegistryEventsProvider(
        new FNameRegistryClient(options.fnameServerUrl),
        this,
        options.resyncNameEvents ?? false,
      );
    } else {
      log.warn("No FName Registry URL provided, unable to sync fname events");
      throw new HubError("bad_request.invalid_param", "Invalid fname server url");
    }

    this.rocksDB = new RocksDB(options.rocksDBName ? options.rocksDBName : randomDbName());
    this.gossipNode = new GossipNode(this.options.network);

    this.s3_snapshot_bucket = options.s3SnapshotBucket ?? SNAPSHOT_S3_DEFAULT_BUCKET;

    const eventHandler = new StoreEventHandler(this.rocksDB, {
      lockMaxPending: options.commitLockMaxPending,
      lockTimeout: options.commitLockTimeout,
    });

    const ethMainnetRpcUrls = options.ethMainnetRpcUrl.split(",");
    const transports = ethMainnetRpcUrls.map((url) => http(url, { retryCount: 2 }));
    const mainnetClient = createPublicClient({
      chain: mainnet,
      transport: fallback(transports, { rank: options.rankRpcs ?? false }),
    });
    this.engine = new Engine(this.rocksDB, options.network, eventHandler, mainnetClient);

    const profileSync = options.profileSync ?? false;
    this.syncEngine = new SyncEngine(this, this.rocksDB, this.l2RegistryProvider, profileSync);

    // If profileSync is true, exit after sync is complete
    if (profileSync) {
      this.syncEngine.on("syncComplete", async (success) => {
        if (success) {
          log.info("Sync complete, exiting (profileSync=true)");

          const profileLog = logger.child({ component: "SyncProfile" });

          const profile = this.syncEngine.getSyncProfile();
          if (profile) {
            profileLog.info({ wallTimeMs: profile.getSyncDuration() });

            for (const [method, p] of profile.getAllMethodProfiles()) {
              profileLog.info({ method, p });
            }

            // Close the file stream
            profile.writeOutNodeProfiles();

            // Also write to console for easy copy/paste
            console.log("\nTotal Time\n");
            console.log(prettyPrintTable(profile.durationToPrettyPrintObject()));

            console.log("\nLatencies (ms)\n");
            console.log(prettyPrintTable(profile.latenciesToPrettyPrintObject()));

            console.log("\nData Fetched (bytes)\n");
            console.log(prettyPrintTable(profile.resultBytesToPrettyPrintObject()));
          }

          await this.stop();
          process.exit(0);
        }
      });
    }

    this.rpcServer = new Server(
      this,
      this.engine,
      this.syncEngine,
      this.gossipNode,
      options.rpcAuth,
      options.rpcRateLimit,
      options.rpcSubscribePerIpLimit,
    );
    this.httpApiServer = new HttpAPIServer(this.rpcServer.getImpl(), this.engine);
    this.adminServer = new AdminServer(this, this.rocksDB, this.engine, this.syncEngine, options.rpcAuth);

    // Setup job schedulers/workers
    this.pruneMessagesJobScheduler = new PruneMessagesJobScheduler(this.engine);
    this.periodSyncJobScheduler = new PeriodicSyncJobScheduler(this, this.syncEngine);
    this.pruneEventsJobScheduler = new PruneEventsJobScheduler(this.engine);
    this.checkFarcasterVersionJobScheduler = new CheckFarcasterVersionJobScheduler(this);
    this.validateOrRevokeMessagesJobScheduler = new ValidateOrRevokeMessagesJobScheduler(this.rocksDB, this.engine);
    this.gossipContactInfoJobScheduler = new GossipContactInfoJobScheduler(this);
    this.checkIncomingPortsJobScheduler = new CheckIncomingPortsJobScheduler(this.rpcServer, this.gossipNode);
    this.updateNetworkConfigJobScheduler = new UpdateNetworkConfigJobScheduler(this);

    if (options.testUsers) {
      this.testDataJobScheduler = new PeriodicTestDataJobScheduler(this.rpcServer, options.testUsers as TestUser[]);
    }

    // Allowed peers can be undefined, which means permissionless connections
    this.allowedPeerIds = this.options.allowedPeers;
    // Denied peers by default is an empty list
    this.deniedPeerIds = this.options.deniedPeers ?? [];
  }

  get rpcAddress() {
    return this.rpcServer.address;
  }

  get gossipAddresses(): Multiaddr[] {
    return this.gossipNode.multiaddrs() ?? [];
  }

  get hubOperatorFid() {
    return this.options.hubOperatorFid ?? 0;
  }

  /** Returns the Gossip peerId string of this Hub */
  get identity(): string {
    if (!this.gossipNode.isStarted() || !this.gossipNode.peerId()) {
      throw new HubError("unavailable", "cannot start gossip node without identity");
    }
    return this.gossipNode.peerId()?.toString() ?? "";
  }

  async syncWithPeerId(peerId: string): Promise<void> {
    await this.syncEngine.diffSyncIfRequired(this, peerId);
  }

  /* Start the GossipNode and RPC server  */
  async start() {
    // See if we have to fetch the IP address
    if (!this.options.announceIp || this.options.announceIp.trim().length === 0) {
      const ipResult = await getPublicIp();
      if (ipResult.isErr()) {
        log.error({ error: ipResult.error }, `failed to fetch public IP address, using ${this.options.ipMultiAddr}`);
      } else {
        this.options.announceIp = ipResult.value;
      }
    }

    // Snapshot Sync
    if (!this.options.disableSnapshotSync) {
      const snapshotResult = await this.snapshotSync();
      if (snapshotResult.isErr()) {
        log.error({ error: snapshotResult.error }, "failed to sync snapshot, falling back to regular sync");
      }
    }

    if (this.options.enableSnapshotToS3) {
      // Back up the DB before opening it
      const tarResult = await createTarBackup(this.rocksDB.location);

      if (tarResult.isOk()) {
        // Upload to S3. Run this in the background so we don't block startup.
        setTimeout(async () => {
          const s3Result = await this.uploadToS3(tarResult.value);
          if (s3Result.isErr()) {
            log.error({ error: s3Result.error, errMsg: s3Result.error.message }, "failed to upload snapshot to S3");
          }

          // Delete the tar file, ignore errors
          fs.unlink(tarResult.value, () => {});

          // Cleanup old files from S3
          this.deleteOldSnapshotsFromS3();
        }, 10);
      } else {
        log.error({ error: tarResult.error }, "failed to create tar backup for S3");
      }
    }

    let dbResult: Result<void, Error>;
    let retryCount = 0;

    // It is possible that we can't get a lock on the DB in prod, so we retry a few times.
    // This happens if the EFS volume is not mounted yet or is still attached to another instance.
    do {
      dbResult = await ResultAsync.fromPromise(this.rocksDB.open(), (e) => e as Error);
      if (dbResult.isErr()) {
        retryCount++;
        logger.error(
          { retryCount, error: dbResult.error, errorMessage: dbResult.error.message },
          "failed to open rocksdb. Retry in 15s",
        );

        // Sleep for 15s
        await sleep(15 * 1000);
      } else {
        break;
      }
    } while (dbResult.isErr() && retryCount < 5);

    // If the DB is still not open, we throw an error
    if (dbResult.isErr()) {
      throw dbResult.error;
    } else {
      log.info("rocksdb opened");
    }

    if (this.options.resetDB === true) {
      log.info("clearing rocksdb");
      await this.rocksDB.clear();
    } else {
      // Read if the Hub was cleanly shutdown last time
      const cleanShutdownR = await this.wasHubCleanShutdown();
      if (cleanShutdownR.isOk() && !cleanShutdownR.value) {
        log.warn(
          "Hub was NOT shutdown cleanly. Sync might re-fetch messages. Please re-run with --rebuild-sync-trie to rebuild the trie if needed.",
        );
      }
    }

    // Get the Network ID from the DB
    const dbNetworkResult = await this.getDbNetwork();
    if (dbNetworkResult.isOk() && dbNetworkResult.value && dbNetworkResult.value !== this.options.network) {
      throw new HubError(
        "unavailable",
        `network mismatch: DB is ${dbNetworkResult.value}, but Hub is started with ${this.options.network}. Please reset the DB with the 'yarn dbreset' if this is intentional.`,
      );
    }

    // Set the network in the DB
    await this.setDbNetwork(this.options.network);
    log.info(
      `starting hub with Farcaster version ${FARCASTER_VERSION}, app version ${APP_VERSION} and network ${this.options.network}`,
    );

    // Get the DB Schema version
    const dbSchemaVersion = await this.getDbSchemaVersion();
    if (dbSchemaVersion > LATEST_DB_SCHEMA_VERSION) {
      throw new HubError(
        "unavailable.storage_failure",
        `DB schema version is unknown. Do you have the right version of Hubble? DB schema version: ${dbSchemaVersion}, latest supported version: ${LATEST_DB_SCHEMA_VERSION}`,
      );
    }
    if (dbSchemaVersion < LATEST_DB_SCHEMA_VERSION) {
      // We need a migration
      log.info({ dbSchemaVersion, latestDbSchemaVersion: LATEST_DB_SCHEMA_VERSION }, "DB needs migrations");
      const success = await performDbMigrations(this.rocksDB, dbSchemaVersion);
      if (success) {
        log.info({}, "All DB migrations successful");
        await this.setDbSchemaVersion(LATEST_DB_SCHEMA_VERSION);
      } else {
        throw new HubError("unavailable.storage_failure", "DB migrations failed");
      }
    } else {
      log.info({ dbSchemaVersion, latestDbSchemaVersion: LATEST_DB_SCHEMA_VERSION }, "DB schema is up-to-date");
    }

    // Fetch network config
    if (this.options.network === FarcasterNetwork.MAINNET) {
      const networkConfig = await fetchNetworkConfig();
      if (networkConfig.isErr()) {
        log.error("failed to fetch network config", { error: networkConfig.error });
      } else {
        const shouldExit = this.applyNetworkConfig(networkConfig.value);
        if (shouldExit) {
          throw new HubError("unavailable", "Quitting due to network config");
        }
      }
    }
    await this.engine.start();

    // Start the RPC server
    await this.rpcServer.start(this.options.rpcServerHost, this.options.rpcPort ?? 0);
    await this.httpApiServer.start(this.options.rpcServerHost, this.options.httpApiPort ?? 0);
    if (this.options.adminServerEnabled) {
      await this.adminServer.start(this.options.adminServerHost ?? "127.0.0.1");
    }

    // Start the L2 registry provider second
    if (this.l2RegistryProvider) {
      await this.l2RegistryProvider.start();
    }

    await this.fNameRegistryEventsProvider?.start();

    // Start the sync engine
    await this.syncEngine.start(this.options.rebuildSyncTrie ?? false);

    const bootstrapAddrs = this.options.bootstrapAddrs ?? [];

    const peerId = this.options.peerId ? exportToProtobuf(this.options.peerId) : undefined;

    // Start the Gossip node
    await this.gossipNode.start(bootstrapAddrs, {
      peerId,
      ipMultiAddr: this.options.ipMultiAddr,
      announceIp: this.options.announceIp,
      gossipPort: this.options.gossipPort,
      allowedPeerIdStrs: this.allowedPeerIds,
      deniedPeerIdStrs: this.deniedPeerIds,
      directPeers: this.options.directPeers,
    });

    await this.registerEventHandlers();

    // Start cron tasks
    this.pruneMessagesJobScheduler.start(this.options.pruneMessagesJobCron);
    this.periodSyncJobScheduler.start();
    this.pruneEventsJobScheduler.start(this.options.pruneEventsJobCron);
    this.checkFarcasterVersionJobScheduler.start();
    this.validateOrRevokeMessagesJobScheduler.start();
    this.gossipContactInfoJobScheduler.start();
    this.checkIncomingPortsJobScheduler.start();

    // Mainnet only jobs
    if (this.options.network === FarcasterNetwork.MAINNET) {
      this.updateNetworkConfigJobScheduler.start();
    }

    // Testnet/Devnet only jobs
    if (this.options.network !== FarcasterNetwork.MAINNET) {
      // Start the test data generator
      this.testDataJobScheduler?.start();
    }

    // When we startup, we write into the DB that we have not yet cleanly shutdown. And when we do
    // shutdown, we'll write "true" to this key, indicating that we've cleanly shutdown.
    // This way, when starting up, we'll know if the previous shutdown was clean or not.
    await this.writeHubCleanShutdown(false);
  }

  /** Apply the new the network config. Will return true if the Hub should exit */
  public applyNetworkConfig(networkConfig: NetworkConfig): boolean {
    const { allowedPeerIds, deniedPeerIds, shouldExit } = applyNetworkConfig(
      networkConfig,
      this.allowedPeerIds,
      this.deniedPeerIds,
      this.options.network,
    );

    if (shouldExit) {
      return true;
    } else {
      this.gossipNode.updateAllowedPeerIds(allowedPeerIds);
      this.allowedPeerIds = allowedPeerIds;

      this.gossipNode.updateDeniedPeerIds(deniedPeerIds);
      this.deniedPeerIds = deniedPeerIds;

      if (!this.l2RegistryProvider?.ready) {
        if (
          networkConfig.storageRegistryAddress &&
          networkConfig.keyRegistryAddress &&
          networkConfig.idRegistryAddress
        ) {
          this.l2RegistryProvider?.setAddresses(
            networkConfig.storageRegistryAddress,
            networkConfig.keyRegistryAddress,
            networkConfig.idRegistryAddress,
          );
          this.l2RegistryProvider?.start();
        }
      }

      log.info({ allowedPeerIds, deniedPeerIds }, "Network config applied");

      return false;
    }
  }

  async snapshotSync(): HubAsyncResult<boolean> {
    return new Promise((resolve) => {
      (async () => {
        let progressBar: SingleBar | undefined;

        try {
          const dbLocation = this.rocksDB.location;
          const dbFiles = Result.fromThrowable(
            () => fs.readdirSync(dbLocation),
            (e) => e,
          )();

          if (dbFiles.isErr() || dbFiles.value.length === 0) {
            log.info({ dbLocation }, "DB is empty, fetching snapshot from S3");

            const network = FarcasterNetwork[this.options.network].toString();
            const response = await axios.get(`https://download.farcaster.xyz/snapshots/${network}/latest.json`);
            const { key } = response.data;

            if (!key) {
              log.error({ data: response.data }, "No latest snapshot name found in latest.json");
              resolve(err(new HubError("unavailable", "No latest snapshot name found in latest.json")));
              return;
            }

            const latestSnapshotKey = key as string;
            log.info({ latestSnapshotKey }, "found latest S3 snapshot");

            const snapshotUrl = `https://download.farcaster.xyz/${latestSnapshotKey}`;
            const response2 = await axios.get(snapshotUrl, { responseType: "stream" });
            const totalSize = parseInt(response2.headers["content-length"], 10);

            let downloadedSize = 0;
            progressBar = addProgressBar("Getting snapshot", totalSize);

            const handleError = (e: Error) => {
              log.error({ error: e }, "Error extracting snapshot");
              progressBar?.stop();
              resolve(err(new HubError("unavailable", "Error extracting snapshot")));
            };

            const gunzip = zlib.createGunzip();
            const parseStream = new tar.Parse();

            // We parse the tar file and extract it into the DB location, which might be different
            // than the location it was originally created in. So, we transform the top-level
            // directory name to the DB location.
            parseStream.on("entry", (entry) => {
              const newPath = path.join(dbLocation, ...entry.path.split(path.sep).slice(1));
              const newDir = path.dirname(newPath);

              if (entry.type === "Directory") {
                fs.mkdirSync(newPath, { recursive: true });
                entry.resume();
              } else {
                fs.mkdirSync(newDir, { recursive: true });
                entry.pipe(fs.createWriteStream(newPath));
              }
            });

            parseStream.on("end", () => {
              log.info({ dbLocation }, "Snapshot extracted from S3");
              progressBar?.stop();
              resolve(ok(true));
            });

            response2.data
              .on("error", handleError)
              // biome-ignore lint/suspicious/noExplicitAny: <explanation>
              .on("data", (chunk: any) => {
                downloadedSize += chunk.length;
                progressBar?.update(downloadedSize);
              })
              .pipe(gunzip)
              .on("error", handleError)
              .pipe(parseStream)
              .on("error", handleError);
          } else {
            resolve(ok(false));
          }
        } catch (error) {
          log.error({ error }, "An error occurred during snapshot synchronization");
          progressBar?.stop();
          resolve(err(new HubError("unavailable", "An error occurred during snapshot synchronization")));
        }
      })();
    });
  }

  async getContactInfoContent(): HubAsyncResult<ContactInfoContent> {
    const nodeMultiAddr = this.gossipAddresses[0] as Multiaddr;
    const family = nodeMultiAddr?.nodeAddress().family;
    const announceIp = this.options.announceIp ?? nodeMultiAddr?.nodeAddress().address;
    const gossipPort = nodeMultiAddr?.nodeAddress().port;
    const rpcPort = this.rpcServer.address?.map((addr) => addr.port).unwrapOr(0);

    const gossipAddressContactInfo = GossipAddressInfo.create({ address: announceIp, family, port: gossipPort });
    const rpcAddressContactInfo = GossipAddressInfo.create({
      address: announceIp,
      family,
      port: rpcPort,
      dnsName: this.options.announceServerName ?? "",
    });

    const snapshot = await this.syncEngine.getSnapshot();
    return snapshot.map((snapshot) => {
      return ContactInfoContent.create({
        gossipAddress: gossipAddressContactInfo,
        rpcAddress: rpcAddressContactInfo,
        excludedHashes: snapshot.excludedHashes,
        count: snapshot.numMessages,
        hubVersion: FARCASTER_VERSION,
        network: this.options.network,
        appVersion: APP_VERSION,
      });
    });
  }

  async teardown() {
    await this.stop();
  }

  /** Stop the GossipNode and RPC Server */
  async stop() {
    log.info("Stopping Hubble...");
    clearInterval(this.contactTimer);

    // First, stop the RPC/Gossip server so we don't get any more messages

    await this.rpcServer.stop(true); // Force shutdown until we have a graceful way of ending active streams

    // Stop admin, gossip and sync engine
    await Promise.all([
      this.httpApiServer.stop(),
      this.adminServer.stop(),
      this.gossipNode.stop(),
      this.syncEngine.stop(),
    ]);

    // Stop cron tasks
    this.pruneMessagesJobScheduler.stop();
    this.periodSyncJobScheduler.stop();
    this.pruneEventsJobScheduler.stop();
    this.checkFarcasterVersionJobScheduler.stop();
    this.testDataJobScheduler?.stop();
    this.validateOrRevokeMessagesJobScheduler.stop();
    this.gossipContactInfoJobScheduler.stop();
    this.checkIncomingPortsJobScheduler.stop();
    this.updateNetworkConfigJobScheduler.stop();

    // Stop the L2 registry provider
    if (this.l2RegistryProvider) {
      await this.l2RegistryProvider.stop();
    }

    await this.fNameRegistryEventsProvider?.stop();

    // Stop the engine
    await this.engine.stop();

    // Close the DB, which will flush all data to disk. Just before we close, though, write that
    // we've cleanly shutdown.
    await this.writeHubCleanShutdown(true);
    await this.rocksDB.close();

    log.info("Hubble stopped, exiting normally");
  }

  async getHubState(): HubAsyncResult<HubState> {
    const result = await ResultAsync.fromPromise(getHubState(this.rocksDB), (e) => e as HubError);
    if (result.isErr() && result.error.errCode === "not_found") {
      log.info("hub state not found, resetting state");
      const hubState = HubState.create({ lastEthBlock: 0, lastFnameProof: 0 });
      await putHubState(this.rocksDB, hubState);
      return ok(hubState);
    }
    return result;
  }

  async putHubState(hubState: HubState): HubAsyncResult<void> {
    return await ResultAsync.fromPromise(putHubState(this.rocksDB, hubState), (e) => e as HubError);
  }

  async connectAddress(address: Multiaddr): HubAsyncResult<void> {
    return this.gossipNode.connectAddress(address);
  }

  async gossipContactInfo(): HubAsyncResult<void> {
    const contactInfoResult = await this.getContactInfoContent();
    if (contactInfoResult.isErr()) {
      log.warn(contactInfoResult.error, "failed get contact info content");
      return Promise.resolve(err(contactInfoResult.error));
    } else {
      const contactInfo = contactInfoResult.value;
      log.info(
        { rpcAddress: contactInfo.rpcAddress?.address, rpcPort: contactInfo.rpcAddress?.port },
        "gossiping contact info",
      );

      await this.gossipNode.gossipContactInfo(contactInfo);
      return Promise.resolve(ok(undefined));
    }
  }

  /** ------------------------------------------------------------------------- */
  /*                                  Private Methods                           */
  /* -------------------------------------------------------------------------- */

  private async handleGossipMessage(gossipMessage: GossipMessage): HubAsyncResult<void> {
    const peerIdResult = Result.fromThrowable(
      () => peerIdFromBytes(gossipMessage.peerId ?? new Uint8Array([])),
      (error) => new HubError("bad_request.parse_failure", error as Error),
    )();
    if (peerIdResult.isErr()) {
      return Promise.resolve(err(peerIdResult.error));
    }

    if (gossipMessage.message) {
      const message = gossipMessage.message;

      if (this.syncEngine.syncMergeQSize + this.syncEngine.syncTrieQSize > MAX_MESSAGE_QUEUE_SIZE) {
        // If there are too many messages in the queue, drop this message. This is a gossip message, so the sync
        // will eventually re-fetch and merge this message in anyway.
        log.warn(
          { syncTrieQ: this.syncEngine.syncTrieQSize, syncMergeQ: this.syncEngine.syncMergeQSize },
          "Sync queue is full, dropping gossip message",
        );
        return err(new HubError("unavailable", "Sync queue is full"));
      }

      // Merge the message
      const result = await this.submitMessage(message, "gossip");
      return result.map(() => undefined);
    } else if (gossipMessage.contactInfoContent) {
      await this.handleContactInfo(peerIdResult.value, gossipMessage.contactInfoContent);
      return ok(undefined);
    } else {
      return err(new HubError("bad_request.invalid_param", "invalid message type"));
    }
  }

  private async handleContactInfo(peerId: PeerId, message: ContactInfoContent): Promise<void> {
    // Updates the address book for this peer
    const gossipAddress = message.gossipAddress;
    if (gossipAddress) {
      const addressInfo = addressInfoFromGossip(gossipAddress);
      if (addressInfo.isErr()) {
        log.error({ error: addressInfo.error, gossipAddress }, "unable to parse gossip address for peer");
        return;
      }

      const p2pMultiAddrResult = p2pMultiAddrStr(addressInfo.value, peerId.toString()).map((addr: string) =>
        Result.fromThrowable(
          () => multiaddr(addr),
          (error) => new HubError("bad_request.parse_failure", error as Error),
        )(),
      );

      if (p2pMultiAddrResult.isErr()) {
        log.error(
          { error: p2pMultiAddrResult.error, message, address: addressInfo.value },
          "failed to create multiaddr",
        );
        return;
      }

      if (p2pMultiAddrResult.value.isErr()) {
        log.error(
          { error: p2pMultiAddrResult.value.error, message, address: addressInfo.value },
          "failed to parse multiaddr",
        );
        return;
      }

      if (!(await this.isValidPeer(peerId, message))) {
        await this.gossipNode.removePeerFromAddressBook(peerId);
        this.syncEngine.removeContactInfoForPeerId(peerId.toString());
        return;
      }

      const multiaddrValue = p2pMultiAddrResult.value.value;
      await this.gossipNode.addPeerToAddressBook(peerId, multiaddrValue);
    }

    log.debug({ identity: this.identity, peer: peerId, message }, "received peer ContactInfo");

    // Check if we already have this client
    const peerInfo = this.syncEngine.getContactInfoForPeerId(peerId.toString());
    if (peerInfo) {
      log.debug({ peerInfo }, "Already have this peer, skipping sync");
      return;
    } else {
      // If it is a new client, we do a sync against it
      log.info({ peerInfo, connectedPeers: this.syncEngine.getPeerCount() }, "New Peer ContactInfo");
      this.syncEngine.addContactInfoForPeerId(peerId, message);
      const syncResult = await ResultAsync.fromPromise(
        this.syncEngine.diffSyncIfRequired(this, peerId.toString()),
        (e) => e,
      );
      if (syncResult.isErr()) {
        log.error({ error: syncResult.error, peerId }, "Failed to sync with new peer");
      }
    }
  }

  /** Since we don't know if the peer is using SSL or not, we'll attempt to get the SSL version,
   *  and fall back to the non-SSL version
   */
  private async getHubRpcClient(address: string, options?: Partial<ClientOptions>): Promise<HubRpcClient> {
    return new Promise((resolve) => {
      try {
        const sslClientResult = getSSLHubRpcClient(address, options);

        sslClientResult.$.waitForReady(Date.now() + 2000, (err) => {
          if (!err) {
            resolve(sslClientResult);
          } else {
            Result.fromThrowable(
              () => sslClientResult.close(),
              (e) => e as Error,
            )();
            resolve(getInsecureHubRpcClient(address, options));
          }
        });
      } catch (e) {
        // Fall back to insecure client
        resolve(getInsecureHubRpcClient(address, options));
      }
    });
  }

  public async getRPCClientForPeer(
    peerId: PeerId,
    peer: ContactInfoContent,
    options?: Partial<ClientOptions>,
  ): Promise<HubRpcClient | undefined> {
    /*
     * Find the peer's addrs from our peer list because we cannot use the address
     * in the contact info directly
     */
    if (!peer.rpcAddress) {
      return;
    }

    // prefer the advertised address if it's available
    const rpcAddressInfo = addressInfoFromGossip(peer.rpcAddress as GossipAddressInfo);
    if (rpcAddressInfo.isErr()) {
      log.error(rpcAddressInfo.error, "unable to parse gossip address for peer");
      return;
    }

    if (rpcAddressInfo.value.address) {
      try {
        return await this.getHubRpcClient(`${rpcAddressInfo.value.address}:${rpcAddressInfo.value.port}`);
      } catch (e) {
        log.error({ error: e, peer, peerId }, "unable to connect to peer");
        return undefined;
      }
    }

    log.info({ peerId }, "falling back to addressbook lookup for peer");
    const peerAddresses = await this.gossipNode.getPeerAddresses(peerId);
    if (!peerAddresses) {
      log.info({ function: "getRPCClientForPeer", peer }, `failed to find peer's address to request simple sync`);

      return;
    }

    // sorts addresses by Public IPs first
    const addr = peerAddresses.sort((a, b) =>
      publicAddressesFirst({ multiaddr: a, isCertified: false }, { multiaddr: b, isCertified: false }),
    )[0];
    if (addr === undefined) {
      log.info({ function: "getRPCClientForPeer", peer }, "peer found but no address is available to request sync");

      return;
    }

    const nodeAddress = addr.nodeAddress();
    const ai = {
      address: nodeAddress.address,
      family: ipFamilyToString(nodeAddress.family),
      // Use the rpc port instead of the port used by libp2p
      port: rpcAddressInfo.value.port,
    };

    try {
      return await this.getHubRpcClient(addressInfoToString(ai), options);
    } catch (e) {
      log.error({ error: e, peer, peerId, addressInfo: ai }, "unable to connect to peer");
      // If the peer is unreachable (e.g. behind a firewall), remove it from our address book
      await this.gossipNode.removePeerFromAddressBook(peerId);
      return undefined;
    }
  }

  private async registerEventHandlers() {
    // Subscribes to all relevant topics
    await this.gossipNode.subscribe(this.gossipNode.primaryTopic());
    await this.gossipNode.subscribe(this.gossipNode.contactInfoTopic());

    this.gossipNode.on("message", async (_topic, message) => {
      await message.match(
        async (gossipMessage: GossipMessage) => {
          await this.handleGossipMessage(gossipMessage);
        },
        async (error: HubError) => {
          log.error(error, "failed to decode message");
        },
      );
    });

    this.gossipNode.on("peerConnect", async () => {
      // When we connect to a new node, gossip out our contact info 1 second later.
      // The setTimeout is to ensure that we have a chance to receive the peer's info properly.
      setTimeout(async () => {
        await this.gossipContactInfo();
      }, 1 * 1000);
    });

    this.gossipNode.on("peerDisconnect", async (connection) => {
      // Remove this peer's connection
      this.syncEngine.removeContactInfoForPeerId(connection.remotePeer.toString());
    });
  }

  /* -------------------------------------------------------------------------- */
  /*                               RPC Handler API                              */
  /* -------------------------------------------------------------------------- */

  async submitMessage(message: Message, source?: HubSubmitSource): HubAsyncResult<number> {
    // message is a reserved key in some logging systems, so we use submittedMessage instead
    const logMessage = log.child({ submittedMessage: messageToLog(message), source });

    if (this.syncEngine.syncTrieQSize > MAX_MESSAGE_QUEUE_SIZE) {
      log.warn({ syncTrieQSize: this.syncEngine.syncTrieQSize }, "SubmitMessage rejected: Sync trie queue is full");
      return err(new HubError("unavailable.storage_failure", "Sync trie queue is full"));
    }

    const start = Date.now();

    const mergeResult = await this.engine.mergeMessage(message);

    mergeResult.match(
      (eventId) => {
        const logData = {
          eventId,
          fid: message.data?.fid,
          type: messageTypeToName(message.data?.type),
          hash: bytesToHexString(message.hash)._unsafeUnwrap(),
          source,
        };
        const msg = "submitMessage success";

        if (source === "sync") {
          log.debug(logData, msg);
        } else {
          log.info(logData, msg);
        }
      },
      (e) => {
        logMessage.warn({ errCode: e.errCode, source }, `submitMessage error: ${e.message}`);
        statsd().increment(`submit_message.error.${source}.${e.errCode}`);
      },
    );

    // When submitting a message via RPC, we want to gossip it to other nodes
    if (mergeResult.isOk() && source === "rpc") {
      void this.gossipNode.gossipMessage(message);
    }

    statsd().timing("hub.merge_message", Date.now() - start);

    return mergeResult;
  }

  async submitUserNameProof(usernameProof: UserNameProof, source?: HubSubmitSource): HubAsyncResult<number> {
    const logEvent = log.child({ event: usernameProofToLog(usernameProof), source });

    const mergeResult = await this.engine.mergeUserNameProof(usernameProof);

    mergeResult.match(
      (eventId) => {
        logEvent.debug(
          {
            eventId,
            name: bytesToUtf8String(usernameProof.name).unwrapOr(""),
            fid: usernameProof.fid,
            timestamp: usernameProof.timestamp,
          },
          "submitUserNameProof success",
        );
      },
      (e) => {
        logEvent.warn({ errCode: e.errCode }, `submitUserNameProof error: ${e.message}`);
      },
    );

    return mergeResult;
  }

  async submitOnChainEvent(event: OnChainEvent, source?: HubSubmitSource): HubAsyncResult<number> {
    const logEvent = log.child({ event: onChainEventToLog(event), source });

    const mergeResult = await this.engine.mergeOnChainEvent(event);

    mergeResult.match(
      (eventId) => {
        logEvent.info(
          `submitOnChainEvent success ${eventId}: event ${onChainEventTypeToJSON(event.type)} in block ${
            event.blockNumber
          }`,
        );
      },
      (e) => {
        logEvent.warn({ errCode: e.errCode }, `submitOnChainEvent error: ${e.message}`);
      },
    );

    return mergeResult;
  }

  async writeHubCleanShutdown(clean: boolean): HubAsyncResult<void> {
    const txn = this.rocksDB.transaction();
    const value = clean ? Buffer.from([1]) : Buffer.from([0]);
    txn.put(Buffer.from([RootPrefix.HubCleanShutdown]), value);

    return ResultAsync.fromPromise(this.rocksDB.commit(txn), (e) => e as HubError);
  }

  async wasHubCleanShutdown(): HubAsyncResult<boolean> {
    return ResultAsync.fromPromise(
      this.rocksDB.get(Buffer.from([RootPrefix.HubCleanShutdown])),
      (e) => e as HubError,
    ).map((value) => value?.[0] === 1);
  }

  async getDbNetwork(): HubAsyncResult<FarcasterNetwork | undefined> {
    const dbResult = await ResultAsync.fromPromise(
      this.rocksDB.get(Buffer.from([RootPrefix.Network])),
      (e) => e as HubError,
    );
    if (dbResult.isErr()) {
      return err(dbResult.error);
    }

    // parse the buffer as an int
    const networkNumber = Result.fromThrowable(
      () => dbResult.value.readUInt32BE(0),
      (e) => e as HubError,
    )();
    if (networkNumber.isErr()) {
      return err(networkNumber.error);
    }

    // get the enum value from the number
    return networkNumber.map((n) => n as FarcasterNetwork);
  }

  async getDbSchemaVersion(): Promise<number> {
    const dbResult = await ResultAsync.fromPromise(
      this.rocksDB.get(Buffer.from([RootPrefix.DBSchemaVersion])),
      (e) => e as HubError,
    );
    if (dbResult.isErr()) {
      return 0;
    }

    // parse the buffer as an int
    const schemaVersion = Result.fromThrowable(
      () => dbResult.value.readUInt32BE(0),
      (e) => e as HubError,
    )();

    return schemaVersion.unwrapOr(0);
  }

  async setDbSchemaVersion(version: number): HubAsyncResult<void> {
    const txn = this.rocksDB.transaction();
    const value = Buffer.alloc(4);
    value.writeUInt32BE(version, 0);
    txn.put(Buffer.from([RootPrefix.DBSchemaVersion]), value);

    return ResultAsync.fromPromise(this.rocksDB.commit(txn), (e) => e as HubError);
  }

  async setDbNetwork(network: FarcasterNetwork): HubAsyncResult<void> {
    const txn = this.rocksDB.transaction();
    const value = Buffer.alloc(4);
    value.writeUInt32BE(network, 0);
    txn.put(Buffer.from([RootPrefix.Network]), value);

    return ResultAsync.fromPromise(this.rocksDB.commit(txn), (e) => e as HubError);
  }

  async isValidPeer(otherPeerId: PeerId, message: ContactInfoContent) {
    if (!this.gossipNode.isPeerAllowed(otherPeerId)) {
      log.warn(`Peer ${otherPeerId.toString()} is not in allowlist or is in the denylist`);
      return false;
    }

    const theirVersion = message.hubVersion;
    const theirNetwork = message.network;

    const versionCheckResult = ensureAboveMinFarcasterVersion(theirVersion);
    if (versionCheckResult.isErr()) {
      log.warn(
        { peerId: otherPeerId, theirVersion, ourVersion: FARCASTER_VERSION, errMsg: versionCheckResult.error.message },
        "Peer is running an outdated version, ignoring",
      );
      return false;
    }

    if (theirNetwork !== this.options.network) {
      log.warn(
        { peerId: otherPeerId, theirNetwork, ourNetwork: this.options.network },
        "Peer is running a different network, ignoring",
      );
      return false;
    }

    return true;
  }

  async uploadToS3(filePath: string): HubAsyncResult<string> {
    const network = FarcasterNetwork[this.options.network].toString();

    const s3 = new S3Client({
      region: S3_REGION,
    });

    // The AWS key is "snapshots/{network}/snapshot-{yyyy-mm-dd}-{timestamp}.tar.gz"
    const key = `snapshots/${network}/snapshot-${new Date().toISOString().split("T")[0]}-${Math.floor(
      Date.now() / 1000,
    )}.tar.gz`;

    const start = Date.now();
    log.info({ filePath }, "Uploading snapshot to S3");

    const fileStream = fs.createReadStream(filePath);
    fileStream.on("error", function (err) {
      log.error(`S3 File Error: ${err}`);
    });

    const targzParams = {
      Bucket: this.s3_snapshot_bucket,
      Key: key,
      Body: fileStream,
    };

    const latestJsonParams = {
      Bucket: this.s3_snapshot_bucket,
      Key: `snapshots/${network}/latest.json`,
      Body: JSON.stringify({ key, timestamp: Date.now(), serverDate: new Date().toISOString() }),
    };

    try {
      await s3.send(new PutObjectCommand(targzParams));
      await s3.send(new PutObjectCommand(latestJsonParams));
      log.info({ key, timeTakenMs: Date.now() - start }, "Snapshot uploaded to S3");
      return ok(key);
    } catch (e: unknown) {
      return err(new HubError("unavailable.network_failure", (e as Error).message));
    }
  }

  async listS3Snapshots(): HubAsyncResult<
    Array<{ Key: string | undefined; Size: number | undefined; LastModified: Date | undefined }>
  > {
    const network = FarcasterNetwork[this.options.network].toString();

    const s3 = new S3Client({
      region: S3_REGION,
    });

    const params = {
      Bucket: this.s3_snapshot_bucket,
      Prefix: `snapshots/${network}/`,
    };

    try {
      const response = await s3.send(new ListObjectsV2Command(params));

      if (response.Contents) {
        return ok(
          response.Contents.map((item) => ({
            Key: item.Key,
            Size: item.Size,
            LastModified: item.LastModified,
          })),
        );
      } else {
        return ok([]);
      }
    } catch (e: unknown) {
      return err(new HubError("unavailable.network_failure", (e as Error).message));
    }
  }

  async deleteOldSnapshotsFromS3(): HubAsyncResult<void> {
    try {
      const fileListResult = await this.listS3Snapshots();

      if (!fileListResult.isOk()) {
        return err(new HubError("unavailable.network_failure", fileListResult.error.message));
      }

      if (fileListResult.value.length < 2) {
        log.warn({ fileList: fileListResult.value }, "Not enough snapshot files to delete");
        return ok(undefined);
      }

      const oneMonthAgo = new Date();
      oneMonthAgo.setMonth(oneMonthAgo.getMonth() - 1);

      const oldFiles = fileListResult.value
        .filter((file) => (file.LastModified ? new Date(file.LastModified) < oneMonthAgo : false))
        .slice(0, 10);

      if (oldFiles.length === 0) {
        return ok(undefined);
      }

      log.warn({ oldFiles }, "Deleting old snapshot files from S3");

      const deleteParams = {
        Bucket: this.s3_snapshot_bucket,
        Delete: {
          Objects: oldFiles.map((file) => ({ Key: file.Key })),
        },
      };

      const s3 = new S3Client({
        region: S3_REGION,
      });

      await s3.send(new DeleteObjectsCommand(deleteParams));
      return ok(undefined);
    } catch (e: unknown) {
      return err(new HubError("unavailable.network_failure", (e as Error).message));
    }
  }
}<|MERGE_RESOLUTION|>--- conflicted
+++ resolved
@@ -70,12 +70,9 @@
 import { addProgressBar } from "./utils/progressBars.js";
 import * as fs from "fs";
 import axios from "axios";
-<<<<<<< HEAD
 import { HttpAPIServer } from "./rpc/httpServer.js";
-=======
 import { SingleBar } from "cli-progress";
 import { exportToProtobuf } from "@libp2p/peer-id-factory";
->>>>>>> d8453b51
 
 export type HubSubmitSource = "gossip" | "rpc" | "eth-provider" | "l2-provider" | "sync" | "fname-registry";
 
