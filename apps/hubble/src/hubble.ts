--- conflicted
+++ resolved
@@ -1216,17 +1216,7 @@
       return Promise.resolve(err(peerIdResult.error));
     }
 
-<<<<<<< HEAD
-    if (gossipMessage.message) {
-      const message = gossipMessage.message;
-
-      statsd().increment("gossip.message_received", 1, {
-        message_type: messageTypeToName(message.data?.type),
-        ...(message.data?.fid && { fid: message.data.fid.toString() }),
-      });
-=======
     if (gossipMessage.message || gossipMessage.messageBundle) {
->>>>>>> 7a1ccc38
       if (this.syncEngine.syncMergeQSize + this.syncEngine.syncTrieQSize > MAX_MESSAGE_QUEUE_SIZE) {
         // If there are too many messages in the queue, drop this message. This is a gossip message, so the sync
         // will eventually re-fetch and merge this message in anyway.
@@ -1602,7 +1592,7 @@
       statsd().increment("peer_connect.count");
     });
 
-    this.gossipNode.on("peerDisconnect", async (connection: Connection) => {
+    this.gossipNode.on("peerDisconnect", async (connection) => {
       // Remove this peer's connection
       console.log("Peer disconnected", connection.id, connection.remotePeer);
       if (connection.remotePeer) {
