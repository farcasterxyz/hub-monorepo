import {
  ContactInfoContent,
  FarcasterNetwork,
  GossipAddressInfo,
  GossipMessage,
  HubState,
  IdRegistryEvent,
  Message,
  NameRegistryEvent,
  UpdateNameRegistryEventExpiryJobPayload,
  HubAsyncResult,
  HubError,
  bytesToHexString,
  bytesToUtf8String,
  HubRpcClient,
  getSSLHubRpcClient,
  getInsecureHubRpcClient,
  UserNameProof,
  AckMessageBody,
  NetworkLatencyMessage,
} from "@farcaster/hub-nodejs";
import { PeerId } from "@libp2p/interface-peer-id";
import { peerIdFromBytes } from "@libp2p/peer-id";
import { publicAddressesFirst } from "@libp2p/utils/address-sort";
import { Multiaddr, multiaddr } from "@multiformats/multiaddr";
import { Result, ResultAsync, err, ok } from "neverthrow";
import { EthEventsProvider, GoerliEthConstants } from "./eth/ethEventsProvider.js";
import { GossipNode, MAX_MESSAGE_QUEUE_SIZE } from "./network/p2p/gossipNode.js";
import { PeriodicSyncJobScheduler } from "./network/sync/periodicSyncJob.js";
import SyncEngine from "./network/sync/syncEngine.js";
import AdminServer from "./rpc/adminServer.js";
import Server from "./rpc/server.js";
import { getHubState, putHubState } from "./storage/db/hubState.js";
import RocksDB from "./storage/db/rocksdb.js";
import { RootPrefix } from "./storage/db/types.js";
import Engine from "./storage/engine/index.js";
import { PruneEventsJobScheduler } from "./storage/jobs/pruneEventsJob.js";
import { PruneMessagesJobScheduler } from "./storage/jobs/pruneMessagesJob.js";
import {
  UpdateNameRegistryEventExpiryJobQueue,
  UpdateNameRegistryEventExpiryJobWorker,
} from "./storage/jobs/updateNameRegistryEventExpiryJob.js";
import { sleep } from "./utils/crypto.js";
import {
  idRegistryEventToLog,
  logger,
  messageToLog,
  messageTypeToName,
  nameRegistryEventToLog,
  usernameProofToLog,
} from "./utils/logger.js";
import {
  addressInfoFromGossip,
  addressInfoToString,
  getPublicIp,
  ipFamilyToString,
  p2pMultiAddrStr,
} from "./utils/p2p.js";
import { PeriodicTestDataJobScheduler, TestUser } from "./utils/periodicTestDataJob.js";
import { ensureAboveMinFarcasterVersion, VersionSchedule } from "./utils/versions.js";
import { CheckFarcasterVersionJobScheduler } from "./storage/jobs/checkFarcasterVersionJob.js";
import { ValidateOrRevokeMessagesJobScheduler } from "./storage/jobs/validateOrRevokeMessagesJob.js";
import { GossipContactInfoJobScheduler } from "./storage/jobs/gossipContactInfoJob.js";
import { MAINNET_ALLOWED_PEERS } from "./allowedPeers.mainnet.js";
import StoreEventHandler from "./storage/stores/storeEventHandler.js";
import { FNameRegistryClient, FNameRegistryEventsProvider } from "./eth/fnameRegistryEventsProvider.js";
import { GOSSIP_PROTOCOL_VERSION } from "./network/p2p/protocol.js";
<<<<<<< HEAD
import { prettyPrintTable } from "./profile.js";
=======
import packageJson from "./package.json" assert { type: "json" };
import { createPublicClient, http } from "viem";
import { mainnet } from "viem/chains";
>>>>>>> f9ebc7c9

export type HubSubmitSource = "gossip" | "rpc" | "eth-provider" | "sync" | "fname-registry";

export const APP_VERSION = packageJson.version;
export const APP_NICKNAME = process.env["HUBBLE_NAME"] ?? "Farcaster Hub";

export const FARCASTER_VERSION = "2023.5.31";
export const FARCASTER_VERSIONS_SCHEDULE: VersionSchedule[] = [
  { version: "2023.3.1", expiresAt: 1682553600000 }, // expires at 4/27/23 00:00 UTC
  { version: "2023.4.19", expiresAt: 1686700800000 }, // expires at 6/14/23 00:00 UTC
  { version: "2023.5.31", expiresAt: 1690329600000 }, // expires at 7/26/23 00:00 UTC
];

export interface HubInterface {
  engine: Engine;
  submitMessage(message: Message, source?: HubSubmitSource): HubAsyncResult<number>;
  submitIdRegistryEvent(event: IdRegistryEvent, source?: HubSubmitSource): HubAsyncResult<number>;
  submitNameRegistryEvent(event: NameRegistryEvent, source?: HubSubmitSource): HubAsyncResult<number>;
  submitUserNameProof(usernameProof: UserNameProof, source?: HubSubmitSource): HubAsyncResult<number>;
  getHubState(): HubAsyncResult<HubState>;
  putHubState(hubState: HubState): HubAsyncResult<void>;
  gossipContactInfo(): HubAsyncResult<void>;
  getRPCClientForPeer(peerId: PeerId, peer: ContactInfoContent): Promise<HubRpcClient | undefined>;
}

export interface HubOptions {
  /** Farcaster network */
  network: FarcasterNetwork;

  /** The PeerId of this Hub */
  peerId?: PeerId;

  /** Addresses to bootstrap the gossip network */
  bootstrapAddrs?: Multiaddr[];

  /** A list of PeerId strings to allow connections with */
  allowedPeers?: string[];

  /** IP address string in MultiAddr format to bind the gossip node to */
  ipMultiAddr?: string;

  /** IP address string to bind the RPC server to */
  rpcServerHost?: string;

  /** External IP address to announce to peers. If not provided, it'll fetch the IP from an external service */
  announceIp?: string;

  /** External Server name to announce to peers. If provided, the RPC connection is made to this server name. Useful for SSL/TLS */
  announceServerName?: string;

  /** Port for libp2p to listen for gossip */
  gossipPort?: number;

  /** Port for the RPC Client */
  rpcPort?: number;

  /** Username and Password to use for RPC submit methods */
  rpcAuth?: string;

  /** Enable IP Rate limiting */
  rpcRateLimit?: number;

  /** Network URL of the IdRegistry Contract */
  ethRpcUrl?: string;

  /** ETH mainnet RPC URL */
  ethMainnetRpcUrl?: string;

  /** FName Registry Server URL */
  fnameServerUrl?: string;

  /** Address of the IdRegistry contract  */
  idRegistryAddress?: `0x${string}`;

  /** Address of the NameRegistryAddress contract  */
  nameRegistryAddress?: `0x${string}`;

  /** Block number to begin syncing events from  */
  firstBlock?: number;

  /** Number of blocks to batch when syncing historical events  */
  chunkSize?: number;

  /** Resync eth events */
  resyncEthEvents?: boolean;

  /** Resync fname events */
  resyncNameEvents?: boolean;

  /** Name of the RocksDB instance */
  rocksDBName?: string;

  /** Resets the DB on start, if true */
  resetDB?: boolean;

  /** Profile the sync and exit after done */
  profileSync?: boolean;

  /** Rebuild the sync trie from messages in the DB on startup */
  rebuildSyncTrie?: boolean;

  /** Commit lock timeout in ms */
  commitLockTimeout: number;

  /** Commit lock queue size */
  commitLockMaxPending: number;

  /** Enables the Admin Server */
  adminServerEnabled?: boolean;

  /** Host for the Admin Server to bind to */
  adminServerHost?: string;

  /** Periodically add casts & reactions for the following test users */
  testUsers?: TestUser[];

  /**
   * Only allows the Hub to connect to and advertise local IP addresses
   *
   * Only used by tests
   */
  localIpAddrsOnly?: boolean;

  /** Cron schedule for prune messages job */
  pruneMessagesJobCron?: string;

  /** Cron schedule for prune events job */
  pruneEventsJobCron?: string;

  /** Periodically send network latency ping messages to the gossip network and log metrics */
  gossipMetricsEnabled?: boolean;
}

/** @returns A randomized string of the format `rocksdb.tmp.*` used for the DB Name */
const randomDbName = () => {
  return `rocksdb.tmp.${(new Date().getUTCDate() * Math.random()).toString(36).substring(2)}`;
};

const log = logger.child({
  component: "Hub",
});

export class Hub implements HubInterface {
  private options: HubOptions;
  private gossipNode: GossipNode;
  private rpcServer: Server;
  private adminServer: AdminServer;
  private contactTimer?: NodeJS.Timer;
  private rocksDB: RocksDB;
  private syncEngine: SyncEngine;
  private allowedPeerIds: string[] = [];

  private pruneMessagesJobScheduler: PruneMessagesJobScheduler;
  private periodSyncJobScheduler: PeriodicSyncJobScheduler;
  private pruneEventsJobScheduler: PruneEventsJobScheduler;
  private testDataJobScheduler?: PeriodicTestDataJobScheduler;
  private checkFarcasterVersionJobScheduler: CheckFarcasterVersionJobScheduler;
  private validateOrRevokeMessagesJobScheduler: ValidateOrRevokeMessagesJobScheduler;
  private gossipContactInfoJobScheduler: GossipContactInfoJobScheduler;

  private updateNameRegistryEventExpiryJobQueue: UpdateNameRegistryEventExpiryJobQueue;
  private updateNameRegistryEventExpiryJobWorker?: UpdateNameRegistryEventExpiryJobWorker;

  engine: Engine;
  ethRegistryProvider?: EthEventsProvider;
  fNameRegistryEventsProvider?: FNameRegistryEventsProvider;

  constructor(options: HubOptions) {
    this.options = options;
    this.rocksDB = new RocksDB(options.rocksDBName ? options.rocksDBName : randomDbName());
    this.gossipNode = new GossipNode(this.rocksDB, this.options.network, this.options.gossipMetricsEnabled);

    // Create the ETH registry provider, which will fetch ETH events and push them into the engine.
    // Defaults to Goerli testnet, which is currently used for Production Farcaster Hubs.
    if (options.ethRpcUrl) {
      this.ethRegistryProvider = EthEventsProvider.build(
        this,
        options.ethRpcUrl,
        options.idRegistryAddress ?? GoerliEthConstants.IdRegistryAddress,
        options.nameRegistryAddress ?? GoerliEthConstants.NameRegistryAddress,
        options.firstBlock ?? GoerliEthConstants.FirstBlock,
        options.chunkSize ?? GoerliEthConstants.ChunkSize,
        options.resyncEthEvents ?? false,
      );
    } else {
      log.warn("No ETH RPC URL provided, not syncing with ETH contract events");
    }

    if (!options.ethMainnetRpcUrl || options.ethMainnetRpcUrl === "") {
      log.warn("No ETH mainnet RPC URL provided, unable to validate ens names");
    }

    if (options.fnameServerUrl && options.fnameServerUrl !== "") {
      this.fNameRegistryEventsProvider = new FNameRegistryEventsProvider(
        new FNameRegistryClient(options.fnameServerUrl),
        this,
        options.resyncNameEvents ?? false,
      );
    } else {
      log.warn("No FName Registry URL provided, not syncing with fname events");
    }

    const eventHandler = new StoreEventHandler(this.rocksDB, {
      lockMaxPending: options.commitLockMaxPending,
      lockTimeout: options.commitLockTimeout,
    });
<<<<<<< HEAD
    this.engine = new Engine(this.rocksDB, options.network, eventHandler);

    const profileSync = options.profileSync ?? false;
    this.syncEngine = new SyncEngine(this, this.rocksDB, this.ethRegistryProvider, profileSync);

    // If profileSync is true, exit after sync is complete
    if (profileSync) {
      this.syncEngine.on("syncComplete", async (success) => {
        if (success) {
          log.info("Sync complete, exiting (profileSync=true)");

          const profileLog = logger.child({ component: "SyncProfile" });

          const profile = this.syncEngine.getSyncProfile();
          if (profile) {
            profileLog.info({ wallTimeMs: profile.getSyncDuration() });

            for (const [method, p] of profile.getRpcMethodProfiles()) {
              profileLog.info({ method, p });
            }

            // Also write to console for easy copy/paste
            console.log("\nLatencies (ms)\n");
            console.log(prettyPrintTable(profile.latenciesToPrettyPrintObject()));

            console.log("\nData Fetched (bytes)\n");
            console.log(prettyPrintTable(profile.resultBytesToPrettyPrintObject()));
          }

          await this.stop();
          process.exit(0);
        }
      });
    }
=======
    const mainnetClient = createPublicClient({
      chain: mainnet,
      transport: http(options.ethMainnetRpcUrl, { retryCount: 2 }),
    });

    this.engine = new Engine(this.rocksDB, options.network, eventHandler, mainnetClient);
    this.syncEngine = new SyncEngine(this, this.rocksDB, this.ethRegistryProvider);
>>>>>>> f9ebc7c9

    this.rpcServer = new Server(
      this,
      this.engine,
      this.syncEngine,
      this.gossipNode,
      options.rpcAuth,
      options.rpcRateLimit,
    );
    this.adminServer = new AdminServer(this, this.rocksDB, this.engine, this.syncEngine, options.rpcAuth);

    // Setup job queues
    this.updateNameRegistryEventExpiryJobQueue = new UpdateNameRegistryEventExpiryJobQueue(this.rocksDB);

    // Setup job schedulers/workers
    this.pruneMessagesJobScheduler = new PruneMessagesJobScheduler(this.engine);
    this.periodSyncJobScheduler = new PeriodicSyncJobScheduler(this, this.syncEngine);
    this.pruneEventsJobScheduler = new PruneEventsJobScheduler(this.engine);
    this.checkFarcasterVersionJobScheduler = new CheckFarcasterVersionJobScheduler(this);
    this.validateOrRevokeMessagesJobScheduler = new ValidateOrRevokeMessagesJobScheduler(this.rocksDB, this.engine);
    this.gossipContactInfoJobScheduler = new GossipContactInfoJobScheduler(this);

    if (options.testUsers) {
      this.testDataJobScheduler = new PeriodicTestDataJobScheduler(this.rpcServer, options.testUsers as TestUser[]);
    }

    if (this.ethRegistryProvider) {
      this.updateNameRegistryEventExpiryJobWorker = new UpdateNameRegistryEventExpiryJobWorker(
        this.updateNameRegistryEventExpiryJobQueue,
        this.rocksDB,
        this.ethRegistryProvider,
      );
    }

    this.allowedPeerIds = this.options.allowedPeers || [];
    if (this.options.network === FarcasterNetwork.MAINNET) {
      // Mainnet is right now resitrcited to a few peers
      // Append and de-dup the allowed peers
      this.allowedPeerIds = [...new Set([...(this.allowedPeerIds ?? []), ...MAINNET_ALLOWED_PEERS])];
    }
  }

  get rpcAddress() {
    return this.rpcServer.address;
  }

  get gossipAddresses() {
    return this.gossipNode.multiaddrs ?? [];
  }

  /** Returns the Gossip peerId string of this Hub */
  get identity(): string {
    if (!this.gossipNode.isStarted() || !this.gossipNode.peerId) {
      throw new HubError("unavailable", "cannot start gossip node without identity");
    }
    return this.gossipNode.peerId.toString();
  }

  /* Start the GossipNode and RPC server  */
  async start() {
    // See if we have to fetch the IP address
    if (!this.options.announceIp || this.options.announceIp.trim().length === 0) {
      const ipResult = await getPublicIp();
      if (ipResult.isErr()) {
        log.error(`failed to fetch public IP address, using ${this.options.ipMultiAddr}`, { error: ipResult.error });
      } else {
        this.options.announceIp = ipResult.value;
      }
    }

    let dbResult: Result<void, Error>;
    let retryCount = 0;

    // It is possible that we can't get a lock on the DB in prod, so we retry a few times.
    // This happens if the EFS volume is not mounted yet or is still attached to another instance.
    do {
      dbResult = await ResultAsync.fromPromise(this.rocksDB.open(), (e) => e as Error);
      if (dbResult.isErr()) {
        retryCount++;
        logger.error(
          { retryCount, error: dbResult.error, errorMessage: dbResult.error.message },
          "failed to open rocksdb. Retry in 15s",
        );

        // Sleep for 15s
        await sleep(15 * 1000);
      } else {
        break;
      }
    } while (dbResult.isErr() && retryCount < 5);

    // If the DB is still not open, we throw an error
    if (dbResult.isErr()) {
      throw dbResult.error;
    } else {
      log.info("rocksdb opened");
    }

    if (this.options.resetDB === true) {
      log.info("clearing rocksdb");
      await this.rocksDB.clear();
    } else {
      // Read if the Hub was cleanly shutdown last time
      const cleanShutdownR = await this.wasHubCleanShutdown();
      if (cleanShutdownR.isOk() && !cleanShutdownR.value) {
        log.warn(
          "Hub was NOT shutdown cleanly. Sync might re-fetch messages. Please re-run with --rebuild-sync-trie to rebuild the trie if needed.",
        );
      }
    }

    // Get the Network ID from the DB
    const dbNetworkResult = await this.getDbNetwork();
    if (dbNetworkResult.isOk() && dbNetworkResult.value && dbNetworkResult.value !== this.options.network) {
      throw new HubError(
        "unavailable",
        `network mismatch: DB is ${dbNetworkResult.value}, but Hub is started with ${this.options.network}. Please reset the DB with the "dbreset" command if this is intentional.`,
      );
    }

    // Set the network in the DB
    await this.setDbNetwork(this.options.network);
    log.info(
      `starting hub with Farcaster version ${FARCASTER_VERSION}, app version ${APP_VERSION} and network ${this.options.network}`,
    );

    await this.engine.start();

    // Start the RPC server
    await this.rpcServer.start(this.options.rpcServerHost, this.options.rpcPort ? this.options.rpcPort : 0);
    if (this.options.adminServerEnabled) {
      await this.adminServer.start(this.options.adminServerHost ?? "127.0.0.1");
    }

    // Start the ETH registry provider first
    if (this.ethRegistryProvider) {
      await this.ethRegistryProvider.start();
    }

    await this.fNameRegistryEventsProvider?.start();

    // Start the sync engine
    await this.syncEngine.initialize(this.options.rebuildSyncTrie ?? false);

    if (this.updateNameRegistryEventExpiryJobWorker) {
      this.updateNameRegistryEventExpiryJobWorker.start();
    }

    await this.gossipNode.start(this.options.bootstrapAddrs ?? [], {
      peerId: this.options.peerId,
      ipMultiAddr: this.options.ipMultiAddr,
      announceIp: this.options.announceIp,
      gossipPort: this.options.gossipPort,
      allowedPeerIdStrs: this.allowedPeerIds,
    });

    this.registerEventHandlers();

    // Start cron tasks
    this.pruneMessagesJobScheduler.start(this.options.pruneMessagesJobCron);
    this.periodSyncJobScheduler.start();
    this.pruneEventsJobScheduler.start(this.options.pruneEventsJobCron);
    this.checkFarcasterVersionJobScheduler.start();
    this.validateOrRevokeMessagesJobScheduler.start();

    // Start the test data generator
    this.testDataJobScheduler?.start();

    // When we startup, we write into the DB that we have not yet cleanly shutdown. And when we do
    // shutdown, we'll write "true" to this key, indicating that we've cleanly shutdown.
    // This way, when starting up, we'll know if the previous shutdown was clean or not.
    await this.writeHubCleanShutdown(false);
  }

  async getContactInfoContent(): HubAsyncResult<ContactInfoContent> {
    const nodeMultiAddr = this.gossipAddresses[0] as Multiaddr;
    const family = nodeMultiAddr?.nodeAddress().family;
    const announceIp = this.options.announceIp ?? nodeMultiAddr?.nodeAddress().address;
    const gossipPort = nodeMultiAddr?.nodeAddress().port;
    const rpcPort = this.rpcServer.address?.map((addr) => addr.port).unwrapOr(0);

    const gossipAddressContactInfo = GossipAddressInfo.create({ address: announceIp, family, port: gossipPort });
    const rpcAddressContactInfo = GossipAddressInfo.create({
      address: announceIp,
      family,
      port: rpcPort,
      dnsName: this.options.announceServerName ?? "",
    });

    const snapshot = await this.syncEngine.getSnapshot();
    return snapshot.map((snapshot) => {
      return ContactInfoContent.create({
        gossipAddress: gossipAddressContactInfo,
        rpcAddress: rpcAddressContactInfo,
        excludedHashes: snapshot.excludedHashes,
        count: snapshot.numMessages,
        hubVersion: FARCASTER_VERSION,
        network: this.options.network,
        appVersion: APP_VERSION,
      });
    });
  }

  /** Stop the GossipNode and RPC Server */
  async stop() {
    log.info("Stopping Hubble...");
    clearInterval(this.contactTimer);

    // First, stop the RPC/Gossip server so we don't get any more messages
    await this.rpcServer.stop(true); // Force shutdown until we have a graceful way of ending active streams

    // Stop admin, gossip and sync engine
    await Promise.all([this.adminServer.stop(), this.gossipNode.stop(), this.syncEngine.stop()]);

    if (this.updateNameRegistryEventExpiryJobWorker) {
      this.updateNameRegistryEventExpiryJobWorker.stop();
    }

    // Stop cron tasks
    this.pruneMessagesJobScheduler.stop();
    this.periodSyncJobScheduler.stop();
    this.pruneEventsJobScheduler.stop();
    this.checkFarcasterVersionJobScheduler.stop();
    this.testDataJobScheduler?.stop();
    this.updateNameRegistryEventExpiryJobWorker?.stop();
    this.validateOrRevokeMessagesJobScheduler.stop();

    // Stop the ETH registry provider
    if (this.ethRegistryProvider) {
      await this.ethRegistryProvider.stop();
    }

    await this.fNameRegistryEventsProvider?.stop();

    // Stop the engine
    await this.engine.stop();

    // Close the DB, which will flush all data to disk. Just before we close, though, write that
    // we've cleanly shutdown.
    await this.writeHubCleanShutdown(true);
    await this.rocksDB.close();

    log.info("Hubble stopped, exiting normally");
  }

  async getHubState(): HubAsyncResult<HubState> {
    const result = await ResultAsync.fromPromise(getHubState(this.rocksDB), (e) => e as HubError);
    if (result.isErr() && result.error.errCode === "not_found") {
      log.info("hub state not found, resetting state");
      const hubState = HubState.create({ lastEthBlock: 0, lastFnameProof: 0 });
      await putHubState(this.rocksDB, hubState);
      return ok(hubState);
    }
    return result;
  }

  async putHubState(hubState: HubState): HubAsyncResult<void> {
    return await ResultAsync.fromPromise(putHubState(this.rocksDB, hubState), (e) => e as HubError);
  }

  async connectAddress(address: Multiaddr): HubAsyncResult<void> {
    return this.gossipNode.connectAddress(address);
  }

  async gossipContactInfo(): HubAsyncResult<void> {
    const contactInfoResult = await this.getContactInfoContent();
    if (contactInfoResult.isErr()) {
      log.warn(contactInfoResult.error, "failed get contact info content");
      return Promise.resolve(err(contactInfoResult.error));
    } else {
      const contactInfo = contactInfoResult.value;
      log.info(
        { rpcAddress: contactInfo.rpcAddress?.address, rpcPort: contactInfo.rpcAddress?.port },
        "gossiping contact info",
      );

      await this.gossipNode.gossipContactInfo(contactInfo);
      return Promise.resolve(ok(undefined));
    }
  }

  /** ------------------------------------------------------------------------- */
  /*                                  Private Methods                           */
  /* -------------------------------------------------------------------------- */

  private async handleGossipMessage(gossipMessage: GossipMessage): HubAsyncResult<void> {
    const peerIdResult = Result.fromThrowable(
      () => peerIdFromBytes(gossipMessage.peerId ?? new Uint8Array([])),
      (error) => new HubError("bad_request.parse_failure", error as Error),
    )();
    if (peerIdResult.isErr()) {
      return Promise.resolve(err(peerIdResult.error));
    }

    this.gossipNode.recordMessageReceipt(gossipMessage);

    if (gossipMessage.message) {
      const message = gossipMessage.message;

      if (this.syncEngine.syncMergeQSize + this.syncEngine.syncTrieQSize > MAX_MESSAGE_QUEUE_SIZE) {
        // If there are too many messages in the queue, drop this message. This is a gossip message, so the sync
        // will eventually re-fetch and merge this message in anyway.
        log.warn(
          { syncTrieQ: this.syncEngine.syncTrieQSize, syncMergeQ: this.syncEngine.syncMergeQSize },
          "Sync queue is full, dropping gossip message",
        );
        return err(new HubError("unavailable", "Sync queue is full"));
      }

      // Merge the message
      const submitStartTimestamp = Date.now();
      const result = await this.submitMessage(message, "gossip");
      if (result.isOk()) {
        const submitEndTimestamp = Date.now();
        this.gossipNode.recordMessageMerge(submitEndTimestamp - submitStartTimestamp);
      }
      return result.map(() => undefined);
    } else if (gossipMessage.contactInfoContent) {
      await this.handleContactInfo(peerIdResult.value, gossipMessage.contactInfoContent);
      return ok(undefined);
    } else if (gossipMessage.networkLatencyMessage) {
      await this.handleNetworkLatencyMessage(gossipMessage.networkLatencyMessage);
      return ok(undefined);
    } else {
      return err(new HubError("bad_request.invalid_param", "invalid message type"));
    }
  }

  private async handleContactInfo(peerId: PeerId, message: ContactInfoContent): Promise<void> {
    // Updates the address book for this peer
    const gossipAddress = message.gossipAddress;
    if (gossipAddress) {
      const addressInfo = addressInfoFromGossip(gossipAddress);
      if (addressInfo.isErr()) {
        log.error(addressInfo.error, "unable to parse gossip address for peer");
        return;
      }

      const p2pMultiAddrResult = p2pMultiAddrStr(addressInfo.value, peerId.toString()).map((addr: string) =>
        Result.fromThrowable(
          () => multiaddr(addr),
          (error) => new HubError("bad_request.parse_failure", error as Error),
        )(),
      );

      if (p2pMultiAddrResult.isErr()) {
        log.error(
          { error: p2pMultiAddrResult.error, message, address: addressInfo.value },
          "failed to create multiaddr",
        );
        return;
      }

      if (p2pMultiAddrResult.value.isErr()) {
        log.error(
          { error: p2pMultiAddrResult.value.error, message, address: addressInfo.value },
          "failed to parse multiaddr",
        );
        return;
      }

      if (!(await this.isValidPeer(peerId, message))) {
        await this.gossipNode.removePeerFromAddressBook(peerId);
        this.syncEngine.removeContactInfoForPeerId(peerId.toString());
        return;
      }

      const multiaddrValue = p2pMultiAddrResult.value.value;
      await this.gossipNode.addPeerToAddressBook(peerId, multiaddrValue);
    }

    log.info({ identity: this.identity, peer: peerId, message }, "received a Contact Info for sync");

    // Check if we already have this client
    const peerInfo = this.syncEngine.getContactInfoForPeerId(peerId.toString());
    if (peerInfo) {
      log.info({ peerInfo }, "Already have this peer, skipping sync");
      return;
    } else {
      // If it is a new client, we do a sync against it
      log.info({ peerInfo }, "New Peer Contact Info, syncing");
      this.syncEngine.addContactInfoForPeerId(peerId, message);
      const syncResult = await ResultAsync.fromPromise(
        this.syncEngine.diffSyncIfRequired(this, peerId.toString()),
        (e) => e,
      );
      if (syncResult.isErr()) {
        log.error({ error: syncResult.error, peerId }, "failed to sync with new peer");
      }
    }
  }

  private async handleNetworkLatencyMessage(message: NetworkLatencyMessage) {
    if (!this.gossipNode.peerId) {
      log.error("gossipNode has no peerId");
      return;
    }
    // Respond to ping message with an ack message
    if (message.ackMessage) {
      this.gossipNode.recordLatencyAckMessageReceipt(message.ackMessage);
    } else if (message.pingMessage) {
      const pingMessage = message.pingMessage;
      const ackMessage = AckMessageBody.create({
        pingOriginPeerId: pingMessage.pingOriginPeerId,
        ackOriginPeerId: this.gossipNode.peerId.toBytes(),
        pingTimestamp: pingMessage.pingTimestamp,
        ackTimestamp: Date.now(),
      });
      const networkLatencyMessage = NetworkLatencyMessage.create({
        ackMessage,
      });
      const ackGossipMessage = GossipMessage.create({
        networkLatencyMessage,
        topics: [this.gossipNode.primaryTopic()],
        peerId: this.gossipNode.peerId.toBytes(),
        version: GOSSIP_PROTOCOL_VERSION,
      });
      await this.gossipNode.publish(ackGossipMessage);
    }
  }

  /** Since we don't know if the peer is using SSL or not, we'll attempt to get the SSL version,
   *  and fall back to the non-SSL version
   */
  private async getHubRpcClient(address: string): Promise<HubRpcClient> {
    return new Promise((resolve) => {
      try {
        const sslClientResult = getSSLHubRpcClient(address);

        sslClientResult.$.waitForReady(Date.now() + 2000, (err) => {
          if (!err) {
            resolve(sslClientResult);
          } else {
            resolve(getInsecureHubRpcClient(address));
          }
        });
      } catch (e) {
        // Fall back to insecure client
        resolve(getInsecureHubRpcClient(address));
      }
    });
  }

  public async getRPCClientForPeer(peerId: PeerId, peer: ContactInfoContent): Promise<HubRpcClient | undefined> {
    /*
     * Find the peer's addrs from our peer list because we cannot use the address
     * in the contact info directly
     */
    if (!peer.rpcAddress) {
      return;
    }

    // prefer the advertised address if it's available
    const rpcAddressInfo = addressInfoFromGossip(peer.rpcAddress as GossipAddressInfo);
    if (rpcAddressInfo.isErr()) {
      log.error(rpcAddressInfo.error, "unable to parse gossip address for peer");
      return;
    }

    if (rpcAddressInfo.value.address) {
      try {
        return await this.getHubRpcClient(`${rpcAddressInfo.value.address}:${rpcAddressInfo.value.port}`);
      } catch (e) {
        log.error({ error: e, peer, peerId }, "unable to connect to peer");
        return undefined;
      }
    }

    log.info({ peerId }, "falling back to addressbook lookup for peer");
    const peerInfo = await this.gossipNode.getPeerInfo(peerId);
    if (!peerInfo) {
      log.info({ function: "getRPCClientForPeer", peer }, `failed to find peer's address to request simple sync`);

      return;
    }

    // sorts addresses by Public IPs first
    const addr = peerInfo.addresses.sort((a, b) => publicAddressesFirst(a, b))[0];
    if (addr === undefined) {
      log.info({ function: "getRPCClientForPeer", peer }, "peer found but no address is available to request sync");

      return;
    }

    const nodeAddress = addr.multiaddr.nodeAddress();
    const ai = {
      address: nodeAddress.address,
      family: ipFamilyToString(nodeAddress.family),
      // Use the rpc port instead of the port used by libp2p
      port: rpcAddressInfo.value.port,
    };

    try {
      return await this.getHubRpcClient(addressInfoToString(ai));
    } catch (e) {
      log.error({ error: e, peer, peerId, addressInfo: ai }, "unable to connect to peer");
      // If the peer is unreachable (e.g. behind a firewall), remove it from our address book
      await this.gossipNode.removePeerFromAddressBook(peerId);
      return undefined;
    }
  }

  private registerEventHandlers() {
    // Subscribes to all relevant topics
    this.gossipNode.gossip?.subscribe(this.gossipNode.primaryTopic());
    this.gossipNode.gossip?.subscribe(this.gossipNode.contactInfoTopic());

    this.gossipNode.on("message", async (_topic, message) => {
      await message.match(
        async (gossipMessage: GossipMessage) => {
          await this.handleGossipMessage(gossipMessage);
        },
        async (error: HubError) => {
          log.error(error, "failed to decode message");
        },
      );
    });

    this.gossipNode.on("peerConnect", async () => {
      // When we connect to a new node, gossip out our contact info 1 second later.
      // The setTimeout is to ensure that we have a chance to receive the peer's info properly.
      setTimeout(async () => {
        await this.gossipContactInfo();
      }, 1 * 1000);
    });

    this.gossipNode.on("peerDisconnect", async (connection) => {
      // Remove this peer's connection
      this.syncEngine.removeContactInfoForPeerId(connection.remotePeer.toString());
    });
  }

  /* -------------------------------------------------------------------------- */
  /*                               RPC Handler API                              */
  /* -------------------------------------------------------------------------- */

  async submitMessage(message: Message, source?: HubSubmitSource): HubAsyncResult<number> {
    // message is a reserved key in some logging systems, so we use submittedMessage instead
    const logMessage = log.child({ submittedMessage: messageToLog(message), source });

    if (this.syncEngine.syncTrieQSize > MAX_MESSAGE_QUEUE_SIZE) {
      log.warn({ syncTrieQSize: this.syncEngine.syncTrieQSize }, "SubmitMessage rejected: Sync trie queue is full");
      return err(new HubError("unavailable.storage_failure", "Sync trie queue is full"));
    }

    const mergeResult = await this.engine.mergeMessage(message);

    mergeResult.match(
      (eventId) => {
        logMessage.info(
          `submitMessage success ${eventId}: fid ${message.data?.fid} merged ${messageTypeToName(
            message.data?.type,
          )} ${bytesToHexString(message.hash)._unsafeUnwrap()}`,
        );
      },
      (e) => {
        logMessage.warn({ errCode: e.errCode }, `submitMessage error: ${e.message}`);
      },
    );

    // When submitting a message via RPC, we want to gossip it to other nodes
    if (mergeResult.isOk() && source === "rpc") {
      void this.gossipNode.gossipMessage(message);
    }

    return mergeResult;
  }

  async submitIdRegistryEvent(event: IdRegistryEvent, source?: HubSubmitSource): HubAsyncResult<number> {
    const logEvent = log.child({ event: idRegistryEventToLog(event), source });

    const mergeResult = await this.engine.mergeIdRegistryEvent(event);

    mergeResult.match(
      (eventId) => {
        logEvent.info(
          `submitIdRegistryEvent success ${eventId}: fid ${event.fid} assigned to ${bytesToHexString(
            event.to,
          )._unsafeUnwrap()} in block ${event.blockNumber}`,
        );
      },
      (e) => {
        logEvent.warn({ errCode: e.errCode }, `submitIdRegistryEvent error: ${e.message}`);
      },
    );

    return mergeResult;
  }

  async submitNameRegistryEvent(event: NameRegistryEvent, source?: HubSubmitSource): HubAsyncResult<number> {
    const logEvent = log.child({ event: nameRegistryEventToLog(event), source });

    const mergeResult = await this.engine.mergeNameRegistryEvent(event);

    mergeResult.match(
      (eventId) => {
        logEvent.info(
          `submitNameRegistryEvent success ${eventId}: fname ${bytesToUtf8String(
            event.fname,
          )._unsafeUnwrap()} assigned to ${bytesToHexString(event.to)._unsafeUnwrap()} in block ${event.blockNumber}`,
        );
      },
      (e) => {
        logEvent.warn({ errCode: e.errCode }, `submitNameRegistryEvent error: ${e.message}`);
      },
    );

    if (!event.expiry) {
      const payload = UpdateNameRegistryEventExpiryJobPayload.create({ fname: event.fname });
      await this.updateNameRegistryEventExpiryJobQueue.enqueueJob(payload);
    }

    return mergeResult;
  }

  async submitUserNameProof(usernameProof: UserNameProof, source?: HubSubmitSource): HubAsyncResult<number> {
    const logEvent = log.child({ event: usernameProofToLog(usernameProof), source });

    const mergeResult = await this.engine.mergeUserNameProof(usernameProof);

    mergeResult.match(
      (eventId) => {
        logEvent.info(
          `submitUserNameProof success ${eventId}: fname ${bytesToUtf8String(
            usernameProof.name,
          )._unsafeUnwrap()} assigned to fid: ${usernameProof.fid} at timestamp ${usernameProof.timestamp}`,
        );
      },
      (e) => {
        logEvent.warn({ errCode: e.errCode }, `submitUserNameProof error: ${e.message}`);
      },
    );

    return mergeResult;
  }

  async writeHubCleanShutdown(clean: boolean): HubAsyncResult<void> {
    const txn = this.rocksDB.transaction();
    const value = clean ? Buffer.from([1]) : Buffer.from([0]);
    txn.put(Buffer.from([RootPrefix.HubCleanShutdown]), value);

    return ResultAsync.fromPromise(this.rocksDB.commit(txn), (e) => e as HubError);
  }

  async wasHubCleanShutdown(): HubAsyncResult<boolean> {
    return ResultAsync.fromPromise(
      this.rocksDB.get(Buffer.from([RootPrefix.HubCleanShutdown])),
      (e) => e as HubError,
    ).map((value) => value?.[0] === 1);
  }

  async getDbNetwork(): HubAsyncResult<FarcasterNetwork | undefined> {
    const dbResult = await ResultAsync.fromPromise(
      this.rocksDB.get(Buffer.from([RootPrefix.Network])),
      (e) => e as HubError,
    );
    if (dbResult.isErr()) {
      return err(dbResult.error);
    }

    // parse the buffer as an int
    const networkNumber = Result.fromThrowable(
      () => dbResult.value.readUInt32BE(0),
      (e) => e as HubError,
    )();
    if (networkNumber.isErr()) {
      return err(networkNumber.error);
    }

    // get the enum value from the number
    return networkNumber.map((n) => n as FarcasterNetwork);
  }

  async setDbNetwork(network: FarcasterNetwork): HubAsyncResult<void> {
    const txn = this.rocksDB.transaction();
    const value = Buffer.alloc(4);
    value.writeUInt32BE(network, 0);
    txn.put(Buffer.from([RootPrefix.Network]), value);

    return ResultAsync.fromPromise(this.rocksDB.commit(txn), (e) => e as HubError);
  }

  async isValidPeer(ourPeerId: PeerId, message: ContactInfoContent) {
    const peerId = ourPeerId.toString();
    if (this.allowedPeerIds?.length && !this.allowedPeerIds.includes(peerId)) {
      log.warn(`Peer ${ourPeerId.toString()} is not in the allowed peers list`);
      return false;
    }

    const theirVersion = message.hubVersion;
    const theirNetwork = message.network;

    const versionCheckResult = ensureAboveMinFarcasterVersion(theirVersion);
    if (versionCheckResult.isErr()) {
      log.warn(
        { peerId: ourPeerId, theirVersion, ourVersion: FARCASTER_VERSION, errMsg: versionCheckResult.error.message },
        "Peer is running an outdated version, ignoring",
      );
      return false;
    }

    if (theirNetwork !== this.options.network) {
      log.warn(
        { peerId: ourPeerId, theirNetwork, ourNetwork: this.options.network },
        "Peer is running a different network, ignoring",
      );
      return false;
    }

    return true;
  }
}<|MERGE_RESOLUTION|>--- conflicted
+++ resolved
@@ -65,13 +65,10 @@
 import StoreEventHandler from "./storage/stores/storeEventHandler.js";
 import { FNameRegistryClient, FNameRegistryEventsProvider } from "./eth/fnameRegistryEventsProvider.js";
 import { GOSSIP_PROTOCOL_VERSION } from "./network/p2p/protocol.js";
-<<<<<<< HEAD
 import { prettyPrintTable } from "./profile.js";
-=======
 import packageJson from "./package.json" assert { type: "json" };
 import { createPublicClient, http } from "viem";
 import { mainnet } from "viem/chains";
->>>>>>> f9ebc7c9
 
 export type HubSubmitSource = "gossip" | "rpc" | "eth-provider" | "sync" | "fname-registry";
 
@@ -278,8 +275,13 @@
       lockMaxPending: options.commitLockMaxPending,
       lockTimeout: options.commitLockTimeout,
     });
-<<<<<<< HEAD
-    this.engine = new Engine(this.rocksDB, options.network, eventHandler);
+
+    const mainnetClient = createPublicClient({
+      chain: mainnet,
+      transport: http(options.ethMainnetRpcUrl, { retryCount: 2 }),
+    });
+
+    this.engine = new Engine(this.rocksDB, options.network, eventHandler, mainnetClient);
 
     const profileSync = options.profileSync ?? false;
     this.syncEngine = new SyncEngine(this, this.rocksDB, this.ethRegistryProvider, profileSync);
@@ -313,15 +315,6 @@
         }
       });
     }
-=======
-    const mainnetClient = createPublicClient({
-      chain: mainnet,
-      transport: http(options.ethMainnetRpcUrl, { retryCount: 2 }),
-    });
-
-    this.engine = new Engine(this.rocksDB, options.network, eventHandler, mainnetClient);
-    this.syncEngine = new SyncEngine(this, this.rocksDB, this.ethRegistryProvider);
->>>>>>> f9ebc7c9
 
     this.rpcServer = new Server(
       this,
