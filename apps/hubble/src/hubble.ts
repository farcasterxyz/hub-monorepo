import {
  ContactInfoContent,
  FarcasterNetwork,
  GossipAddressInfo,
  GossipMessage,
  HubState,
  IdRegistryEvent,
  Message,
  NameRegistryEvent,
  UpdateNameRegistryEventExpiryJobPayload,
  HubAsyncResult,
  HubError,
  bytesToHexString,
  bytesToUtf8String,
  HubRpcClient,
  getSSLHubRpcClient,
  getInsecureHubRpcClient,
  UserNameProof,
<<<<<<< HEAD
  RentRegistryEvent,
  StorageAdminRegistryEvent,
  storageRegistryEventTypeToJSON,
=======
  AckMessageBody,
  NetworkLatencyMessage,
>>>>>>> 2bfcaf4e
} from "@farcaster/hub-nodejs";
import { PeerId } from "@libp2p/interface-peer-id";
import { peerIdFromBytes } from "@libp2p/peer-id";
import { publicAddressesFirst } from "@libp2p/utils/address-sort";
import { Multiaddr, multiaddr } from "@multiformats/multiaddr";
import { Result, ResultAsync, err, ok } from "neverthrow";
import { EthEventsProvider, GoerliEthConstants } from "./eth/ethEventsProvider.js";
import { GossipNode, MAX_MESSAGE_QUEUE_SIZE } from "./network/p2p/gossipNode.js";
import { PeriodicSyncJobScheduler } from "./network/sync/periodicSyncJob.js";
import SyncEngine from "./network/sync/syncEngine.js";
import AdminServer from "./rpc/adminServer.js";
import Server from "./rpc/server.js";
import { getHubState, putHubState } from "./storage/db/hubState.js";
import RocksDB from "./storage/db/rocksdb.js";
import { RootPrefix } from "./storage/db/types.js";
import Engine from "./storage/engine/index.js";
import { PruneEventsJobScheduler } from "./storage/jobs/pruneEventsJob.js";
import { PruneMessagesJobScheduler } from "./storage/jobs/pruneMessagesJob.js";
import {
  UpdateNameRegistryEventExpiryJobQueue,
  UpdateNameRegistryEventExpiryJobWorker,
} from "./storage/jobs/updateNameRegistryEventExpiryJob.js";
import { sleep } from "./utils/crypto.js";
import {
  idRegistryEventToLog,
  logger,
  messageToLog,
  messageTypeToName,
  nameRegistryEventToLog,
  rentRegistryEventToLog,
  storageAdminRegistryEventToLog,
  usernameProofToLog,
} from "./utils/logger.js";
import {
  addressInfoFromGossip,
  addressInfoToString,
  getPublicIp,
  ipFamilyToString,
  p2pMultiAddrStr,
} from "./utils/p2p.js";
import { PeriodicTestDataJobScheduler, TestUser } from "./utils/periodicTestDataJob.js";
import { ensureAboveMinFarcasterVersion, VersionSchedule } from "./utils/versions.js";
import { CheckFarcasterVersionJobScheduler } from "./storage/jobs/checkFarcasterVersionJob.js";
import { ValidateOrRevokeMessagesJobScheduler } from "./storage/jobs/validateOrRevokeMessagesJob.js";
import { GossipContactInfoJobScheduler } from "./storage/jobs/gossipContactInfoJob.js";
import { MAINNET_ALLOWED_PEERS } from "./allowedPeers.mainnet.js";
import StoreEventHandler from "./storage/stores/storeEventHandler.js";
import { FNameRegistryClient, FNameRegistryEventsProvider } from "./eth/fnameRegistryEventsProvider.js";
<<<<<<< HEAD
import { L2EventsProvider, OPGoerliEthConstants } from "./eth/l2EventsProvider.js";
=======
import { GOSSIP_PROTOCOL_VERSION } from "./network/p2p/protocol.js";
>>>>>>> 2bfcaf4e

export type HubSubmitSource = "gossip" | "rpc" | "eth-provider" | "l2-provider" | "sync" | "fname-registry";

export const APP_VERSION = process.env["npm_package_version"] ?? "1.0.0";
export const APP_NICKNAME = process.env["HUBBLE_NAME"] ?? "Farcaster Hub";

export const FARCASTER_VERSION = "2023.5.31";
export const FARCASTER_VERSIONS_SCHEDULE: VersionSchedule[] = [
  { version: "2023.3.1", expiresAt: 1682553600000 }, // expires at 4/27/23 00:00 UTC
  { version: "2023.4.19", expiresAt: 1686700800000 }, // expires at 6/14/23 00:00 UTC
  { version: "2023.5.31", expiresAt: 1690329600000 }, // expires at 7/26/23 00:00 UTC
];

export interface HubInterface {
  engine: Engine;
  submitMessage(message: Message, source?: HubSubmitSource): HubAsyncResult<number>;
  submitIdRegistryEvent(event: IdRegistryEvent, source?: HubSubmitSource): HubAsyncResult<number>;
  submitNameRegistryEvent(event: NameRegistryEvent, source?: HubSubmitSource): HubAsyncResult<number>;
  submitUserNameProof(usernameProof: UserNameProof, source?: HubSubmitSource): HubAsyncResult<number>;
  submitRentRegistryEvent(event: RentRegistryEvent, source?: HubSubmitSource): HubAsyncResult<number>;
  submitStorageAdminRegistryEvent(event: StorageAdminRegistryEvent, source?: HubSubmitSource): HubAsyncResult<number>;
  getHubState(): HubAsyncResult<HubState>;
  putHubState(hubState: HubState): HubAsyncResult<void>;
  gossipContactInfo(): HubAsyncResult<void>;
  getRPCClientForPeer(peerId: PeerId, peer: ContactInfoContent): Promise<HubRpcClient | undefined>;
}

export interface HubOptions {
  /** Farcaster network */
  network: FarcasterNetwork;

  /** The PeerId of this Hub */
  peerId?: PeerId;

  /** Addresses to bootstrap the gossip network */
  bootstrapAddrs?: Multiaddr[];

  /** A list of PeerId strings to allow connections with */
  allowedPeers?: string[];

  /** IP address string in MultiAddr format to bind the gossip node to */
  ipMultiAddr?: string;

  /** IP address string to bind the RPC server to */
  rpcServerHost?: string;

  /** External IP address to announce to peers. If not provided, it'll fetch the IP from an external service */
  announceIp?: string;

  /** External Server name to announce to peers. If provided, the RPC connection is made to this server name. Useful for SSL/TLS */
  announceServerName?: string;

  /** Port for libp2p to listen for gossip */
  gossipPort?: number;

  /** Port for the RPC Client */
  rpcPort?: number;

  /** Username and Password to use for RPC submit methods */
  rpcAuth?: string;

  /** Enable IP Rate limiting */
  rpcRateLimit?: number;

  /** Network URL of the IdRegistry Contract */
  ethRpcUrl?: string;

  /** FName Registry Server URL */
  fnameServerUrl?: string;

  /** Network URL of the StorageRegistry Contract */
  l2RpcUrl?: string;

  /** Address of the IdRegistry contract  */
  idRegistryAddress?: `0x${string}`;

  /** Address of the NameRegistryAddress contract  */
  nameRegistryAddress?: `0x${string}`;

  /** Address of the StorageRegistryAddress contract  */
  storageRegistryAddress?: `0x${string}`;

  /** Block number to begin syncing events from  */
  firstBlock?: number;

  /** Number of blocks to batch when syncing historical events  */
  chunkSize?: number;

  /** Block number to begin syncing events from for L2  */
  l2FirstBlock?: number;

  /** Number of blocks to batch when syncing historical events for L2 */
  l2ChunkSize?: number;

  /** Resync events */
  resyncEthEvents?: boolean;

  /** Resync fname events */
  resyncNameEvents?: boolean;

  /** Name of the RocksDB instance */
  rocksDBName?: string;

  /** Resets the DB on start, if true */
  resetDB?: boolean;

  /** Rebuild the sync trie from messages in the DB on startup */
  rebuildSyncTrie?: boolean;

  /** Commit lock timeout in ms */
  commitLockTimeout: number;

  /** Commit lock queue size */
  commitLockMaxPending: number;

  /** Enables the Admin Server */
  adminServerEnabled?: boolean;

  /** Host for the Admin Server to bind to */
  adminServerHost?: string;

  /** Periodically add casts & reactions for the following test users */
  testUsers?: TestUser[];

  /**
   * Only allows the Hub to connect to and advertise local IP addresses
   *
   * Only used by tests
   */
  localIpAddrsOnly?: boolean;

  /** Cron schedule for prune messages job */
  pruneMessagesJobCron?: string;

  /** Cron schedule for prune events job */
  pruneEventsJobCron?: string;

  /** Periodically send network latency ping messages to the gossip network and log metrics */
  gossipMetricsEnabled?: boolean;
}

/** @returns A randomized string of the format `rocksdb.tmp.*` used for the DB Name */
const randomDbName = () => {
  return `rocksdb.tmp.${(new Date().getUTCDate() * Math.random()).toString(36).substring(2)}`;
};

const log = logger.child({
  component: "Hub",
});

export class Hub implements HubInterface {
  private options: HubOptions;
  private gossipNode: GossipNode;
  private rpcServer: Server;
  private adminServer: AdminServer;
  private contactTimer?: NodeJS.Timer;
  private rocksDB: RocksDB;
  private syncEngine: SyncEngine;

  private pruneMessagesJobScheduler: PruneMessagesJobScheduler;
  private periodSyncJobScheduler: PeriodicSyncJobScheduler;
  private pruneEventsJobScheduler: PruneEventsJobScheduler;
  private testDataJobScheduler?: PeriodicTestDataJobScheduler;
  private checkFarcasterVersionJobScheduler: CheckFarcasterVersionJobScheduler;
  private validateOrRevokeMessagesJobScheduler: ValidateOrRevokeMessagesJobScheduler;
  private gossipContactInfoJobScheduler: GossipContactInfoJobScheduler;

  private updateNameRegistryEventExpiryJobQueue: UpdateNameRegistryEventExpiryJobQueue;
  private updateNameRegistryEventExpiryJobWorker?: UpdateNameRegistryEventExpiryJobWorker;

  engine: Engine;
  ethRegistryProvider?: EthEventsProvider;
  fNameRegistryEventsProvider?: FNameRegistryEventsProvider;
  l2RegistryProvider?: L2EventsProvider;

  constructor(options: HubOptions) {
    this.options = options;
    this.rocksDB = new RocksDB(options.rocksDBName ? options.rocksDBName : randomDbName());
    this.gossipNode = new GossipNode(this.rocksDB, this.options.network, this.options.gossipMetricsEnabled);

    // Create the ETH registry provider, which will fetch ETH events and push them into the engine.
    // Defaults to Goerli testnet, which is currently used for Production Farcaster Hubs.
    if (options.ethRpcUrl) {
      this.ethRegistryProvider = EthEventsProvider.build(
        this,
        options.ethRpcUrl,
        options.idRegistryAddress ?? GoerliEthConstants.IdRegistryAddress,
        options.nameRegistryAddress ?? GoerliEthConstants.NameRegistryAddress,
        options.firstBlock ?? GoerliEthConstants.FirstBlock,
        options.chunkSize ?? GoerliEthConstants.ChunkSize,
        options.resyncEthEvents ?? false,
      );
    } else {
      log.warn("No ETH RPC URL provided, not syncing with ETH contract events");
    }

    // Create the L2 registry provider, which will fetch L2 events and push them into the engine.
    // Defaults to OP Goerli testnet, which is currently used for Production Farcaster Hubs.
    if (options.l2RpcUrl) {
      this.l2RegistryProvider = L2EventsProvider.build(
        this,
        options.l2RpcUrl,
        options.storageRegistryAddress ?? OPGoerliEthConstants.StorageRegistryAddress,
        options.l2FirstBlock ?? OPGoerliEthConstants.FirstBlock,
        options.l2ChunkSize ?? OPGoerliEthConstants.ChunkSize,
        options.resyncEthEvents ?? false,
      );
    } else {
      log.warn("No L2 RPC URL provided, not syncing with L2 contract events");
    }

    if (options.fnameServerUrl && options.fnameServerUrl !== "") {
      this.fNameRegistryEventsProvider = new FNameRegistryEventsProvider(
        new FNameRegistryClient(options.fnameServerUrl),
        this,
        options.resyncNameEvents ?? false,
      );
    } else {
      log.warn("No FName Registry URL provided, not syncing with fname events");
    }

    const eventHandler = new StoreEventHandler(this.rocksDB, {
      lockMaxPending: options.commitLockMaxPending,
      lockTimeout: options.commitLockTimeout,
    });
    this.engine = new Engine(this.rocksDB, options.network, eventHandler);
    this.syncEngine = new SyncEngine(this, this.rocksDB, this.ethRegistryProvider, this.l2RegistryProvider);

    this.rpcServer = new Server(
      this,
      this.engine,
      this.syncEngine,
      this.gossipNode,
      options.rpcAuth,
      options.rpcRateLimit,
    );
    this.adminServer = new AdminServer(this, this.rocksDB, this.engine, this.syncEngine, options.rpcAuth);

    // Setup job queues
    this.updateNameRegistryEventExpiryJobQueue = new UpdateNameRegistryEventExpiryJobQueue(this.rocksDB);

    // Setup job schedulers/workers
    this.pruneMessagesJobScheduler = new PruneMessagesJobScheduler(this.engine);
    this.periodSyncJobScheduler = new PeriodicSyncJobScheduler(this, this.syncEngine);
    this.pruneEventsJobScheduler = new PruneEventsJobScheduler(this.engine);
    this.checkFarcasterVersionJobScheduler = new CheckFarcasterVersionJobScheduler(this);
    this.validateOrRevokeMessagesJobScheduler = new ValidateOrRevokeMessagesJobScheduler(this.rocksDB, this.engine);
    this.gossipContactInfoJobScheduler = new GossipContactInfoJobScheduler(this);

    if (options.testUsers) {
      this.testDataJobScheduler = new PeriodicTestDataJobScheduler(this.rpcServer, options.testUsers as TestUser[]);
    }

    if (this.ethRegistryProvider) {
      this.updateNameRegistryEventExpiryJobWorker = new UpdateNameRegistryEventExpiryJobWorker(
        this.updateNameRegistryEventExpiryJobQueue,
        this.rocksDB,
        this.ethRegistryProvider,
      );
    }

    // if (this.l2RegistryProvider) {
    //   this.updateRentRegistryEventExpiryJobWorker = new UpdateRentRegistryEventExpiryJobWorker(
    //     this.updateRentRegistryEventExpiryJobQueue,
    //     this.rocksDB,
    //     this.l2RegistryProvider
    //   );
    // }
  }

  get rpcAddress() {
    return this.rpcServer.address;
  }

  get gossipAddresses() {
    return this.gossipNode.multiaddrs ?? [];
  }

  /** Returns the Gossip peerId string of this Hub */
  get identity(): string {
    if (!this.gossipNode.isStarted() || !this.gossipNode.peerId) {
      throw new HubError("unavailable", "cannot start gossip node without identity");
    }
    return this.gossipNode.peerId.toString();
  }

  /* Start the GossipNode and RPC server  */
  async start() {
    // See if we have to fetch the IP address
    if (!this.options.announceIp || this.options.announceIp.trim().length === 0) {
      const ipResult = await getPublicIp();
      if (ipResult.isErr()) {
        log.error(`failed to fetch public IP address, using ${this.options.ipMultiAddr}`, { error: ipResult.error });
      } else {
        this.options.announceIp = ipResult.value;
      }
    }

    let dbResult: Result<void, Error>;
    let retryCount = 0;

    // It is possible that we can't get a lock on the DB in prod, so we retry a few times.
    // This happens if the EFS volume is not mounted yet or is still attached to another instance.
    do {
      dbResult = await ResultAsync.fromPromise(this.rocksDB.open(), (e) => e as Error);
      if (dbResult.isErr()) {
        retryCount++;
        logger.error(
          { retryCount, error: dbResult.error, errorMessage: dbResult.error.message },
          "failed to open rocksdb. Retry in 15s",
        );

        // Sleep for 15s
        await sleep(15 * 1000);
      } else {
        break;
      }
    } while (dbResult.isErr() && retryCount < 5);

    // If the DB is still not open, we throw an error
    if (dbResult.isErr()) {
      throw dbResult.error;
    } else {
      log.info("rocksdb opened");
    }

    if (this.options.resetDB === true) {
      log.info("clearing rocksdb");
      await this.rocksDB.clear();
    } else {
      // Read if the Hub was cleanly shutdown last time
      const cleanShutdownR = await this.wasHubCleanShutdown();
      if (cleanShutdownR.isOk() && !cleanShutdownR.value) {
        log.warn(
          "Hub was NOT shutdown cleanly. Sync might re-fetch messages. Please re-run with --rebuild-sync-trie to rebuild the trie if needed.",
        );
      }
    }

    // Get the Network ID from the DB
    const dbNetworkResult = await this.getDbNetwork();
    if (dbNetworkResult.isOk() && dbNetworkResult.value && dbNetworkResult.value !== this.options.network) {
      throw new HubError(
        "unavailable",
        `network mismatch: DB is ${dbNetworkResult.value}, but Hub is started with ${this.options.network}. Please reset the DB with the "dbreset" command if this is intentional.`,
      );
    }

    // Set the network in the DB
    await this.setDbNetwork(this.options.network);
    log.info(
      `starting hub with Farcaster version ${FARCASTER_VERSION}, app version ${APP_VERSION} and network ${this.options.network}`,
    );

    await this.engine.start();

    // Start the RPC server
    await this.rpcServer.start(this.options.rpcServerHost, this.options.rpcPort ? this.options.rpcPort : 0);
    if (this.options.adminServerEnabled) {
      await this.adminServer.start(this.options.adminServerHost ?? "127.0.0.1");
    }

    // Start the ETH registry provider first
    if (this.ethRegistryProvider) {
      await this.ethRegistryProvider.start();
    }

    // Start the L2 registry provider second
    if (this.l2RegistryProvider) {
      await this.l2RegistryProvider.start();
    }

    await this.fNameRegistryEventsProvider?.start();

    // Start the sync engine
    await this.syncEngine.initialize(this.options.rebuildSyncTrie ?? false);

    if (this.updateNameRegistryEventExpiryJobWorker) {
      this.updateNameRegistryEventExpiryJobWorker.start();
    }

    let allowedPeerIdStrs = this.options.allowedPeers;
    if (this.options.network === FarcasterNetwork.MAINNET) {
      // Mainnet is right now resitrcited to a few peers
      // Append and de-dup the allowed peers
      allowedPeerIdStrs = [...new Set([...(allowedPeerIdStrs ?? []), ...MAINNET_ALLOWED_PEERS])];
    }

    await this.gossipNode.start(this.options.bootstrapAddrs ?? [], {
      peerId: this.options.peerId,
      ipMultiAddr: this.options.ipMultiAddr,
      announceIp: this.options.announceIp,
      gossipPort: this.options.gossipPort,
      allowedPeerIdStrs,
    });

    this.registerEventHandlers();

    // Start cron tasks
    this.pruneMessagesJobScheduler.start(this.options.pruneMessagesJobCron);
    this.periodSyncJobScheduler.start();
    this.pruneEventsJobScheduler.start(this.options.pruneEventsJobCron);
    this.checkFarcasterVersionJobScheduler.start();
    this.validateOrRevokeMessagesJobScheduler.start();

    // Start the test data generator
    this.testDataJobScheduler?.start();

    // When we startup, we write into the DB that we have not yet cleanly shutdown. And when we do
    // shutdown, we'll write "true" to this key, indicating that we've cleanly shutdown.
    // This way, when starting up, we'll know if the previous shutdown was clean or not.
    await this.writeHubCleanShutdown(false);
  }

  async getContactInfoContent(): HubAsyncResult<ContactInfoContent> {
    const nodeMultiAddr = this.gossipAddresses[0] as Multiaddr;
    const family = nodeMultiAddr?.nodeAddress().family;
    const announceIp = this.options.announceIp ?? nodeMultiAddr?.nodeAddress().address;
    const gossipPort = nodeMultiAddr?.nodeAddress().port;
    const rpcPort = this.rpcServer.address?.map((addr) => addr.port).unwrapOr(0);

    const gossipAddressContactInfo = GossipAddressInfo.create({ address: announceIp, family, port: gossipPort });
    const rpcAddressContactInfo = GossipAddressInfo.create({
      address: announceIp,
      family,
      port: rpcPort,
      dnsName: this.options.announceServerName ?? "",
    });

    const snapshot = await this.syncEngine.getSnapshot();
    return snapshot.map((snapshot) => {
      return ContactInfoContent.create({
        gossipAddress: gossipAddressContactInfo,
        rpcAddress: rpcAddressContactInfo,
        excludedHashes: snapshot.excludedHashes,
        count: snapshot.numMessages,
        hubVersion: FARCASTER_VERSION,
        network: this.options.network,
        appVersion: APP_VERSION,
      });
    });
  }

  /** Stop the GossipNode and RPC Server */
  async stop() {
    log.info("Stopping Hubble...");
    clearInterval(this.contactTimer);

    // First, stop the RPC/Gossip server so we don't get any more messages
    await this.rpcServer.stop(true); // Force shutdown until we have a graceful way of ending active streams

    // Stop admin, gossip and sync engine
    await Promise.all([this.adminServer.stop(), this.gossipNode.stop(), this.syncEngine.stop()]);

    if (this.updateNameRegistryEventExpiryJobWorker) {
      this.updateNameRegistryEventExpiryJobWorker.stop();
    }

    // Stop cron tasks
    this.pruneMessagesJobScheduler.stop();
    this.periodSyncJobScheduler.stop();
    this.pruneEventsJobScheduler.stop();
    this.checkFarcasterVersionJobScheduler.stop();
    this.testDataJobScheduler?.stop();
    this.updateNameRegistryEventExpiryJobWorker?.stop();
    this.validateOrRevokeMessagesJobScheduler.stop();

    // Stop the ETH registry provider
    if (this.ethRegistryProvider) {
      await this.ethRegistryProvider.stop();
    }

    // Stop the L2 registry provider
    if (this.l2RegistryProvider) {
      await this.l2RegistryProvider.stop();
    }

    await this.fNameRegistryEventsProvider?.stop();

    // Stop the engine
    await this.engine.stop();

    // Close the DB, which will flush all data to disk. Just before we close, though, write that
    // we've cleanly shutdown.
    await this.writeHubCleanShutdown(true);
    await this.rocksDB.close();

    log.info("Hubble stopped, exiting normally");
  }

  async getHubState(): HubAsyncResult<HubState> {
    const result = await ResultAsync.fromPromise(getHubState(this.rocksDB), (e) => e as HubError);
    if (result.isErr() && result.error.errCode === "not_found") {
      log.info("hub state not found, resetting state");
      const hubState = HubState.create({ lastEthBlock: 0, lastFnameProof: 0 });
      await putHubState(this.rocksDB, hubState);
      return ok(hubState);
    }
    return result;
  }

  async putHubState(hubState: HubState): HubAsyncResult<void> {
    return await ResultAsync.fromPromise(putHubState(this.rocksDB, hubState), (e) => e as HubError);
  }

  async connectAddress(address: Multiaddr): HubAsyncResult<void> {
    return this.gossipNode.connectAddress(address);
  }

  async gossipContactInfo(): HubAsyncResult<void> {
    const contactInfoResult = await this.getContactInfoContent();
    if (contactInfoResult.isErr()) {
      log.warn(contactInfoResult.error, "failed get contact info content");
      return Promise.resolve(err(contactInfoResult.error));
    } else {
      const contactInfo = contactInfoResult.value;
      log.info(
        { rpcAddress: contactInfo.rpcAddress?.address, rpcPort: contactInfo.rpcAddress?.port },
        "gossiping contact info",
      );

      await this.gossipNode.gossipContactInfo(contactInfo);
      return Promise.resolve(ok(undefined));
    }
  }

  /** ------------------------------------------------------------------------- */
  /*                                  Private Methods                           */
  /* -------------------------------------------------------------------------- */

  private async handleGossipMessage(gossipMessage: GossipMessage): HubAsyncResult<void> {
    const peerIdResult = Result.fromThrowable(
      () => peerIdFromBytes(gossipMessage.peerId ?? new Uint8Array([])),
      (error) => new HubError("bad_request.parse_failure", error as Error),
    )();
    if (peerIdResult.isErr()) {
      return Promise.resolve(err(peerIdResult.error));
    }

    this.gossipNode.recordMessageReceipt(gossipMessage);

    if (gossipMessage.message) {
      const message = gossipMessage.message;

      if (this.syncEngine.syncMergeQSize + this.syncEngine.syncTrieQSize > MAX_MESSAGE_QUEUE_SIZE) {
        // If there are too many messages in the queue, drop this message. This is a gossip message, so the sync
        // will eventually re-fetch and merge this message in anyway.
        log.warn(
          { syncTrieQ: this.syncEngine.syncTrieQSize, syncMergeQ: this.syncEngine.syncMergeQSize },
          "Sync queue is full, dropping gossip message",
        );
        return err(new HubError("unavailable", "Sync queue is full"));
      }

      // Merge the message
      const submitStartTimestamp = Date.now();
      const result = await this.submitMessage(message, "gossip");
      if (result.isOk()) {
        const submitEndTimestamp = Date.now();
        this.gossipNode.recordMessageMerge(submitEndTimestamp - submitStartTimestamp);
      }
      return result.map(() => undefined);
    } else if (gossipMessage.contactInfoContent) {
      await this.handleContactInfo(peerIdResult.value, gossipMessage.contactInfoContent);
      return ok(undefined);
    } else if (gossipMessage.networkLatencyMessage) {
      await this.handleNetworkLatencyMessage(gossipMessage.networkLatencyMessage);
      return ok(undefined);
    } else {
      return err(new HubError("bad_request.invalid_param", "invalid message type"));
    }
  }

  private async handleContactInfo(peerId: PeerId, message: ContactInfoContent): Promise<void> {
    // Updates the address book for this peer
    const gossipAddress = message.gossipAddress;
    if (gossipAddress) {
      const addressInfo = addressInfoFromGossip(gossipAddress);
      if (addressInfo.isErr()) {
        log.error(addressInfo.error, "unable to parse gossip address for peer");
        return;
      }

      const p2pMultiAddrResult = p2pMultiAddrStr(addressInfo.value, peerId.toString()).map((addr: string) =>
        Result.fromThrowable(
          () => multiaddr(addr),
          (error) => new HubError("bad_request.parse_failure", error as Error),
        )(),
      );

      if (p2pMultiAddrResult.isErr()) {
        log.error(
          { error: p2pMultiAddrResult.error, message, address: addressInfo.value },
          "failed to create multiaddr",
        );
        return;
      }

      if (p2pMultiAddrResult.value.isErr()) {
        log.error(
          { error: p2pMultiAddrResult.value.error, message, address: addressInfo.value },
          "failed to parse multiaddr",
        );
        return;
      }

      if (!(await this.isValidPeer(peerId, message))) {
        await this.gossipNode.removePeerFromAddressBook(peerId);
        this.syncEngine.removeContactInfoForPeerId(peerId.toString());
        return;
      }

      const multiaddrValue = p2pMultiAddrResult.value.value;
      await this.gossipNode.addPeerToAddressBook(peerId, multiaddrValue);
    }

    log.info({ identity: this.identity, peer: peerId, message }, "received a Contact Info for sync");

    // Check if we already have this client
    const peerInfo = this.syncEngine.getContactInfoForPeerId(peerId.toString());
    if (peerInfo) {
      log.info({ peerInfo }, "Already have this peer, skipping sync");
      return;
    } else {
      // If it is a new client, we do a sync against it
      log.info({ peerInfo }, "New Peer Contact Info, syncing");
      this.syncEngine.addContactInfoForPeerId(peerId, message);
      const syncResult = await ResultAsync.fromPromise(
        this.syncEngine.diffSyncIfRequired(this, peerId.toString()),
        (e) => e,
      );
      if (syncResult.isErr()) {
        log.error({ error: syncResult.error, peerId }, "failed to sync with new peer");
      }
    }
  }

  private async handleNetworkLatencyMessage(message: NetworkLatencyMessage) {
    if (!this.gossipNode.peerId) {
      log.error("gossipNode has no peerId");
      return;
    }
    // Respond to ping message with an ack message
    if (message.ackMessage) {
      this.gossipNode.recordLatencyAckMessageReceipt(message.ackMessage);
    } else if (message.pingMessage) {
      const pingMessage = message.pingMessage;
      const ackMessage = AckMessageBody.create({
        pingOriginPeerId: pingMessage.pingOriginPeerId,
        ackOriginPeerId: this.gossipNode.peerId.toBytes(),
        pingTimestamp: pingMessage.pingTimestamp,
        ackTimestamp: Date.now(),
      });
      const networkLatencyMessage = NetworkLatencyMessage.create({
        ackMessage,
      });
      const ackGossipMessage = GossipMessage.create({
        networkLatencyMessage,
        topics: [this.gossipNode.primaryTopic()],
        peerId: this.gossipNode.peerId.toBytes(),
        version: GOSSIP_PROTOCOL_VERSION,
      });
      await this.gossipNode.publish(ackGossipMessage);
    }
  }

  /** Since we don't know if the peer is using SSL or not, we'll attempt to get the SSL version,
   *  and fall back to the non-SSL version
   */
  private async getHubRpcClient(address: string): Promise<HubRpcClient> {
    return new Promise((resolve) => {
      try {
        const sslClientResult = getSSLHubRpcClient(address);

        sslClientResult.$.waitForReady(Date.now() + 2000, (err) => {
          if (!err) {
            resolve(sslClientResult);
          } else {
            resolve(getInsecureHubRpcClient(address));
          }
        });
      } catch (e) {
        // Fall back to insecure client
        resolve(getInsecureHubRpcClient(address));
      }
    });
  }

  public async getRPCClientForPeer(peerId: PeerId, peer: ContactInfoContent): Promise<HubRpcClient | undefined> {
    /*
     * Find the peer's addrs from our peer list because we cannot use the address
     * in the contact info directly
     */
    if (!peer.rpcAddress) {
      return;
    }

    // prefer the advertised address if it's available
    const rpcAddressInfo = addressInfoFromGossip(peer.rpcAddress as GossipAddressInfo);
    if (rpcAddressInfo.isErr()) {
      log.error(rpcAddressInfo.error, "unable to parse gossip address for peer");
      return;
    }

    if (rpcAddressInfo.value.address) {
      try {
        return await this.getHubRpcClient(`${rpcAddressInfo.value.address}:${rpcAddressInfo.value.port}`);
      } catch (e) {
        log.error({ error: e, peer, peerId }, "unable to connect to peer");
        return undefined;
      }
    }

    log.info({ peerId }, "falling back to addressbook lookup for peer");
    const peerInfo = await this.gossipNode.getPeerInfo(peerId);
    if (!peerInfo) {
      log.info({ function: "getRPCClientForPeer", peer }, `failed to find peer's address to request simple sync`);

      return;
    }

    // sorts addresses by Public IPs first
    const addr = peerInfo.addresses.sort((a, b) => publicAddressesFirst(a, b))[0];
    if (addr === undefined) {
      log.info({ function: "getRPCClientForPeer", peer }, "peer found but no address is available to request sync");

      return;
    }

    const nodeAddress = addr.multiaddr.nodeAddress();
    const ai = {
      address: nodeAddress.address,
      family: ipFamilyToString(nodeAddress.family),
      // Use the rpc port instead of the port used by libp2p
      port: rpcAddressInfo.value.port,
    };

    try {
      return await this.getHubRpcClient(addressInfoToString(ai));
    } catch (e) {
      log.error({ error: e, peer, peerId, addressInfo: ai }, "unable to connect to peer");
      // If the peer is unreachable (e.g. behind a firewall), remove it from our address book
      await this.gossipNode.removePeerFromAddressBook(peerId);
      return undefined;
    }
  }

  private registerEventHandlers() {
    // Subscribes to all relevant topics
    this.gossipNode.gossip?.subscribe(this.gossipNode.primaryTopic());
    this.gossipNode.gossip?.subscribe(this.gossipNode.contactInfoTopic());

    this.gossipNode.on("message", async (_topic, message) => {
      await message.match(
        async (gossipMessage: GossipMessage) => {
          await this.handleGossipMessage(gossipMessage);
        },
        async (error: HubError) => {
          log.error(error, "failed to decode message");
        },
      );
    });

    this.gossipNode.on("peerConnect", async () => {
      // When we connect to a new node, gossip out our contact info 1 second later.
      // The setTimeout is to ensure that we have a chance to receive the peer's info properly.
      setTimeout(async () => {
        await this.gossipContactInfo();
      }, 1 * 1000);
    });

    this.gossipNode.on("peerDisconnect", async (connection) => {
      // Remove this peer's connection
      this.syncEngine.removeContactInfoForPeerId(connection.remotePeer.toString());
    });
  }

  /* -------------------------------------------------------------------------- */
  /*                               RPC Handler API                              */
  /* -------------------------------------------------------------------------- */

  async submitMessage(message: Message, source?: HubSubmitSource): HubAsyncResult<number> {
    // message is a reserved key in some logging systems, so we use submittedMessage instead
    const logMessage = log.child({ submittedMessage: messageToLog(message), source });

    if (this.syncEngine.syncTrieQSize > MAX_MESSAGE_QUEUE_SIZE) {
      log.warn({ syncTrieQSize: this.syncEngine.syncTrieQSize }, "SubmitMessage rejected: Sync trie queue is full");
      return err(new HubError("unavailable.storage_failure", "Sync trie queue is full"));
    }

    const mergeResult = await this.engine.mergeMessage(message);

    mergeResult.match(
      (eventId) => {
        logMessage.info(
          `submitMessage success ${eventId}: fid ${message.data?.fid} merged ${messageTypeToName(
            message.data?.type,
          )} ${bytesToHexString(message.hash)._unsafeUnwrap()}`,
        );
      },
      (e) => {
        logMessage.warn({ errCode: e.errCode }, `submitMessage error: ${e.message}`);
      },
    );

    // When submitting a message via RPC, we want to gossip it to other nodes
    if (mergeResult.isOk() && source === "rpc") {
      void this.gossipNode.gossipMessage(message);
    }

    return mergeResult;
  }

  async submitIdRegistryEvent(event: IdRegistryEvent, source?: HubSubmitSource): HubAsyncResult<number> {
    const logEvent = log.child({ event: idRegistryEventToLog(event), source });

    const mergeResult = await this.engine.mergeIdRegistryEvent(event);

    mergeResult.match(
      (eventId) => {
        logEvent.info(
          `submitIdRegistryEvent success ${eventId}: fid ${event.fid} assigned to ${bytesToHexString(
            event.to,
          )._unsafeUnwrap()} in block ${event.blockNumber}`,
        );
      },
      (e) => {
        logEvent.warn({ errCode: e.errCode }, `submitIdRegistryEvent error: ${e.message}`);
      },
    );

    return mergeResult;
  }

  async submitNameRegistryEvent(event: NameRegistryEvent, source?: HubSubmitSource): HubAsyncResult<number> {
    const logEvent = log.child({ event: nameRegistryEventToLog(event), source });

    const mergeResult = await this.engine.mergeNameRegistryEvent(event);

    mergeResult.match(
      (eventId) => {
        logEvent.info(
          `submitNameRegistryEvent success ${eventId}: fname ${bytesToUtf8String(
            event.fname,
          )._unsafeUnwrap()} assigned to ${bytesToHexString(event.to)._unsafeUnwrap()} in block ${event.blockNumber}`,
        );
      },
      (e) => {
        logEvent.warn({ errCode: e.errCode }, `submitNameRegistryEvent error: ${e.message}`);
      },
    );

    if (!event.expiry) {
      const payload = UpdateNameRegistryEventExpiryJobPayload.create({ fname: event.fname });
      await this.updateNameRegistryEventExpiryJobQueue.enqueueJob(payload);
    }

    return mergeResult;
  }

  async submitUserNameProof(usernameProof: UserNameProof, source?: HubSubmitSource): HubAsyncResult<number> {
    const logEvent = log.child({ event: usernameProofToLog(usernameProof), source });

    const mergeResult = await this.engine.mergeUserNameProof(usernameProof);

    mergeResult.match(
      (eventId) => {
        logEvent.info(
          `submitUserNameProof success ${eventId}: fname ${bytesToUtf8String(
            usernameProof.name,
          )._unsafeUnwrap()} assigned to fid: ${usernameProof.fid} at timestamp ${usernameProof.timestamp}`,
        );
      },
      (e) => {
        logEvent.warn({ errCode: e.errCode }, `submitUserNameProof error: ${e.message}`);
      },
    );

    return mergeResult;
  }

  async submitRentRegistryEvent(event: RentRegistryEvent, source?: HubSubmitSource): HubAsyncResult<number> {
    const logEvent = log.child({ event: rentRegistryEventToLog(event), source });
    // eslint-disable-next-line no-console
    console.log("submitting rent event");
    const mergeResult = await this.engine.mergeRentRegistryEvent(event);

    mergeResult.match(
      (eventId) => {
        // eslint-disable-next-line no-console
        console.log(
          `submitRentRegistryEvent success ${eventId}: fid ${event.fid} assigned ${event.units} in block ${event.blockNumber}`,
        );
        logEvent.info(
          `submitRentRegistryEvent success ${eventId}: fid ${event.fid} assigned ${event.units} in block ${event.blockNumber}`,
        );
      },
      (e) => {
        // eslint-disable-next-line no-console
        console.log(`submitRentRegistryEvent error: ${e.message}`);
        logEvent.warn({ errCode: e.errCode }, `submitRentRegistryEvent error: ${e.message}`);
      },
    );

    return mergeResult;
  }

  async submitStorageAdminRegistryEvent(
    event: StorageAdminRegistryEvent,
    source?: HubSubmitSource,
  ): HubAsyncResult<number> {
    const logEvent = log.child({ event: storageAdminRegistryEventToLog(event), source });

    const mergeResult = await this.engine.mergeStorageAdminRegistryEvent(event);

    mergeResult.match(
      (eventId) => {
        logEvent.info(
          `submitStorageAdminRegistryEvent success ${eventId}: address ${bytesToHexString(
            event.from,
          )._unsafeUnwrap()} performed ${storageRegistryEventTypeToJSON(event.type)} in block ${event.blockNumber}`,
        );
      },
      (e) => {
        logEvent.warn({ errCode: e.errCode }, `submitStorageAdminRegistryEvent error: ${e.message}`);
      },
    );

    return mergeResult;
  }

  async writeHubCleanShutdown(clean: boolean): HubAsyncResult<void> {
    const txn = this.rocksDB.transaction();
    const value = clean ? Buffer.from([1]) : Buffer.from([0]);
    txn.put(Buffer.from([RootPrefix.HubCleanShutdown]), value);

    return ResultAsync.fromPromise(this.rocksDB.commit(txn), (e) => e as HubError);
  }

  async wasHubCleanShutdown(): HubAsyncResult<boolean> {
    return ResultAsync.fromPromise(
      this.rocksDB.get(Buffer.from([RootPrefix.HubCleanShutdown])),
      (e) => e as HubError,
    ).map((value) => value?.[0] === 1);
  }

  async getDbNetwork(): HubAsyncResult<FarcasterNetwork | undefined> {
    const dbResult = await ResultAsync.fromPromise(
      this.rocksDB.get(Buffer.from([RootPrefix.Network])),
      (e) => e as HubError,
    );
    if (dbResult.isErr()) {
      return err(dbResult.error);
    }

    // parse the buffer as an int
    const networkNumber = Result.fromThrowable(
      () => dbResult.value.readUInt32BE(0),
      (e) => e as HubError,
    )();
    if (networkNumber.isErr()) {
      return err(networkNumber.error);
    }

    // get the enum value from the number
    return networkNumber.map((n) => n as FarcasterNetwork);
  }

  async setDbNetwork(network: FarcasterNetwork): HubAsyncResult<void> {
    const txn = this.rocksDB.transaction();
    const value = Buffer.alloc(4);
    value.writeUInt32BE(network, 0);
    txn.put(Buffer.from([RootPrefix.Network]), value);

    return ResultAsync.fromPromise(this.rocksDB.commit(txn), (e) => e as HubError);
  }

  async isValidPeer(ourPeerId: PeerId, message: ContactInfoContent) {
    const theirVersion = message.hubVersion;
    const theirNetwork = message.network;

    const versionCheckResult = ensureAboveMinFarcasterVersion(theirVersion);
    if (versionCheckResult.isErr()) {
      log.warn(
        { peerId: ourPeerId, theirVersion, ourVersion: FARCASTER_VERSION, errMsg: versionCheckResult.error.message },
        "Peer is running an outdated version, ignoring",
      );
      return false;
    }

    if (theirNetwork !== this.options.network) {
      log.warn(
        { peerId: ourPeerId, theirNetwork, ourNetwork: this.options.network },
        "Peer is running a different network, ignoring",
      );
      return false;
    }

    return true;
  }
}<|MERGE_RESOLUTION|>--- conflicted
+++ resolved
@@ -16,14 +16,11 @@
   getSSLHubRpcClient,
   getInsecureHubRpcClient,
   UserNameProof,
-<<<<<<< HEAD
   RentRegistryEvent,
   StorageAdminRegistryEvent,
   storageRegistryEventTypeToJSON,
-=======
   AckMessageBody,
   NetworkLatencyMessage,
->>>>>>> 2bfcaf4e
 } from "@farcaster/hub-nodejs";
 import { PeerId } from "@libp2p/interface-peer-id";
 import { peerIdFromBytes } from "@libp2p/peer-id";
@@ -72,11 +69,8 @@
 import { MAINNET_ALLOWED_PEERS } from "./allowedPeers.mainnet.js";
 import StoreEventHandler from "./storage/stores/storeEventHandler.js";
 import { FNameRegistryClient, FNameRegistryEventsProvider } from "./eth/fnameRegistryEventsProvider.js";
-<<<<<<< HEAD
 import { L2EventsProvider, OPGoerliEthConstants } from "./eth/l2EventsProvider.js";
-=======
 import { GOSSIP_PROTOCOL_VERSION } from "./network/p2p/protocol.js";
->>>>>>> 2bfcaf4e
 
 export type HubSubmitSource = "gossip" | "rpc" | "eth-provider" | "l2-provider" | "sync" | "fname-registry";
 
