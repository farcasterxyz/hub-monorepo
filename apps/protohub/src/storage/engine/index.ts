--- conflicted
+++ resolved
@@ -4,12 +4,8 @@
 import { SyncId } from '~/network/sync/syncId';
 import { getManyMessages, typeToSetPostfix } from '~/storage/db/message';
 import RocksDB from '~/storage/db/rocksdb';
-<<<<<<< HEAD
-import { UserPostfix } from '~/storage/db/types';
+import { FID_BYTES, RootPrefix, UserPostfix } from '~/storage/db/types';
 import AmpStore from '~/storage/stores/ampStore';
-=======
-import { FID_BYTES, RootPrefix, UserPostfix } from '~/storage/db/types';
->>>>>>> a35f6ee1
 import CastStore from '~/storage/stores/castStore';
 import ReactionStore from '~/storage/stores/reactionStore';
 import SignerStore from '~/storage/stores/signerStore';
@@ -110,8 +106,9 @@
   }
 
   /* -------------------------------------------------------------------------- */
-  /*                             All Messages                                   */
-  /* -------------------------------------------------------------------------- */
+  /*                             Sync Methods                                   */
+  /* -------------------------------------------------------------------------- */
+
   async forEachMessage(callback: (message: protobufs.Message) => void): Promise<void> {
     const allUserPrefix = Buffer.from([RootPrefix.User]);
 
