--- conflicted
+++ resolved
@@ -58,11 +58,6 @@
     strategy:
       matrix:
         include:
-<<<<<<< HEAD
-=======
-          - node_version: 20
-            runs_on: ['runs-on=${{ github.run_id }}', 'runner=4cpu-linux-x64']
->>>>>>> 3ae1c718
           - node_version: 22.4.1 # HACK: There's an issue with node 22.7.0
             runs_on: ['runs-on=${{ github.run_id }}', 'runner=4cpu-linux-arm64']
           - node_version: 22.4.1 # HACK: There's an issue with node 22.7.0
