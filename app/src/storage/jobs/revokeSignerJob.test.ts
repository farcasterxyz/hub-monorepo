--- conflicted
+++ resolved
@@ -11,11 +11,6 @@
   RevokeSignerJobQueue,
   RevokeSignerJobScheduler,
 } from '~/storage/jobs/revokeSignerJob';
-<<<<<<< HEAD
-import { HubError } from '~/utils/hubErrors';
-=======
-import { generateEd25519KeyPair } from '~/utils/crypto';
->>>>>>> dca2e043
 
 const db = jestRocksDB('jobs.revokeSignerJob.test');
 
