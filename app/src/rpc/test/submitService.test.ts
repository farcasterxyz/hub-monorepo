--- conflicted
+++ resolved
@@ -87,27 +87,12 @@
     expect(result._unsafeUnwrap()).toEqual(custodyEvent.event);
   });
 
-<<<<<<< HEAD
   test('fails with invalid event', async () => {
-    const invalidEvent = await Factories.IdRegistryEvent.create(
-      {
-        to: Array.from(hexStringToBytes(wallet.address)._unsafeUnwrap()),
-        fid: Array.from(fid),
-        type: 0 as IdRegistryEventType,
-      },
-      { transient: { wallet } }
-=======
-  // TODO: test the gRPC server directly without having to use IdRegistryEventModel, because
-  // the constructor will throw an exception with an invalid type
-  xtest('fails with invalid event', async () => {
-    const invalidEvent = new IdRegistryEventModel(
-      await Factories.IdRegistryEvent.create({
-        to: Array.from(ethSigner.signerKey),
-        fid: Array.from(fid),
-        type: 0 as IdRegistryEventType,
-      })
->>>>>>> 7cd864f3
-    );
+    const invalidEvent = await Factories.IdRegistryEvent.create({
+      to: Array.from(ethSigner.signerKey),
+      fid: Array.from(fid),
+      type: 0 as IdRegistryEventType,
+    });
 
     const result = await client.submitIdRegistryEvent(invalidEvent);
     expect(result._unsafeUnwrapErr()).toEqual(new HubError('bad_request.validation_failure', 'type is invalid'));
@@ -123,22 +108,11 @@
     expect(result._unsafeUnwrap()).toEqual(nameRegistryEvent.event);
   });
 
-<<<<<<< HEAD
   test('fails with invalid event', async () => {
-    const invalidEvent = await Factories.NameRegistryEvent.create(
-      { to: Array.from(hexStringToBytes(wallet.address)._unsafeUnwrap()), type: 0 as NameRegistryEventType },
-      { transient: { wallet } }
-=======
-  // TODO: test the gRPC server directly without having to use NameRegistryEventModel, because
-  // the constructor will throw an exception with an invalid type
-  xtest('fails with invalid event', async () => {
-    const invalidEvent = new NameRegistryEventModel(
-      await Factories.NameRegistryEvent.create({
-        to: Array.from(ethSigner.signerKey),
-        type: 0 as NameRegistryEventType,
-      })
->>>>>>> 7cd864f3
-    );
+    const invalidEvent = await Factories.NameRegistryEvent.create({
+      to: Array.from(ethSigner.signerKey),
+      type: 0 as NameRegistryEventType,
+    });
 
     const result = await client.submitNameRegistryEvent(invalidEvent);
     expect(result._unsafeUnwrapErr()).toEqual(new HubError('bad_request.validation_failure', 'type is invalid'));
