import { hexStringToBytes } from '@hub/bytes';
import { HubError } from '@hub/errors';
import { CastId, ReactionType } from '@hub/flatbuffers';
import Factories from '~/flatbuffers/factories';
import IdRegistryEventModel from '~/flatbuffers/models/idRegistryEventModel';
import MessageModel from '~/flatbuffers/models/messageModel';
<<<<<<< HEAD
import { ReactionAddModel, SignerAddModel } from '~/flatbuffers/models/types';
=======
import { KeyPair, ReactionAddModel, SignerAddModel } from '~/flatbuffers/models/types';
>>>>>>> dca2e043
import SyncEngine from '~/network/sync/syncEngine';
import Client from '~/rpc/client';
import Server from '~/rpc/server';
import { jestRocksDB } from '~/storage/db/jestUtils';
import Engine from '~/storage/engine';
import { MockHub } from '~/test/mocks';
<<<<<<< HEAD
import { HubError } from '~/utils/hubErrors';
=======
import { generateEd25519KeyPair } from '~/utils/crypto';
>>>>>>> dca2e043

const db = jestRocksDB('flatbuffers.rpc.reactionService.test');
const engine = new Engine(db);
const hub = new MockHub(db, engine);

let server: Server;
let client: Client;

beforeAll(async () => {
  server = new Server(hub, engine, new SyncEngine(engine));
  const port = await server.start();
  client = new Client(`127.0.0.1:${port}`);
});

afterAll(async () => {
  client.close();
  await server.stop();
});

const fid = Factories.FID.build();
const ethSigner = Factories.Eip712Signer.build();
const wallet = ethSigner.wallet;
const signer = Factories.Ed25519Signer.build();
let custodyEvent: IdRegistryEventModel;
let signerAdd: SignerAddModel;

let castId: CastId;
let reactionAddLike: ReactionAddModel;
let reactionAddRecast: ReactionAddModel;

beforeAll(async () => {
  custodyEvent = new IdRegistryEventModel(
    await Factories.IdRegistryEvent.create(
      { to: Array.from(ethSigner.signerKey), fid: Array.from(fid) },
      { transient: { wallet } }
    )
  );

  const signerAddData = await Factories.SignerAddData.create({
    body: Factories.SignerBody.build({ signer: Array.from(signer.signerKey) }),
    fid: Array.from(fid),
  });
  signerAdd = new MessageModel(
    await Factories.Message.create({ data: Array.from(signerAddData.bb?.bytes() ?? []) }, { transient: { ethSigner } })
  ) as SignerAddModel;

  castId = await Factories.CastId.create();

  const likeData = await Factories.ReactionAddData.create({
    fid: Array.from(fid),
    body: Factories.ReactionBody.build({ type: ReactionType.Like, target: castId.unpack() }),
  });
  reactionAddLike = new MessageModel(
    await Factories.Message.create({ data: Array.from(likeData.bb?.bytes() ?? []) }, { transient: { signer } })
  ) as ReactionAddModel;

  const recastData = await Factories.ReactionAddData.create({
    fid: Array.from(fid),
    body: Factories.ReactionBody.build({ type: ReactionType.Recast, target: castId.unpack() }),
  });
  reactionAddRecast = new MessageModel(
    await Factories.Message.create({ data: Array.from(recastData.bb?.bytes() ?? []) }, { transient: { signer } })
  ) as ReactionAddModel;
});

describe('getReaction', () => {
  beforeEach(async () => {
    await engine.mergeIdRegistryEvent(custodyEvent);
    await engine.mergeMessage(signerAdd);
  });

  test('succeeds with like', async () => {
    await engine.mergeMessage(reactionAddLike);
    const result = await client.getReaction(
      fid,
      reactionAddLike.body().type(),
      (reactionAddLike.body().target(new CastId()) as CastId) ?? new CastId()
    );
    expect(result._unsafeUnwrap()).toEqual(reactionAddLike);
  });

  test('succeeds with recast', async () => {
    await engine.mergeMessage(reactionAddRecast);
    const result = await client.getReaction(
      fid,
      reactionAddRecast.body().type(),
      (reactionAddRecast.body().target(new CastId()) as CastId) ?? new CastId()
    );
    expect(result._unsafeUnwrap()).toEqual(reactionAddRecast);
  });

  test('fails if reaction is missing', async () => {
    const result = await client.getReaction(
      fid,
      reactionAddLike.body().type(),
      (reactionAddLike.body().target(new CastId()) as CastId) ?? new CastId()
    );
    expect(result._unsafeUnwrapErr().errCode).toEqual('not_found');
  });

  test('fails with invalid reaction type', async () => {
    const result = await client.getReaction(fid, 0, castId);
    expect(result._unsafeUnwrapErr()).toEqual(new HubError('bad_request.validation_failure', 'invalid reaction type'));
  });

  test('fails without cast', async () => {
    const castId = await Factories.CastId.create({ fid: [], tsHash: [] });
    const result = await client.getReaction(fid, ReactionType.Like, castId);
    // TODO: improve error messages so we know this is cast.fid is missing
    expect(result._unsafeUnwrapErr()).toEqual(
      new HubError('bad_request.validation_failure', 'fid is missing, tsHash is missing')
    );
  });

  test('fails without fid', async () => {
    const result = await client.getReaction(
      new Uint8Array(),
      reactionAddRecast.body().type(),
      (reactionAddRecast.body().target(new CastId()) as CastId) ?? new CastId()
    );
    expect(result._unsafeUnwrapErr()).toEqual(new HubError('bad_request.validation_failure', 'fid is missing'));
  });
});

describe('getReactionsByFid', () => {
  beforeEach(async () => {
    await engine.mergeIdRegistryEvent(custodyEvent);
    await engine.mergeMessage(signerAdd);
  });

  describe('with messages', () => {
    beforeEach(async () => {
      await engine.mergeMessage(reactionAddLike);
      await engine.mergeMessage(reactionAddRecast);
    });

    test('succeeds without type', async () => {
      const reactions = await client.getReactionsByFid(fid);
      // The underlying buffers are different, so we can't compare full objects
      expect(reactions._unsafeUnwrap().map((reaction) => reaction.hash())).toEqual([
        reactionAddLike.hash(),
        reactionAddRecast.hash(),
      ]);
    });

    test('succeeds with type Like', async () => {
      const reactions = await client.getReactionsByFid(fid, ReactionType.Like);
      expect(reactions._unsafeUnwrap()).toEqual([reactionAddLike]);
    });

    test('succeeds with type Recast', async () => {
      const reactions = await client.getReactionsByFid(fid, ReactionType.Recast);
      expect(reactions._unsafeUnwrap()).toEqual([reactionAddRecast]);
    });
  });

  test('returns empty array without messages', async () => {
    const reactions = await client.getReactionsByFid(fid);
    expect(reactions._unsafeUnwrap()).toEqual([]);
  });
});

describe('getReactionsByCast', () => {
  beforeEach(async () => {
    await engine.mergeIdRegistryEvent(custodyEvent);
    await engine.mergeMessage(signerAdd);
  });

  describe('with messages', () => {
    beforeEach(async () => {
      await engine.mergeMessage(reactionAddLike);
      await engine.mergeMessage(reactionAddRecast);
    });

    test('succeeds without type', async () => {
      const reactions = await client.getReactionsByCast(castId);
      expect(reactions._unsafeUnwrap()).toEqual([reactionAddLike, reactionAddRecast]);
    });

    test('succeeds with type Like', async () => {
      const reactions = await client.getReactionsByCast(castId, ReactionType.Like);
      expect(reactions._unsafeUnwrap()).toEqual([reactionAddLike]);
    });

    test('succeeds with type Recast', async () => {
      const reactions = await client.getReactionsByCast(castId, ReactionType.Recast);
      expect(reactions._unsafeUnwrap()).toEqual([reactionAddRecast]);
    });
  });

  test('returns empty array without messages', async () => {
    const reactions = await client.getReactionsByCast(castId);
    expect(reactions._unsafeUnwrap()).toEqual([]);
  });
});<|MERGE_RESOLUTION|>--- conflicted
+++ resolved
@@ -1,25 +1,15 @@
-import { hexStringToBytes } from '@hub/bytes';
 import { HubError } from '@hub/errors';
 import { CastId, ReactionType } from '@hub/flatbuffers';
 import Factories from '~/flatbuffers/factories';
 import IdRegistryEventModel from '~/flatbuffers/models/idRegistryEventModel';
 import MessageModel from '~/flatbuffers/models/messageModel';
-<<<<<<< HEAD
 import { ReactionAddModel, SignerAddModel } from '~/flatbuffers/models/types';
-=======
-import { KeyPair, ReactionAddModel, SignerAddModel } from '~/flatbuffers/models/types';
->>>>>>> dca2e043
 import SyncEngine from '~/network/sync/syncEngine';
 import Client from '~/rpc/client';
 import Server from '~/rpc/server';
 import { jestRocksDB } from '~/storage/db/jestUtils';
 import Engine from '~/storage/engine';
 import { MockHub } from '~/test/mocks';
-<<<<<<< HEAD
-import { HubError } from '~/utils/hubErrors';
-=======
-import { generateEd25519KeyPair } from '~/utils/crypto';
->>>>>>> dca2e043
 
 const db = jestRocksDB('flatbuffers.rpc.reactionService.test');
 const engine = new Engine(db);
