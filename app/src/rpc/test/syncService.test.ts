<<<<<<< HEAD
=======
import { hexStringToBytes } from '@hub/bytes';
import { HubResult } from '@hub/errors';
import { utils, Wallet } from 'ethers';
>>>>>>> dca2e043
import Factories from '~/flatbuffers/factories';
import IdRegistryEventModel from '~/flatbuffers/models/idRegistryEventModel';
import MessageModel from '~/flatbuffers/models/messageModel';
import {
  AmpAddModel,
  AmpRemoveModel,
  CastAddModel,
  CastRemoveModel,
  ReactionAddModel,
  ReactionRemoveModel,
  SignerAddModel,
  SignerRemoveModel,
  UserDataAddModel,
  VerificationAddEthAddressModel,
  VerificationRemoveModel,
} from '~/flatbuffers/models/types';
import SyncEngine from '~/network/sync/syncEngine';
import Client from '~/rpc/client';
import Server from '~/rpc/server';
import { jestRocksDB } from '~/storage/db/jestUtils';
import Engine from '~/storage/engine';
import { MockHub } from '~/test/mocks';
<<<<<<< HEAD
import { HubResult } from '~/utils/hubErrors';
=======
import { generateEd25519KeyPair } from '~/utils/crypto';
>>>>>>> dca2e043

const db = jestRocksDB('flatbuffers.rpc.syncService.test');
const engine = new Engine(db);
const hub = new MockHub(db, engine);

let server: Server;
let client: Client;

beforeAll(async () => {
  server = new Server(hub, engine, new SyncEngine(engine));
  const port = await server.start();
  client = new Client(`127.0.0.1:${port}`);
});

afterAll(async () => {
  client.close();
  await server.stop();
});

const fid = Factories.FID.build();
const ethSigner = Factories.Eip712Signer.build();
const wallet = ethSigner.wallet;
const signer = Factories.Ed25519Signer.build();
let custodyEvent: IdRegistryEventModel;
let signerAdd: SignerAddModel;

beforeAll(async () => {
  custodyEvent = new IdRegistryEventModel(
    await Factories.IdRegistryEvent.create(
      { to: Array.from(hexStringToBytes(wallet.address)._unsafeUnwrap()), fid: Array.from(fid) },
      { transient: { wallet } }
    )
  );

  const signerAddData = await Factories.SignerAddData.create({
    body: Factories.SignerBody.build({ signer: Array.from(signer.signerKey) }),
    fid: Array.from(fid),
  });
  signerAdd = new MessageModel(
    await Factories.Message.create({ data: Array.from(signerAddData.bb?.bytes() ?? []) }, { transient: { ethSigner } })
  ) as SignerAddModel;
});

const assertMessagesMatchResult = (result: HubResult<MessageModel[]>, messages: MessageModel[]) => {
  expect(new Set(result._unsafeUnwrap())).toEqual(new Set(messages));
};

describe('getAllCastMessagesByFid', () => {
  let castAdd: CastAddModel;
  let castRemove: CastRemoveModel;

  beforeAll(async () => {
    const castAddData = await Factories.CastAddData.create({
      fid: Array.from(fid),
    });
    castAdd = new MessageModel(
      await Factories.Message.create({ data: Array.from(castAddData.bb?.bytes() ?? []) }, { transient: { signer } })
    ) as CastAddModel;
    const castRemoveData = await Factories.CastRemoveData.create({ fid: Array.from(fid) });
    castRemove = new MessageModel(
      await Factories.Message.create({ data: Array.from(castRemoveData.bb?.bytes() ?? []) }, { transient: { signer } })
    ) as CastRemoveModel;
  });

  beforeEach(async () => {
    await engine.mergeIdRegistryEvent(custodyEvent);
    await engine.mergeMessage(signerAdd);
  });

  test('succeeds', async () => {
    await engine.mergeMessage(castAdd);
    await engine.mergeMessage(castRemove);
    const result = await client.getAllCastMessagesByFid(fid);
    assertMessagesMatchResult(result, [castAdd, castRemove]);
  });

  test('returns empty array without messages', async () => {
    const result = await client.getAllCastMessagesByFid(fid);
    expect(result._unsafeUnwrap()).toEqual([]);
  });
});

describe('getAllAmpMessagesByFid', () => {
  let ampAdd: AmpAddModel;
  let ampRemove: AmpRemoveModel;

  beforeAll(async () => {
    const ampAddData = await Factories.AmpAddData.create({
      fid: Array.from(fid),
    });
    ampAdd = new MessageModel(
      await Factories.Message.create({ data: Array.from(ampAddData.bb?.bytes() ?? []) }, { transient: { signer } })
    ) as AmpAddModel;
    const ampRemoveData = await Factories.AmpRemoveData.create({ fid: Array.from(fid) });
    ampRemove = new MessageModel(
      await Factories.Message.create({ data: Array.from(ampRemoveData.bb?.bytes() ?? []) }, { transient: { signer } })
    ) as AmpRemoveModel;
  });

  beforeEach(async () => {
    await engine.mergeIdRegistryEvent(custodyEvent);
    await engine.mergeMessage(signerAdd);
  });

  test('succeeds', async () => {
    await engine.mergeMessage(ampAdd);
    await engine.mergeMessage(ampRemove);
    const result = await client.getAllAmpMessagesByFid(fid);
    assertMessagesMatchResult(result, [ampAdd, ampRemove]);
  });

  test('returns empty array without messages', async () => {
    const result = await client.getAllAmpMessagesByFid(fid);
    expect(result._unsafeUnwrap()).toEqual([]);
  });
});

describe('getAllReactionMessagesByFid', () => {
  let reactionAdd: ReactionAddModel;
  let reactionRemove: ReactionRemoveModel;

  beforeAll(async () => {
    const reactionAddData = await Factories.ReactionAddData.create({
      fid: Array.from(fid),
    });
    reactionAdd = new MessageModel(
      await Factories.Message.create({ data: Array.from(reactionAddData.bb?.bytes() ?? []) }, { transient: { signer } })
    ) as ReactionAddModel;
    const reactionRemoveData = await Factories.ReactionRemoveData.create({ fid: Array.from(fid) });
    reactionRemove = new MessageModel(
      await Factories.Message.create(
        { data: Array.from(reactionRemoveData.bb?.bytes() ?? []) },
        { transient: { signer } }
      )
    ) as ReactionRemoveModel;
  });

  beforeEach(async () => {
    await engine.mergeIdRegistryEvent(custodyEvent);
    await engine.mergeMessage(signerAdd);
  });

  test('succeeds', async () => {
    await engine.mergeMessage(reactionAdd);
    await engine.mergeMessage(reactionRemove);
    const result = await client.getAllReactionMessagesByFid(fid);
    assertMessagesMatchResult(result, [reactionAdd, reactionRemove]);
  });

  test('returns empty array without messages', async () => {
    const result = await client.getAllReactionMessagesByFid(fid);
    expect(result._unsafeUnwrap()).toEqual([]);
  });
});

describe('getAllVerificationMessagesByFid', () => {
  let verificationAdd: VerificationAddEthAddressModel;
  let verificationRemove: VerificationRemoveModel;

  beforeAll(async () => {
    const verificationAddBody = await Factories.VerificationAddEthAddressBody.create({}, { transient: { fid } });
    const verificationAddData = await Factories.VerificationAddEthAddressData.create({
      fid: Array.from(fid),
      body: verificationAddBody.unpack(),
    });
    verificationAdd = new MessageModel(
      await Factories.Message.create(
        { data: Array.from(verificationAddData.bb?.bytes() ?? []) },
        { transient: { signer } }
      )
    ) as VerificationAddEthAddressModel;
    const verificationRemoveData = await Factories.VerificationRemoveData.create({ fid: Array.from(fid) });
    verificationRemove = new MessageModel(
      await Factories.Message.create(
        { data: Array.from(verificationRemoveData.bb?.bytes() ?? []) },
        { transient: { signer } }
      )
    ) as VerificationRemoveModel;
  });

  beforeEach(async () => {
    await engine.mergeIdRegistryEvent(custodyEvent);
    await engine.mergeMessage(signerAdd);
  });

  test('succeeds', async () => {
    await engine.mergeMessage(verificationAdd);
    await engine.mergeMessage(verificationRemove);
    const result = await client.getAllVerificationMessagesByFid(fid);
    assertMessagesMatchResult(result, [verificationAdd, verificationRemove]);
  });

  test('returns empty array without messages', async () => {
    const result = await client.getAllVerificationMessagesByFid(fid);
    expect(result._unsafeUnwrap()).toEqual([]);
  });
});

describe('getAllSignerMessagesByFid', () => {
  let signerRemove: SignerRemoveModel;

  beforeAll(async () => {
    const signerRemoveData = await Factories.SignerRemoveData.create({ fid: Array.from(fid) });
    signerRemove = new MessageModel(
      await Factories.Message.create(
        { data: Array.from(signerRemoveData.bb?.bytes() ?? []) },
        { transient: { ethSigner } }
      )
    ) as SignerRemoveModel;
  });

  beforeEach(async () => {
    await engine.mergeIdRegistryEvent(custodyEvent);
  });

  test('succeeds', async () => {
    await engine.mergeMessage(signerAdd);
    await engine.mergeMessage(signerRemove);
    const result = await client.getAllSignerMessagesByFid(fid);
    assertMessagesMatchResult(result, [signerAdd, signerRemove]);
  });

  test('returns empty array without messages', async () => {
    const result = await client.getAllSignerMessagesByFid(fid);
    expect(result._unsafeUnwrap()).toEqual([]);
  });
});

describe('getAllUserDataMessagesByFid', () => {
  let userDataAdd: UserDataAddModel;

  beforeAll(async () => {
    const userDataAddData = await Factories.UserDataAddData.create({
      fid: Array.from(fid),
    });
    userDataAdd = new MessageModel(
      await Factories.Message.create({ data: Array.from(userDataAddData.bb?.bytes() ?? []) }, { transient: { signer } })
    ) as UserDataAddModel;
  });

  beforeEach(async () => {
    await engine.mergeIdRegistryEvent(custodyEvent);
    await engine.mergeMessage(signerAdd);
  });

  test('succeeds', async () => {
    await engine.mergeMessage(userDataAdd);
    const result = await client.getAllUserDataMessagesByFid(fid);
    assertMessagesMatchResult(result, [userDataAdd]);
  });

  test('returns empty array without messages', async () => {
    const result = await client.getAllUserDataMessagesByFid(fid);
    expect(result._unsafeUnwrap()).toEqual([]);
  });
});<|MERGE_RESOLUTION|>--- conflicted
+++ resolved
@@ -1,9 +1,5 @@
-<<<<<<< HEAD
-=======
 import { hexStringToBytes } from '@hub/bytes';
 import { HubResult } from '@hub/errors';
-import { utils, Wallet } from 'ethers';
->>>>>>> dca2e043
 import Factories from '~/flatbuffers/factories';
 import IdRegistryEventModel from '~/flatbuffers/models/idRegistryEventModel';
 import MessageModel from '~/flatbuffers/models/messageModel';
@@ -26,11 +22,6 @@
 import { jestRocksDB } from '~/storage/db/jestUtils';
 import Engine from '~/storage/engine';
 import { MockHub } from '~/test/mocks';
-<<<<<<< HEAD
-import { HubResult } from '~/utils/hubErrors';
-=======
-import { generateEd25519KeyPair } from '~/utils/crypto';
->>>>>>> dca2e043
 
 const db = jestRocksDB('flatbuffers.rpc.syncService.test');
 const engine = new Engine(db);
