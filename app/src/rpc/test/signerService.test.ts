<<<<<<< HEAD
import Factories from '~/flatbuffers/factories';
import IdRegistryEventModel from '~/flatbuffers/models/idRegistryEventModel';
import MessageModel from '~/flatbuffers/models/messageModel';
import { SignerAddModel } from '~/flatbuffers/models/types';
import { hexStringToBytes } from '~/flatbuffers/utils/bytes';
=======
import { hexStringToBytes } from '@hub/bytes';
import { HubError } from '@hub/errors';
import { utils, Wallet } from 'ethers';
import Factories from '~/flatbuffers/factories';
import IdRegistryEventModel from '~/flatbuffers/models/idRegistryEventModel';
import MessageModel from '~/flatbuffers/models/messageModel';
import { KeyPair, SignerAddModel } from '~/flatbuffers/models/types';
>>>>>>> dca2e043
import SyncEngine from '~/network/sync/syncEngine';
import Client from '~/rpc/client';
import Server from '~/rpc/server';
import { jestRocksDB } from '~/storage/db/jestUtils';
import Engine from '~/storage/engine';
import { MockHub } from '~/test/mocks';
<<<<<<< HEAD
import { HubError } from '~/utils/hubErrors';
=======
import { generateEd25519KeyPair } from '~/utils/crypto';
>>>>>>> dca2e043

const db = jestRocksDB('flatbuffers.rpc.signerService.test');
const engine = new Engine(db);
const hub = new MockHub(db, engine);

let server: Server;
let client: Client;

beforeAll(async () => {
  server = new Server(hub, engine, new SyncEngine(engine));
  const port = await server.start();
  client = new Client(`127.0.0.1:${port}`);
});

afterAll(async () => {
  client.close();
  await server.stop();
});

const fid = Factories.FID.build();
const ethSigner = Factories.Eip712Signer.build();
const wallet = ethSigner.wallet;
const signer = Factories.Ed25519Signer.build();
let custodyEvent: IdRegistryEventModel;
let signerAdd: SignerAddModel;

beforeAll(async () => {
  custodyEvent = new IdRegistryEventModel(
    await Factories.IdRegistryEvent.create(
      { to: Array.from(hexStringToBytes(wallet.address)._unsafeUnwrap()), fid: Array.from(fid) },
      { transient: { wallet } }
    )
  );

  const signerAddData = await Factories.SignerAddData.create({
    body: Factories.SignerBody.build({ signer: Array.from(signer.signerKey) }),
    fid: Array.from(fid),
  });
  signerAdd = new MessageModel(
    await Factories.Message.create({ data: Array.from(signerAddData.bb?.bytes() ?? []) }, { transient: { ethSigner } })
  ) as SignerAddModel;
});

describe('getSigner', () => {
  beforeEach(async () => {
    await engine.mergeIdRegistryEvent(custodyEvent);
  });

  test('succeeds', async () => {
    await engine.mergeMessage(signerAdd);
    const result = await client.getSigner(fid, signer.signerKey);
    expect(result._unsafeUnwrap()).toEqual(signerAdd);
  });

  test('fails if signer is missing', async () => {
    const result = await client.getSigner(fid, signer.signerKey);
    expect(result._unsafeUnwrapErr().errCode).toEqual('not_found');
  });

  test('fails without signer key', async () => {
    const result = await client.getSigner(fid, new Uint8Array());
    expect(result._unsafeUnwrapErr()).toEqual(new HubError('bad_request.validation_failure', 'publicKey is missing'));
  });

  test('fails without fid', async () => {
    const result = await client.getSigner(new Uint8Array(), signer.signerKey);
    expect(result._unsafeUnwrapErr()).toEqual(new HubError('bad_request.validation_failure', 'fid is missing'));
  });
});

describe('getSignersByFid', () => {
  beforeEach(async () => {
    await engine.mergeIdRegistryEvent(custodyEvent);
  });

  test('succeeds', async () => {
    await engine.mergeMessage(signerAdd);
    const result = await client.getSignersByFid(fid);
    expect(result._unsafeUnwrap()).toEqual([signerAdd]);
  });

  test('returns empty array without messages', async () => {
    const result = await client.getSignersByFid(fid);
    expect(result._unsafeUnwrap()).toEqual([]);
  });
});

describe('getCustodyEvent', () => {
  test('succeeds', async () => {
    await engine.mergeIdRegistryEvent(custodyEvent);
    const result = await client.getCustodyEvent(fid);
    expect(result._unsafeUnwrap()).toEqual(custodyEvent);
  });

  test('fails when event is missing', async () => {
    const result = await client.getCustodyEvent(fid);
    expect(result._unsafeUnwrapErr().errCode).toEqual('not_found');
  });
});

describe('getFids', () => {
  test('succeeds', async () => {
    await engine.mergeIdRegistryEvent(custodyEvent);
    const result = await client.getFids();
    expect(result._unsafeUnwrap()).toEqual([custodyEvent.fid()]);
  });

  test('returns empty array without events', async () => {
    const result = await client.getFids();
    expect(result._unsafeUnwrap()).toEqual([]);
  });
});<|MERGE_RESOLUTION|>--- conflicted
+++ resolved
@@ -1,29 +1,15 @@
-<<<<<<< HEAD
+import { hexStringToBytes } from '@hub/bytes';
+import { HubError } from '@hub/errors';
 import Factories from '~/flatbuffers/factories';
 import IdRegistryEventModel from '~/flatbuffers/models/idRegistryEventModel';
 import MessageModel from '~/flatbuffers/models/messageModel';
 import { SignerAddModel } from '~/flatbuffers/models/types';
-import { hexStringToBytes } from '~/flatbuffers/utils/bytes';
-=======
-import { hexStringToBytes } from '@hub/bytes';
-import { HubError } from '@hub/errors';
-import { utils, Wallet } from 'ethers';
-import Factories from '~/flatbuffers/factories';
-import IdRegistryEventModel from '~/flatbuffers/models/idRegistryEventModel';
-import MessageModel from '~/flatbuffers/models/messageModel';
-import { KeyPair, SignerAddModel } from '~/flatbuffers/models/types';
->>>>>>> dca2e043
 import SyncEngine from '~/network/sync/syncEngine';
 import Client from '~/rpc/client';
 import Server from '~/rpc/server';
 import { jestRocksDB } from '~/storage/db/jestUtils';
 import Engine from '~/storage/engine';
 import { MockHub } from '~/test/mocks';
-<<<<<<< HEAD
-import { HubError } from '~/utils/hubErrors';
-=======
-import { generateEd25519KeyPair } from '~/utils/crypto';
->>>>>>> dca2e043
 
 const db = jestRocksDB('flatbuffers.rpc.signerService.test');
 const engine = new Engine(db);
