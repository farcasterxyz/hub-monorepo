import { HubError } from '@hub/errors';
import Factories from '~/flatbuffers/factories';
import IdRegistryEventModel from '~/flatbuffers/models/idRegistryEventModel';
import MessageModel from '~/flatbuffers/models/messageModel';
import { SignerAddModel } from '~/flatbuffers/models/types';
import SyncEngine from '~/network/sync/syncEngine';
import HubClient from '~/rpc/client';
import Server from '~/rpc/server';
import { jestRocksDB } from '~/storage/db/jestUtils';
import Engine from '~/storage/engine';
import { MockHub } from '~/test/mocks';

const db = jestRocksDB('flatbuffers.rpc.signerService.test');
const engine = new Engine(db);
const hub = new MockHub(db, engine);

let server: Server;
let client: HubClient;

beforeAll(async () => {
  server = new Server(hub, engine, new SyncEngine(engine));
  const port = await server.start();
  client = new HubClient(`127.0.0.1:${port}`);
});

afterAll(async () => {
  client.close();
  await server.stop();
});

const fid = Factories.FID.build();
const ethSigner = Factories.Eip712Signer.build();
const signer = Factories.Ed25519Signer.build();
let custodyEvent: IdRegistryEventModel;
let signerAdd: SignerAddModel;

beforeAll(async () => {
  custodyEvent = new IdRegistryEventModel(
    await Factories.IdRegistryEvent.create({ to: Array.from(ethSigner.signerKey), fid: Array.from(fid) })
  );

  const signerAddData = await Factories.SignerAddData.create({
    body: Factories.SignerBody.build({ signer: Array.from(signer.signerKey) }),
    fid: Array.from(fid),
  });
  signerAdd = new MessageModel(
    await Factories.Message.create({ data: Array.from(signerAddData.bb?.bytes() ?? []) }, { transient: { ethSigner } })
  ) as SignerAddModel;
});

describe('getSigner', () => {
  beforeEach(async () => {
    await engine.mergeIdRegistryEvent(custodyEvent);
  });

  test('succeeds', async () => {
    await engine.mergeMessage(signerAdd);
<<<<<<< HEAD
    const result = await client.getSigner(fid, signer.publicKey);
    expect(result._unsafeUnwrap()).toEqual(signerAdd.message);
=======
    const result = await client.getSigner(fid, signer.signerKey);
    expect(result._unsafeUnwrap()).toEqual(signerAdd);
>>>>>>> 7cd864f3
  });

  test('fails if signer is missing', async () => {
    const result = await client.getSigner(fid, signer.signerKey);
    expect(result._unsafeUnwrapErr().errCode).toEqual('not_found');
  });

  test('fails without signer key', async () => {
    const result = await client.getSigner(fid, new Uint8Array());
    expect(result._unsafeUnwrapErr()).toEqual(new HubError('bad_request.validation_failure', 'publicKey is missing'));
  });

  test('fails without fid', async () => {
    const result = await client.getSigner(new Uint8Array(), signer.signerKey);
    expect(result._unsafeUnwrapErr()).toEqual(new HubError('bad_request.validation_failure', 'fid is missing'));
  });
});

describe('getSignersByFid', () => {
  beforeEach(async () => {
    await engine.mergeIdRegistryEvent(custodyEvent);
  });

  test('succeeds', async () => {
    await engine.mergeMessage(signerAdd);
    const result = await client.getSignersByFid(fid);
    expect(result._unsafeUnwrap()).toEqual([signerAdd.message]);
  });

  test('returns empty array without messages', async () => {
    const result = await client.getSignersByFid(fid);
    expect(result._unsafeUnwrap()).toEqual([]);
  });
});

describe('getIdRegistryEvent', () => {
  test('succeeds', async () => {
    await engine.mergeIdRegistryEvent(custodyEvent);
    const result = await client.getIdRegistryEvent(fid);
    expect(result._unsafeUnwrap()).toEqual(custodyEvent.event);
  });

  test('fails when event is missing', async () => {
    const result = await client.getIdRegistryEvent(fid);
    expect(result._unsafeUnwrapErr().errCode).toEqual('not_found');
  });
});

describe('getFids', () => {
  test('succeeds', async () => {
    await engine.mergeIdRegistryEvent(custodyEvent);
    const result = await client.getFids();
    expect(result._unsafeUnwrap()).toEqual([custodyEvent.fid()]);
  });

  test('returns empty array without events', async () => {
    const result = await client.getFids();
    expect(result._unsafeUnwrap()).toEqual([]);
  });
});<|MERGE_RESOLUTION|>--- conflicted
+++ resolved
@@ -55,13 +55,8 @@
 
   test('succeeds', async () => {
     await engine.mergeMessage(signerAdd);
-<<<<<<< HEAD
-    const result = await client.getSigner(fid, signer.publicKey);
+    const result = await client.getSigner(fid, signer.signerKey);
     expect(result._unsafeUnwrap()).toEqual(signerAdd.message);
-=======
-    const result = await client.getSigner(fid, signer.signerKey);
-    expect(result._unsafeUnwrap()).toEqual(signerAdd);
->>>>>>> 7cd864f3
   });
 
   test('fails if signer is missing', async () => {
