import grpc from '@grpc/grpc-js';
import { bytesToUtf8String } from '@hub/bytes';
import { HubError } from '@hub/errors';
import * as flatbuffers from '@hub/flatbuffers';
import { Builder, ByteBuffer } from 'flatbuffers';
import MessageModel from '~/flatbuffers/models/messageModel';
<<<<<<< HEAD
=======
import * as types from '~/flatbuffers/models/types';
import { APP_NICKNAME, APP_VERSION } from '~/hub';
>>>>>>> dca2e043
import SyncEngine from '~/network/sync/syncEngine';
import {
  toMessagesResponse,
  toServiceError,
  toSyncIdsResponse,
  toTrieNodeMetadataResponse,
  toTrieNodeSnapshotResponse,
} from '~/rpc/server';
import Engine from '~/storage/engine';

export const syncImplementation = (engine: Engine, syncEngine: SyncEngine) => {
  return {
<<<<<<< HEAD
=======
    getInfo: async (
      call: grpc.ServerUnaryCall<flatbuffers.Empty, flatbuffers.HubInfoResponse>,
      callback: grpc.sendUnaryData<flatbuffers.HubInfoResponse>
    ) => {
      const infoT = new flatbuffers.HubInfoResponseT(
        APP_VERSION,
        syncEngine.isSyncing(),
        APP_NICKNAME,
        syncEngine.trie.rootHash
      );
      const builder = new Builder(1);
      builder.finish(infoT.pack(builder));
      const response = flatbuffers.HubInfoResponse.getRootAsHubInfoResponse(new ByteBuffer(builder.asUint8Array()));
      callback(null, response);
    },
    getAllCastMessagesByFid: async (
      call: grpc.ServerUnaryCall<flatbuffers.GetAllMessagesByFidRequest, flatbuffers.MessagesResponse>,
      callback: grpc.sendUnaryData<flatbuffers.MessagesResponse>
    ) => {
      const result = await engine.getAllCastMessagesByFid(call.request.fidArray() ?? new Uint8Array());
      result.match(
        (messages: (types.CastAddModel | types.CastRemoveModel)[]) => {
          callback(null, toMessagesResponse(messages));
        },
        (err: HubError) => {
          callback(toServiceError(err));
        }
      );
    },

    getAllAmpMessagesByFid: async (
      call: grpc.ServerUnaryCall<flatbuffers.GetAllMessagesByFidRequest, flatbuffers.MessagesResponse>,
      callback: grpc.sendUnaryData<flatbuffers.MessagesResponse>
    ) => {
      const result = await engine.getAllAmpMessagesByFid(call.request.fidArray() ?? new Uint8Array());
      result.match(
        (messages: (types.AmpAddModel | types.AmpRemoveModel)[]) => {
          callback(null, toMessagesResponse(messages));
        },
        (err: HubError) => {
          callback(toServiceError(err));
        }
      );
    },

    getAllReactionMessagesByFid: async (
      call: grpc.ServerUnaryCall<flatbuffers.GetAllMessagesByFidRequest, flatbuffers.MessagesResponse>,
      callback: grpc.sendUnaryData<flatbuffers.MessagesResponse>
    ) => {
      const result = await engine.getAllReactionMessagesByFid(call.request.fidArray() ?? new Uint8Array());
      result.match(
        (messages: (types.ReactionAddModel | types.ReactionRemoveModel)[]) => {
          callback(null, toMessagesResponse(messages));
        },
        (err: HubError) => {
          callback(toServiceError(err));
        }
      );
    },

    getAllVerificationMessagesByFid: async (
      call: grpc.ServerUnaryCall<flatbuffers.GetAllMessagesByFidRequest, flatbuffers.MessagesResponse>,
      callback: grpc.sendUnaryData<flatbuffers.MessagesResponse>
    ) => {
      const result = await engine.getAllVerificationMessagesByFid(call.request.fidArray() ?? new Uint8Array());
      result.match(
        (messages: (types.VerificationAddEthAddressModel | types.VerificationRemoveModel)[]) => {
          callback(null, toMessagesResponse(messages));
        },
        (err: HubError) => {
          callback(toServiceError(err));
        }
      );
    },

    getAllSignerMessagesByFid: async (
      call: grpc.ServerUnaryCall<flatbuffers.GetAllMessagesByFidRequest, flatbuffers.MessagesResponse>,
      callback: grpc.sendUnaryData<flatbuffers.MessagesResponse>
    ) => {
      const result = await engine.getAllSignerMessagesByFid(call.request.fidArray() ?? new Uint8Array());
      result.match(
        (messages: (types.SignerAddModel | types.SignerRemoveModel)[]) => {
          callback(null, toMessagesResponse(messages));
        },
        (err: HubError) => {
          callback(toServiceError(err));
        }
      );
    },

    getAllUserDataMessagesByFid: async (
      call: grpc.ServerUnaryCall<flatbuffers.GetAllMessagesByFidRequest, flatbuffers.MessagesResponse>,
      callback: grpc.sendUnaryData<flatbuffers.MessagesResponse>
    ) => {
      const result = await engine.getUserDataByFid(call.request.fidArray() ?? new Uint8Array());
      result.match(
        (messages: types.UserDataAddModel[]) => {
          callback(null, toMessagesResponse(messages));
        },
        (err: HubError) => {
          callback(toServiceError(err));
        }
      );
    },

>>>>>>> dca2e043
    getAllSyncIdsByPrefix: async (
      call: grpc.ServerUnaryCall<flatbuffers.GetTrieNodesByPrefixRequest, flatbuffers.GetAllSyncIdsByPrefixResponse>,
      callback: grpc.sendUnaryData<flatbuffers.GetAllSyncIdsByPrefixResponse>
    ) => {
      const result = syncEngine.getIdsByPrefix(
        bytesToUtf8String(call.request.prefixArray() ?? new Uint8Array())._unsafeUnwrap()
      );
      callback(null, toSyncIdsResponse(result));
    },

    getAllMessagesBySyncIds: async (
      call: grpc.ServerUnaryCall<flatbuffers.GetAllMessagesBySyncIdsRequest, flatbuffers.MessagesResponse>,
      callback: grpc.sendUnaryData<flatbuffers.MessagesResponse>
    ) => {
      const syncIdHashes: string[] = [];
      for (let i = 0; i < call.request.syncIdsLength(); i++) {
        syncIdHashes.push(
          bytesToUtf8String(call.request.syncIds(i)?.syncIdHashArray() ?? new Uint8Array())._unsafeUnwrap()
        );
      }

      const result = await engine.getAllMessagesBySyncIds(syncIdHashes);
      result.match(
        (messages: MessageModel[]) => {
          callback(null, toMessagesResponse(messages));
        },
        (err: HubError) => {
          callback(toServiceError(err));
        }
      );
    },

    getSyncMetadataByPrefix: async (
      call: grpc.ServerUnaryCall<flatbuffers.GetTrieNodesByPrefixRequest, flatbuffers.TrieNodeMetadataResponse>,
      callback: grpc.sendUnaryData<flatbuffers.TrieNodeMetadataResponse>
    ) => {
      const prefix = bytesToUtf8String(call.request.prefixArray() ?? new Uint8Array())._unsafeUnwrap();
      const result = syncEngine.getTrieNodeMetadata(prefix);
      if (result) {
        callback(null, toTrieNodeMetadataResponse(result));
      } else {
        const err = new HubError('bad_request', 'Failed to get trie node metadata');
        callback(toServiceError(err));
      }
    },

    getSyncTrieNodeSnapshotByPrefix: async (
      call: grpc.ServerUnaryCall<flatbuffers.GetTrieNodesByPrefixRequest, flatbuffers.TrieNodeSnapshotResponse>,
      callback: grpc.sendUnaryData<flatbuffers.TrieNodeSnapshotResponse>
    ) => {
      const prefix = bytesToUtf8String(call.request.prefixArray() ?? new Uint8Array())._unsafeUnwrap();
      const result = syncEngine.getSnapshotByPrefix(prefix);
      const rootHash = syncEngine.trie.rootHash;
      if (result) {
        callback(null, toTrieNodeSnapshotResponse(result, rootHash));
      } else {
        const err = new HubError('bad_request', 'Failed to get trie node snapshot');
        callback(toServiceError(err));
      }
    },
  };
};

export const createSyncServiceRequest = (fid: Uint8Array): flatbuffers.GetAllMessagesByFidRequest => {
  const builder = new Builder(1);
  const requestT = new flatbuffers.GetAllMessagesByFidRequestT(Array.from(fid));
  builder.finish(requestT.pack(builder));
  return flatbuffers.GetAllMessagesByFidRequest.getRootAsGetAllMessagesByFidRequest(
    new ByteBuffer(builder.asUint8Array())
  );
};<|MERGE_RESOLUTION|>--- conflicted
+++ resolved
@@ -4,11 +4,7 @@
 import * as flatbuffers from '@hub/flatbuffers';
 import { Builder, ByteBuffer } from 'flatbuffers';
 import MessageModel from '~/flatbuffers/models/messageModel';
-<<<<<<< HEAD
-=======
-import * as types from '~/flatbuffers/models/types';
 import { APP_NICKNAME, APP_VERSION } from '~/hub';
->>>>>>> dca2e043
 import SyncEngine from '~/network/sync/syncEngine';
 import {
   toMessagesResponse,
@@ -21,8 +17,6 @@
 
 export const syncImplementation = (engine: Engine, syncEngine: SyncEngine) => {
   return {
-<<<<<<< HEAD
-=======
     getInfo: async (
       call: grpc.ServerUnaryCall<flatbuffers.Empty, flatbuffers.HubInfoResponse>,
       callback: grpc.sendUnaryData<flatbuffers.HubInfoResponse>
@@ -38,97 +32,7 @@
       const response = flatbuffers.HubInfoResponse.getRootAsHubInfoResponse(new ByteBuffer(builder.asUint8Array()));
       callback(null, response);
     },
-    getAllCastMessagesByFid: async (
-      call: grpc.ServerUnaryCall<flatbuffers.GetAllMessagesByFidRequest, flatbuffers.MessagesResponse>,
-      callback: grpc.sendUnaryData<flatbuffers.MessagesResponse>
-    ) => {
-      const result = await engine.getAllCastMessagesByFid(call.request.fidArray() ?? new Uint8Array());
-      result.match(
-        (messages: (types.CastAddModel | types.CastRemoveModel)[]) => {
-          callback(null, toMessagesResponse(messages));
-        },
-        (err: HubError) => {
-          callback(toServiceError(err));
-        }
-      );
-    },
 
-    getAllAmpMessagesByFid: async (
-      call: grpc.ServerUnaryCall<flatbuffers.GetAllMessagesByFidRequest, flatbuffers.MessagesResponse>,
-      callback: grpc.sendUnaryData<flatbuffers.MessagesResponse>
-    ) => {
-      const result = await engine.getAllAmpMessagesByFid(call.request.fidArray() ?? new Uint8Array());
-      result.match(
-        (messages: (types.AmpAddModel | types.AmpRemoveModel)[]) => {
-          callback(null, toMessagesResponse(messages));
-        },
-        (err: HubError) => {
-          callback(toServiceError(err));
-        }
-      );
-    },
-
-    getAllReactionMessagesByFid: async (
-      call: grpc.ServerUnaryCall<flatbuffers.GetAllMessagesByFidRequest, flatbuffers.MessagesResponse>,
-      callback: grpc.sendUnaryData<flatbuffers.MessagesResponse>
-    ) => {
-      const result = await engine.getAllReactionMessagesByFid(call.request.fidArray() ?? new Uint8Array());
-      result.match(
-        (messages: (types.ReactionAddModel | types.ReactionRemoveModel)[]) => {
-          callback(null, toMessagesResponse(messages));
-        },
-        (err: HubError) => {
-          callback(toServiceError(err));
-        }
-      );
-    },
-
-    getAllVerificationMessagesByFid: async (
-      call: grpc.ServerUnaryCall<flatbuffers.GetAllMessagesByFidRequest, flatbuffers.MessagesResponse>,
-      callback: grpc.sendUnaryData<flatbuffers.MessagesResponse>
-    ) => {
-      const result = await engine.getAllVerificationMessagesByFid(call.request.fidArray() ?? new Uint8Array());
-      result.match(
-        (messages: (types.VerificationAddEthAddressModel | types.VerificationRemoveModel)[]) => {
-          callback(null, toMessagesResponse(messages));
-        },
-        (err: HubError) => {
-          callback(toServiceError(err));
-        }
-      );
-    },
-
-    getAllSignerMessagesByFid: async (
-      call: grpc.ServerUnaryCall<flatbuffers.GetAllMessagesByFidRequest, flatbuffers.MessagesResponse>,
-      callback: grpc.sendUnaryData<flatbuffers.MessagesResponse>
-    ) => {
-      const result = await engine.getAllSignerMessagesByFid(call.request.fidArray() ?? new Uint8Array());
-      result.match(
-        (messages: (types.SignerAddModel | types.SignerRemoveModel)[]) => {
-          callback(null, toMessagesResponse(messages));
-        },
-        (err: HubError) => {
-          callback(toServiceError(err));
-        }
-      );
-    },
-
-    getAllUserDataMessagesByFid: async (
-      call: grpc.ServerUnaryCall<flatbuffers.GetAllMessagesByFidRequest, flatbuffers.MessagesResponse>,
-      callback: grpc.sendUnaryData<flatbuffers.MessagesResponse>
-    ) => {
-      const result = await engine.getUserDataByFid(call.request.fidArray() ?? new Uint8Array());
-      result.match(
-        (messages: types.UserDataAddModel[]) => {
-          callback(null, toMessagesResponse(messages));
-        },
-        (err: HubError) => {
-          callback(toServiceError(err));
-        }
-      );
-    },
-
->>>>>>> dca2e043
     getAllSyncIdsByPrefix: async (
       call: grpc.ServerUnaryCall<flatbuffers.GetTrieNodesByPrefixRequest, flatbuffers.GetAllSyncIdsByPrefixResponse>,
       callback: grpc.sendUnaryData<flatbuffers.GetAllSyncIdsByPrefixResponse>
