--- conflicted
+++ resolved
@@ -11,11 +11,8 @@
 import { KeyPair } from '~/types';
 import { UserDataType } from '~/utils/generated/message_generated';
 import { HubError } from '~/utils/hubErrors';
-<<<<<<< HEAD
 import NameRegistryEventModel from '~/storage/flatbuffers/nameRegistryEventModel';
-=======
 import { ok } from 'neverthrow';
->>>>>>> 38a9a899
 
 const db = jestBinaryRocksDB('flatbuffers.rpc.userDataService.test');
 const engine = new Engine(db);
@@ -94,14 +91,8 @@
   });
 
   test('succeeds', async () => {
-<<<<<<< HEAD
-    await engine.mergeMessage(pfpAdd);
-    await engine.mergeMessage(locationAdd);
-=======
     expect(await engine.mergeMessage(pfpAdd)).toEqual(ok(undefined));
     expect(await engine.mergeMessage(locationAdd)).toEqual(ok(undefined));
-    expect(await engine.mergeMessage(addFname)).toEqual(ok(undefined));
->>>>>>> 38a9a899
 
     const pfp = await client.getUserData(fid, UserDataType.Pfp);
     expect(pfp._unsafeUnwrap()).toEqual(pfpAdd);
@@ -116,7 +107,7 @@
     const model = new NameRegistryEventModel(nameRegistryEvent);
     await model.put(db);
 
-    await engine.mergeMessage(addFname);
+    expect(await engine.mergeMessage(addFname)).toEqual(ok(undefined));
     const fnameData = await client.getUserData(fid, UserDataType.Fname);
     expect(fnameData._unsafeUnwrap()).toEqual(addFname);
   });
