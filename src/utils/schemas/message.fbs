// IDL file for Farcaster Message

namespace Farcaster;

enum MessageType: uint16 {
  CastAdd = 1,
  CastRemove = 2,
  ReactionAdd = 3,
  ReactionRemove = 4,
  FollowAdd = 5,
  FollowRemove = 6,
  VerificationAddEthAddress = 7,
  VerificationRemove = 8,
  SignerAdd = 9,
  SignerRemove = 10,
  UserDataAdd = 11
}

enum SignatureScheme: uint8 {
  Ed25519 = 1,
  EthSignTypedData = 2
}

enum HashScheme: uint8 {
  Blake2b = 1
}
 
enum FarcasterNetwork: uint8 {
  Mainnet = 1,
  Testnet = 2,
  Devnet = 3
}

enum ReactionType: uint16 {
  Like = 1,
  Recast = 2
}

<<<<<<< HEAD
enum UserDataType: uint16 {
  Pfp = 1,
  Display = 2,
  Bio = 3,
  Location = 4,
  Url = 5
}

table CastID {
=======
table CastId {
>>>>>>> b91ad44c
  fid: [ubyte] (required);
  ts_hash: [ubyte] (required);
}

table UserId {
  fid: [ubyte] (required);
}

table CastAddBody {
  embeds: [string];
  mentions: [UserId];
  parent: CastId;
  text: string (required);
}

table CastRemoveBody {
  target_ts_hash: [ubyte] (required);
}

table ReactionBody {
  cast: CastId (required);
  type: ReactionType = 1;
}

table FollowBody {
  user: UserId (required);
}

table VerificationAddEthAddressBody {
  address: [ubyte] (required);
  eth_signature: [ubyte] (required);
  block_hash: [ubyte] (required);
}

table VerificationRemoveBody {
  address: [ubyte] (required);
}

table SignerBody {
  signer: [ubyte] (required);
}

table UserDataBody {
  type: UserDataType = 1;
  value: string;
}

union MessageBody {
  CastAddBody,
  CastRemoveBody,
  ReactionBody,
  FollowBody,
  VerificationAddEthAddressBody,
  VerificationRemoveBody,
  SignerBody,
  UserDataBody
}

table MessageData {
  body: MessageBody (required);
  type: MessageType = 1;
  timestamp: uint32;
  fid: [ubyte] (required);
  network: FarcasterNetwork = 1;
}

table Message {
  data: [ubyte] (nested_flatbuffer: "Farcaster.MessageData", required);
  hash: [ubyte] (required);
  hash_scheme: HashScheme = 1;
  signature: [ubyte] (required);
  signature_scheme: SignatureScheme = 1;
  signer: [ubyte] (required);
}

root_type Message;<|MERGE_RESOLUTION|>--- conflicted
+++ resolved
@@ -36,7 +36,6 @@
   Recast = 2
 }
 
-<<<<<<< HEAD
 enum UserDataType: uint16 {
   Pfp = 1,
   Display = 2,
@@ -45,10 +44,7 @@
   Url = 5
 }
 
-table CastID {
-=======
 table CastId {
->>>>>>> b91ad44c
   fid: [ubyte] (required);
   ts_hash: [ubyte] (required);
 }
