import { err, errAsync, ResultAsync } from 'neverthrow';
import CastStore from '~/storage/sets/flatbuffers/castStore';
import RocksDB from '~/storage/db/binaryrocksdb';
<<<<<<< HEAD
import { BadRequestError } from '~/utils/errors';
=======
>>>>>>> e8eabe9a
import SignerStore from '~/storage/sets/flatbuffers/signerStore';
import FollowStore from '~/storage/sets/flatbuffers/followStore';
import ReactionStore from '~/storage/sets/flatbuffers/reactionStore';
import VerificationStore from '~/storage/sets/flatbuffers/verificationStore';
import UserDataStore from '~/storage/sets/flatbuffers/userDataStore';
import MessageModel from '~/storage/flatbuffers/messageModel';
import { CastAddModel, UserPostfix } from '~/storage/flatbuffers/types';
import ContractEventModel from '~/storage/flatbuffers/contractEventModel';
import { ContractEventType } from '~/utils/generated/contract_event_generated';
import { isSignerAdd, isSignerRemove } from '~/storage/flatbuffers/typeguards';
<<<<<<< HEAD
import {
  validateCastId,
  ValidatedCastId,
  ValidatedUserId,
  validateMessage,
  validateUserId,
} from '~/storage/flatbuffers/validations';
import { CastId, UserId } from '~/utils/generated/message_generated';
import { HubAsyncResult, HubError } from '~/utils/hubErrors';
=======
import { validateMessage } from '~/storage/flatbuffers/validations';
import { HubError } from '~/utils/hubErrors';
>>>>>>> e8eabe9a

class Engine {
  private _castStore: CastStore;
  private _signerStore: SignerStore;
  private _followStore: FollowStore;
  private _reactionStore: ReactionStore;
  private _verificationStore: VerificationStore;
  private _userDataStore: UserDataStore;

  // TODO: add ID Registry connection

  constructor(db: RocksDB) {
    this._castStore = new CastStore(db);
    this._signerStore = new SignerStore(db);
    this._followStore = new FollowStore(db);
    this._reactionStore = new ReactionStore(db);
    this._verificationStore = new VerificationStore(db);
    this._userDataStore = new UserDataStore(db);
  }

  // TODO: add mergeMessages

  async mergeMessage(message: MessageModel): HubAsyncResult<void> {
    const validatedMessage = await this.validateMessage(message);
    if (validatedMessage.isErr()) {
      return err(validatedMessage.error);
    }

    if (message.setPostfix() === UserPostfix.CastMessage) {
      return ResultAsync.fromPromise(
        this._castStore.merge(message),
        (e) => new HubError('unknown', { cause: e as Error })
      );
    } else if (message.setPostfix() === UserPostfix.FollowMessage) {
      return ResultAsync.fromPromise(
        this._followStore.merge(message),
        (e) => new HubError('unknown', { cause: e as Error })
      );
    } else if (message.setPostfix() === UserPostfix.ReactionMessage) {
      return ResultAsync.fromPromise(
        this._reactionStore.merge(message),
        (e) => new HubError('unknown', { cause: e as Error })
      );
    } else if (message.setPostfix() === UserPostfix.SignerMessage) {
      return ResultAsync.fromPromise(
        this._signerStore.merge(message),
        (e) => new HubError('unknown', { cause: e as Error })
      );
    } else if (message.setPostfix() === UserPostfix.VerificationMessage) {
      return ResultAsync.fromPromise(
        this._verificationStore.merge(message),
        (e) => new HubError('unknown', { cause: e as Error })
      );
    } else if (message.setPostfix() === UserPostfix.UserDataMessage) {
      return ResultAsync.fromPromise(
        this._userDataStore.merge(message),
        (e) => new HubError('unknown', { cause: e as Error })
      );
    } else {
<<<<<<< HEAD
      return err(new HubError('bad_request', 'invalid message type'));
=======
      throw new HubError('bad_request.validation_failure', 'invalid message type');
>>>>>>> e8eabe9a
    }
  }

  async mergeIdRegistryEvent(event: ContractEventModel): Promise<void> {
    if (
      event.type() === ContractEventType.IdRegistryRegister ||
      event.type() === ContractEventType.IdRegistryTransfer
    ) {
      return this._signerStore.mergeIdRegistryEvent(event);
    } else {
      throw new HubError('bad_request.validation_failure', 'invalid event type');
    }
  }

  /* -------------------------------------------------------------------------- */
  /*                             Cast Store Methods                             */
  /* -------------------------------------------------------------------------- */

  async getCastsByUser(user: UserId): HubAsyncResult<CastAddModel[]> {
    return validateUserId(user).match(
      (validatedUserId: ValidatedUserId) => {
        return ResultAsync.fromPromise(
          this._castStore.getCastAddsByUser(validatedUserId.fidArray()),
          (e) => new HubError('unknown', { cause: e as Error })
        );
      },
      (e) => {
        return errAsync(e);
      }
    );
  }

  async getCast(cast: CastId): HubAsyncResult<CastAddModel> {
    return validateCastId(cast).match(
      (validatedCastId: ValidatedCastId) => {
        return ResultAsync.fromPromise(
          this._castStore.getCastAdd(validatedCastId.fidArray(), validatedCastId.tsHashArray()),
          (e) => new HubError('not_found', { cause: e as Error })
        );
      },
      (e) => {
        return errAsync(e);
      }
    );
  }

  async getCastsByParent(parent: CastId): HubAsyncResult<CastAddModel[]> {
    return validateCastId(parent).match(
      (validatedParent: ValidatedCastId) => {
        return ResultAsync.fromPromise(
          this._castStore.getCastsByParent(validatedParent.fidArray(), validatedParent.tsHashArray()),
          (e) => new HubError('unknown', { cause: e as Error })
        );
      },
      (e) => {
        return errAsync(e);
      }
    );
  }

  async getCastsByMention(user: UserId): HubAsyncResult<CastAddModel[]> {
    return validateUserId(user).match(
      (validatedUserId: ValidatedUserId) => {
        return ResultAsync.fromPromise(
          this._castStore.getCastsByMention(validatedUserId.fidArray()),
          (e) => new HubError('unknown', { cause: e as Error })
        );
      },
      (e) => {
        return errAsync(e);
      }
    );
  }

  /* -------------------------------------------------------------------------- */
  /*                               Private Methods                              */
  /* -------------------------------------------------------------------------- */

  private async validateMessage(message: MessageModel): HubAsyncResult<MessageModel> {
    // 1. Check that the user has a custody address
    const custodyAddress = await ResultAsync.fromPromise(
      this._signerStore.getCustodyAddress(message.fid()),
      () => undefined
    );
    if (custodyAddress.isErr()) {
<<<<<<< HEAD
      return err(new HubError('bad_request.validation_failure', 'unknown user'));
=======
      throw new HubError('bad_request.validation_failure', 'unknown user');
>>>>>>> e8eabe9a
    }

    // 2. Check that the signer is valid if message is not a signer message
    if (!isSignerAdd(message) && !isSignerRemove(message)) {
      const signerResult = await ResultAsync.fromPromise(
        this._signerStore.getSignerAdd(message.fid(), message.signer()),
        () => undefined
      );
      if (signerResult.isErr()) {
<<<<<<< HEAD
        return err(new HubError('bad_request.validation_failure', 'invalid signer'));
=======
        throw new HubError('bad_request.validation_failure', 'invalid signer');
>>>>>>> e8eabe9a
      }
    }

    // 3. Check message body and envelope (will throw HubError if invalid)
    return validateMessage(message);
  }
}

export default Engine;<|MERGE_RESOLUTION|>--- conflicted
+++ resolved
@@ -1,10 +1,6 @@
 import { err, errAsync, ResultAsync } from 'neverthrow';
 import CastStore from '~/storage/sets/flatbuffers/castStore';
 import RocksDB from '~/storage/db/binaryrocksdb';
-<<<<<<< HEAD
-import { BadRequestError } from '~/utils/errors';
-=======
->>>>>>> e8eabe9a
 import SignerStore from '~/storage/sets/flatbuffers/signerStore';
 import FollowStore from '~/storage/sets/flatbuffers/followStore';
 import ReactionStore from '~/storage/sets/flatbuffers/reactionStore';
@@ -15,7 +11,6 @@
 import ContractEventModel from '~/storage/flatbuffers/contractEventModel';
 import { ContractEventType } from '~/utils/generated/contract_event_generated';
 import { isSignerAdd, isSignerRemove } from '~/storage/flatbuffers/typeguards';
-<<<<<<< HEAD
 import {
   validateCastId,
   ValidatedCastId,
@@ -25,10 +20,6 @@
 } from '~/storage/flatbuffers/validations';
 import { CastId, UserId } from '~/utils/generated/message_generated';
 import { HubAsyncResult, HubError } from '~/utils/hubErrors';
-=======
-import { validateMessage } from '~/storage/flatbuffers/validations';
-import { HubError } from '~/utils/hubErrors';
->>>>>>> e8eabe9a
 
 class Engine {
   private _castStore: CastStore;
@@ -88,11 +79,7 @@
         (e) => new HubError('unknown', { cause: e as Error })
       );
     } else {
-<<<<<<< HEAD
       return err(new HubError('bad_request', 'invalid message type'));
-=======
-      throw new HubError('bad_request.validation_failure', 'invalid message type');
->>>>>>> e8eabe9a
     }
   }
 
@@ -178,11 +165,7 @@
       () => undefined
     );
     if (custodyAddress.isErr()) {
-<<<<<<< HEAD
       return err(new HubError('bad_request.validation_failure', 'unknown user'));
-=======
-      throw new HubError('bad_request.validation_failure', 'unknown user');
->>>>>>> e8eabe9a
     }
 
     // 2. Check that the signer is valid if message is not a signer message
@@ -192,11 +175,7 @@
         () => undefined
       );
       if (signerResult.isErr()) {
-<<<<<<< HEAD
         return err(new HubError('bad_request.validation_failure', 'invalid signer'));
-=======
-        throw new HubError('bad_request.validation_failure', 'invalid signer');
->>>>>>> e8eabe9a
       }
     }
 
