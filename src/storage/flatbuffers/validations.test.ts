import { Wallet, utils } from 'ethers';
import { generateEd25519KeyPair } from '~/utils/crypto';
import {
  ALLOWED_CLOCK_SKEW_SECONDS,
  validateCastAddMessage,
  validateCastId,
  validateCastRemoveMessage,
  validateEd25519PublicKey,
  validateEthAddress,
  validateEthBlockHash,
  validateFid,
  validateFollowMessage,
  validateMessage,
  validateReactionMessage,
  validateSignerMessage,
  validateTsHash,
  validateUserDataAddMessage,
  validateVerificationAddEthAddressMessage,
  validateVerificationRemoveMessage,
} from '~/storage/flatbuffers/validations';
import Factories from '~/test/factories/flatbuffer';
import MessageModel from './messageModel';
import {
  CastAddBodyT,
  FarcasterNetwork,
  FollowBodyT,
  HashScheme,
  ReactionBodyT,
  ReactionType,
  SignatureScheme,
  SignerBodyT,
  UserDataBodyT,
  UserDataType,
  UserIdT,
  VerificationAddEthAddressBodyT,
  VerificationRemoveBodyT,
} from '~/utils/generated/message_generated';
import { faker } from '@faker-js/faker';
import { getFarcasterTime } from './utils';
import { KeyPair } from '~/types';
import {
  CastAddModel,
  CastRemoveModel,
  FollowAddModel,
  FollowRemoveModel,
  ReactionAddModel,
  ReactionRemoveModel,
  SignerAddModel,
  SignerRemoveModel,
  UserDataAddModel,
  VerificationAddEthAddressModel,
  VerificationEthAddressClaim,
  VerificationRemoveModel,
} from '~/storage/flatbuffers/types';
import { signVerificationEthAddressClaim } from '~/utils/eip712';
import { arrayify } from 'ethers/lib/utils';
import { HubError } from '~/utils/hubErrors';

let wallet: Wallet;
let signer: KeyPair;

beforeAll(async () => {
  wallet = Wallet.createRandom();
  signer = await generateEd25519KeyPair();
});

describe('validateMessage', () => {
  test('succeeds with Ed25519 signer', async () => {
    const message = new MessageModel(await Factories.Message.create({}, { transient: { signer } }));
    const result = await validateMessage(message);
    expect(result._unsafeUnwrap()).toEqual(message);
  });

  test('succeeds with EIP712 signer', async () => {
    const signerAddData = await Factories.SignerAddData.create();
    const message = new MessageModel(
      await Factories.Message.create({ data: Array.from(signerAddData.bb?.bytes() ?? []) }, { transient: { wallet } })
    );
    const result = await validateMessage(message);
    expect(result._unsafeUnwrap()).toEqual(message);
  });

  test('fails with EIP712 signer and non-signer message type', async () => {
    // Default message type is CastAdd
    const message = new MessageModel(await Factories.Message.create({}, { transient: { wallet } }));
<<<<<<< HEAD
    const result = await validateMessage(message);
    expect(result._unsafeUnwrapErr()).toEqual(
=======
    await expect(validateMessage(message)).rejects.toThrow(
>>>>>>> e8eabe9a
      new HubError('bad_request.validation_failure', 'invalid signatureScheme')
    );
  });

  test('fails with Ed25519 signer and signer message type', async () => {
    const signerAddData = await Factories.SignerAddData.create();
    const message = new MessageModel(
      await Factories.Message.create({ data: Array.from(signerAddData.bb?.bytes() ?? []) }, { transient: { signer } })
    );
<<<<<<< HEAD
    const result = await validateMessage(message);
    expect(result._unsafeUnwrapErr()).toEqual(
=======
    await expect(validateMessage(message)).rejects.toThrow(
>>>>>>> e8eabe9a
      new HubError('bad_request.validation_failure', 'invalid signatureScheme')
    );
  });

  test('fails with invalid hashScheme', async () => {
    const message = new MessageModel(
      await Factories.Message.create({ hashScheme: 10 as unknown as HashScheme.Blake2b })
    );
<<<<<<< HEAD
    const result = await validateMessage(message);
    expect(result._unsafeUnwrapErr()).toEqual(new HubError('bad_request.validation_failure', 'invalid hashScheme'));
=======
    await expect(validateMessage(message)).rejects.toThrow(
      new HubError('bad_request.validation_failure', 'invalid hashScheme')
    );
>>>>>>> e8eabe9a
  });

  test('fails with invalid hash', async () => {
    const message = new MessageModel(
      await Factories.Message.create({ hash: Array.from(utils.arrayify(faker.datatype.hexadecimal({ length: 8 }))) })
    );
<<<<<<< HEAD
    const result = await validateMessage(message);
    expect(result._unsafeUnwrapErr()).toEqual(new HubError('bad_request.validation_failure', 'invalid hash'));
=======
    await expect(validateMessage(message)).rejects.toThrow(
      new HubError('bad_request.validation_failure', 'invalid hash')
    );
>>>>>>> e8eabe9a
  });

  test('fails with invalid signatureScheme', async () => {
    const message = new MessageModel(
      await Factories.Message.create({ signatureScheme: 10 as unknown as SignatureScheme.Ed25519 })
    );
<<<<<<< HEAD
    const result = await validateMessage(message);
    expect(result._unsafeUnwrapErr()).toEqual(
=======
    await expect(validateMessage(message)).rejects.toThrow(
>>>>>>> e8eabe9a
      new HubError('bad_request.validation_failure', 'invalid signatureScheme')
    );
  });

  test('fails with invalid signature', async () => {
    const message = new MessageModel(
      await Factories.Message.create({
        signature: Array.from(utils.arrayify(faker.datatype.hexadecimal({ length: 128 }))),
        signer: Array.from(utils.arrayify(faker.datatype.hexadecimal({ length: 64 }))),
      })
    );
<<<<<<< HEAD
    const result = await validateMessage(message);
    expect(result._unsafeUnwrapErr()).toEqual(new HubError('bad_request.validation_failure', 'invalid signature'));
=======
    await expect(validateMessage(message)).rejects.toThrow(
      new HubError('bad_request.validation_failure', 'invalid signature')
    );
>>>>>>> e8eabe9a
  });

  test('fails with timestamp more than 10 mins in the future', async () => {
    const data = await Factories.MessageData.create({ timestamp: getFarcasterTime() + ALLOWED_CLOCK_SKEW_SECONDS + 1 });
    const message = new MessageModel(await Factories.Message.create({ data: Array.from(data.bb?.bytes() ?? []) }));
<<<<<<< HEAD
    const result = await validateMessage(message);
    expect(result._unsafeUnwrapErr()).toEqual(
=======
    await expect(validateMessage(message)).rejects.toThrow(
>>>>>>> e8eabe9a
      new HubError('bad_request.validation_failure', 'timestamp more than 10 mins in the future')
    );
  });
});

describe('validateFid', () => {
  test('succeeds', () => {
    const fid = Factories.FID.build();
    expect(validateFid(fid)._unsafeUnwrap()).toEqual(fid);
  });

  test('fails with empty array', () => {
<<<<<<< HEAD
    expect(validateFid(new Uint8Array())._unsafeUnwrapErr()).toEqual(
=======
    expect(() => validateFid(new Uint8Array())).toThrow(
>>>>>>> e8eabe9a
      new HubError('bad_request.validation_failure', 'fid is missing')
    );
  });

  test('fails when greater than 32 bytes', () => {
    const fid = Factories.Bytes.build({}, { transient: { length: 33 } });
<<<<<<< HEAD
    expect(validateFid(fid)._unsafeUnwrapErr()).toEqual(
      new HubError('bad_request.validation_failure', 'fid > 32 bytes')
    );
  });

  test('fails when undefined', () => {
    expect(validateFid(undefined)._unsafeUnwrapErr()).toEqual(
      new HubError('bad_request.validation_failure', 'fid is missing')
    );
=======
    expect(() => validateFid(fid)).toThrow(new HubError('bad_request.validation_failure', 'fid > 32 bytes'));
  });

  test('fails when undefined', () => {
    expect(() => validateFid(undefined)).toThrow(new HubError('bad_request.validation_failure', 'fid is missing'));
>>>>>>> e8eabe9a
  });
});

describe('validateTsHash', () => {
  test('succeeds', () => {
    const tsHash = Factories.TsHash.build();
    expect(validateTsHash(tsHash)._unsafeUnwrap()).toEqual(tsHash);
  });

  test('fails with empty array', () => {
<<<<<<< HEAD
    expect(validateTsHash(new Uint8Array())._unsafeUnwrapErr()).toEqual(
=======
    expect(() => validateTsHash(new Uint8Array())).toThrow(
>>>>>>> e8eabe9a
      new HubError('bad_request.validation_failure', 'tsHash is missing')
    );
  });

  test('fails when greater than 8 bytes', () => {
    const tsHash = Factories.Bytes.build({}, { transient: { length: 9 } });
<<<<<<< HEAD
    expect(validateTsHash(tsHash)._unsafeUnwrapErr()).toEqual(
=======
    expect(() => validateTsHash(tsHash)).toThrow(
>>>>>>> e8eabe9a
      new HubError('bad_request.validation_failure', 'tsHash must be 8 bytes')
    );
  });

  test('fails when less than 8 bytes', () => {
    const tsHash = Factories.Bytes.build({}, { transient: { length: 7 } });
<<<<<<< HEAD
    expect(validateTsHash(tsHash)._unsafeUnwrapErr()).toEqual(
=======
    expect(() => validateTsHash(tsHash)).toThrow(
>>>>>>> e8eabe9a
      new HubError('bad_request.validation_failure', 'tsHash must be 8 bytes')
    );
  });

  test('fails when undefined', () => {
<<<<<<< HEAD
    expect(validateTsHash(undefined)._unsafeUnwrapErr()).toEqual(
      new HubError('bad_request.validation_failure', 'tsHash is missing')
    );
  });
});

describe('validateCastId', () => {
  test('succeeds', async () => {
    const castId = await Factories.CastId.create();
    expect(validateCastId(castId)._unsafeUnwrap()).toEqual(castId);
  });

  test('fails when fid is invalid', async () => {
    const castId = await Factories.CastId.create({ fid: [] });
    expect(validateCastId(castId)._unsafeUnwrapErr()).toEqual(
      new HubError('bad_request.validation_failure', 'fid is missing')
    );
  });

  test('fails when tsHash is invalid', async () => {
    const castId = await Factories.CastId.create({ tsHash: [] });
    expect(validateCastId(castId)._unsafeUnwrapErr()).toEqual(
      new HubError('bad_request.validation_failure', 'tsHash is missing')
    );
  });

  test('fails when both fid and tsHash are invalid', async () => {
    const castId = await Factories.CastId.create({ fid: [], tsHash: [] });
    expect(validateCastId(castId)._unsafeUnwrapErr()).toEqual(
      new HubError('bad_request.validation_failure', 'fid is missing, tsHash is missing')
    );
=======
    expect(() => validateTsHash(undefined)).toThrow(
      new HubError('bad_request.validation_failure', 'tsHash is missing')
    );
>>>>>>> e8eabe9a
  });
});

describe('validateEthAddress', () => {
  let address: Uint8Array;

  beforeAll(async () => {
    const wallet = Wallet.createRandom();
    address = utils.arrayify(wallet.address);
  });

  test('succeeds', () => {
    expect(validateEthAddress(address)._unsafeUnwrap()).toEqual(address);
  });

  test('fails with longer address', () => {
    const invalidAddress = new Uint8Array([...address, 1]);
<<<<<<< HEAD
    expect(validateEthAddress(invalidAddress)._unsafeUnwrapErr()).toEqual(
      new HubError('bad_request.validation_failure', 'address must be 20 bytes')
    );
=======
    expect(() => validateEthAddress(invalidAddress)).toThrow(HubError);
>>>>>>> e8eabe9a
  });

  test('fails with shorter address', () => {
    const invalidAddress = address.slice(0, -1);
<<<<<<< HEAD
    expect(validateEthAddress(invalidAddress)._unsafeUnwrapErr()).toEqual(
      new HubError('bad_request.validation_failure', 'address must be 20 bytes')
    );
=======
    expect(() => validateEthAddress(invalidAddress)).toThrow(HubError);
>>>>>>> e8eabe9a
  });
});

describe('validateEthBlockHash', () => {
  test('succeeds', () => {
    const blockHash = Factories.Bytes.build({}, { transient: { length: 32 } });
    expect(validateEthBlockHash(blockHash)._unsafeUnwrap()).toEqual(blockHash);
  });

  test('fails when greater than 32 bytes', () => {
    const blockHash = Factories.Bytes.build({}, { transient: { length: 33 } });
<<<<<<< HEAD
    expect(validateEthBlockHash(blockHash)._unsafeUnwrapErr()).toEqual(
      new HubError('bad_request.validation_failure', 'blockHash must be 32 bytes')
=======
    expect(() => validateEthBlockHash(blockHash)).toThrow(
      new HubError('bad_request.validation_failure', 'block hash must be 32 bytes')
>>>>>>> e8eabe9a
    );
  });

  test('fails when less than 32 bytes', () => {
    const blockHash = Factories.Bytes.build({}, { transient: { length: 31 } });
<<<<<<< HEAD
    expect(validateEthBlockHash(blockHash)._unsafeUnwrapErr()).toEqual(
      new HubError('bad_request.validation_failure', 'blockHash must be 32 bytes')
=======
    expect(() => validateEthBlockHash(blockHash)).toThrow(
      new HubError('bad_request.validation_failure', 'block hash must be 32 bytes')
>>>>>>> e8eabe9a
    );
  });

  test('fails when undefined', () => {
<<<<<<< HEAD
    expect(validateEthBlockHash(undefined)._unsafeUnwrapErr()).toEqual(
      new HubError('bad_request.validation_failure', 'blockHash is missing')
=======
    expect(() => validateEthBlockHash(undefined)).toThrow(
      new HubError('bad_request.validation_failure', 'block hash is missing')
>>>>>>> e8eabe9a
    );
  });
});

describe('validateEd25519PublicKey', () => {
  let publicKey: Uint8Array;

  beforeAll(async () => {
    const keyPair = await generateEd25519KeyPair();
    publicKey = keyPair.publicKey;
  });

  test('succeeds', () => {
    expect(validateEd25519PublicKey(publicKey)._unsafeUnwrap()).toEqual(publicKey);
  });

  test('fails with longer key', () => {
    const invalidKey = new Uint8Array([...publicKey, 1]);
<<<<<<< HEAD
    expect(validateEd25519PublicKey(invalidKey)._unsafeUnwrapErr()).toEqual(
      new HubError('bad_request.validation_failure', 'publicKey must be 32 bytes')
    );
=======
    expect(() => validateEd25519PublicKey(invalidKey)).toThrow(HubError);
>>>>>>> e8eabe9a
  });

  test('fails with shorter key', () => {
    const invalidKey = publicKey.slice(0, -1);
<<<<<<< HEAD
    expect(validateEd25519PublicKey(invalidKey)._unsafeUnwrapErr()).toEqual(
      new HubError('bad_request.validation_failure', 'publicKey must be 32 bytes')
    );
=======
    expect(() => validateEd25519PublicKey(invalidKey)).toThrow(HubError);
>>>>>>> e8eabe9a
  });
});

describe('validateCastAddMessage', () => {
  test('succeeds', async () => {
    const castAddData = await Factories.CastAddData.create();
    const castAdd = new MessageModel(
      await Factories.Message.create({ data: Array.from(castAddData.bb?.bytes() ?? []) }, { transient: { signer } })
    ) as CastAddModel;
    expect(validateCastAddMessage(castAdd)._unsafeUnwrap()).toEqual(castAdd);
  });

  describe('fails', () => {
    let body: CastAddBodyT;
    let hubErrorMessage: string;

    afterEach(async () => {
      const castAddData = await Factories.CastAddData.create({ body });
      const castAdd = new MessageModel(
        await Factories.Message.create({ data: Array.from(castAddData.bb?.bytes() ?? []) }, { transient: { signer } })
      ) as CastAddModel;
<<<<<<< HEAD
      expect(validateCastAddMessage(castAdd)._unsafeUnwrapErr()).toEqual(
        new HubError('bad_request.validation_failure', validationErrorMessage)
=======
      expect(() => validateCastAddMessage(castAdd)).toThrow(
        new HubError('bad_request.validation_failure', hubErrorMessage)
>>>>>>> e8eabe9a
      );
    });

    test('when text is missing', () => {
      body = Factories.CastAddBody.build({ text: '' });
      hubErrorMessage = 'text is missing';
    });

    test('when text is longer than 320 characters', () => {
      body = Factories.CastAddBody.build({ text: faker.random.alphaNumeric(321) });
      hubErrorMessage = 'text > 320 chars';
    });

    test('with more than 2 embeds', () => {
      body = Factories.CastAddBody.build({
        embeds: [faker.internet.url(), faker.internet.url(), faker.internet.url()],
      });
      hubErrorMessage = 'embeds > 2';
    });

    test('when parent fid is missing', () => {
      body = Factories.CastAddBody.build({
        parent: Factories.CastId.build({ fid: [] }),
      });
      hubErrorMessage = 'fid is missing';
    });

    test('when parent tsHash is missing', () => {
      body = Factories.CastAddBody.build({ parent: Factories.CastId.build({ tsHash: [] }) });
      hubErrorMessage = 'tsHash is missing';
    });

    test('with more than 5 mentions', () => {
      body = Factories.CastAddBody.build({
        mentions: [
          Factories.UserId.build(),
          Factories.UserId.build(),
          Factories.UserId.build(),
          Factories.UserId.build(),
          Factories.UserId.build(),
          Factories.UserId.build(),
        ],
      });
      hubErrorMessage = 'mentions > 5';
    });
  });
});

describe('validateCastRemoveMessage', () => {
  test('succeeds', async () => {
    const castRemoveData = await Factories.CastRemoveData.create();
    const castRemove = new MessageModel(
      await Factories.Message.create({ data: Array.from(castRemoveData.bb?.bytes() ?? []) }, { transient: { signer } })
    ) as CastRemoveModel;
    expect(validateCastRemoveMessage(castRemove)._unsafeUnwrap()).toEqual(castRemove);
  });

  test('fails when tsHash is missing', async () => {
    const castRemoveData = await Factories.CastRemoveData.create({
      body: Factories.CastRemoveBody.build({ targetTsHash: [] }),
    });
    const castRemove = new MessageModel(
      await Factories.Message.create({ data: Array.from(castRemoveData.bb?.bytes() ?? []) }, { transient: { signer } })
    ) as CastRemoveModel;
<<<<<<< HEAD
    expect(validateCastRemoveMessage(castRemove)._unsafeUnwrapErr()).toEqual(
=======
    expect(() => validateCastRemoveMessage(castRemove)).toThrow(
>>>>>>> e8eabe9a
      new HubError('bad_request.validation_failure', 'tsHash is missing')
    );
  });
});

describe('validateReactionMessage', () => {
  test('succeeds with ReactionAdd', async () => {
    const reactionAddData = await Factories.ReactionAddData.create();
    const reactionAdd = new MessageModel(
      await Factories.Message.create({ data: Array.from(reactionAddData.bb?.bytes() ?? []) }, { transient: { signer } })
    ) as ReactionAddModel;
    expect(validateReactionMessage(reactionAdd)._unsafeUnwrap()).toEqual(reactionAdd);
  });

  test('succeeds with ReactionRemove', async () => {
    const reactionRemoveData = await Factories.ReactionRemoveData.create();
    const reactionRemove = new MessageModel(
      await Factories.Message.create(
        { data: Array.from(reactionRemoveData.bb?.bytes() ?? []) },
        { transient: { signer } }
      )
    ) as ReactionRemoveModel;
    expect(validateReactionMessage(reactionRemove)._unsafeUnwrap()).toEqual(reactionRemove);
  });

  describe('fails', () => {
    let body: ReactionBodyT;
    let hubErrorMessage: string;

    afterEach(async () => {
      const reactionAddData = await Factories.ReactionAddData.create({ body });
      const reactionAdd = new MessageModel(
        await Factories.Message.create(
          { data: Array.from(reactionAddData.bb?.bytes() ?? []) },
          { transient: { signer } }
        )
      ) as ReactionAddModel;
<<<<<<< HEAD
      expect(validateReactionMessage(reactionAdd)._unsafeUnwrapErr()).toEqual(
        new HubError('bad_request.validation_failure', validationErrorMessage)
=======
      expect(() => validateReactionMessage(reactionAdd)).toThrow(
        new HubError('bad_request.validation_failure', hubErrorMessage)
>>>>>>> e8eabe9a
      );
    });

    test('with invalid reaction type', () => {
      body = Factories.ReactionBody.build({ type: 100 as unknown as ReactionType });
      hubErrorMessage = 'invalid reaction type';
    });

    test('when cast fid is missing', () => {
      body = Factories.ReactionBody.build({
        cast: Factories.CastId.build({ fid: [] }),
      });
      hubErrorMessage = 'fid is missing';
    });

    test('when cast tsHash is missing', () => {
      body = Factories.ReactionBody.build({
        cast: Factories.CastId.build({ tsHash: [] }),
      });
      hubErrorMessage = 'tsHash is missing';
    });
  });
});

describe('validateVerificationAddEthAddressMessage', () => {
  test('succeeds', async () => {
    const fid = Factories.FID.build();
    const verificationAddBody = await Factories.VerificationAddEthAddressBody.create({}, { transient: { fid } });
    const verificationAddData = await Factories.VerificationAddEthAddressData.create({
      body: verificationAddBody.unpack(),
      fid: Array.from(fid),
    });
    const verificationAdd = new MessageModel(
      await Factories.Message.create(
        { data: Array.from(verificationAddData.bb?.bytes() ?? []) },
        { transient: { signer } }
      )
    ) as VerificationAddEthAddressModel;
    const result = await validateVerificationAddEthAddressMessage(verificationAdd);
    expect(result._unsafeUnwrap()).toEqual(verificationAdd);
  });

  describe('fails', () => {
    const fid = Factories.FID.build();

    let body: VerificationAddEthAddressBodyT;
    let hubErrorMessage: string;

    afterEach(async () => {
      const verificationAddData = await Factories.VerificationAddEthAddressData.create({
        body,
        fid: Array.from(fid),
      });
      const verificationAdd = new MessageModel(
        await Factories.Message.create(
          { data: Array.from(verificationAddData.bb?.bytes() ?? []) },
          { transient: { signer } }
        )
      ) as VerificationAddEthAddressModel;
<<<<<<< HEAD
      const result = await validateVerificationAddEthAddressMessage(verificationAdd);
      expect(result._unsafeUnwrapErr()).toEqual(new HubError('bad_request.validation_failure', validationErrorMessage));
=======
      await expect(validateVerificationAddEthAddressMessage(verificationAdd)).rejects.toThrow(
        new HubError('bad_request.validation_failure', hubErrorMessage)
      );
>>>>>>> e8eabe9a
    });

    test('with missing eth address', () => {
      body = Factories.VerificationAddEthAddressBody.build({ address: [] });
      hubErrorMessage = 'address is missing';
    });

    test('with invalid eth address', () => {
      body = Factories.VerificationAddEthAddressBody.build({
        address: Array.from(Factories.Bytes.build({}, { transient: { length: 10 } })),
      });
      hubErrorMessage = 'address must be 20 bytes';
    });

    test('with missing block hash', () => {
      body = Factories.VerificationAddEthAddressBody.build({ blockHash: [] });
<<<<<<< HEAD
      validationErrorMessage = 'blockHash is missing';
=======
      hubErrorMessage = 'block hash is missing';
>>>>>>> e8eabe9a
    });

    test('with invalid block hash', () => {
      body = Factories.VerificationAddEthAddressBody.build({
        blockHash: Array.from(Factories.Bytes.build({}, { transient: { length: 10 } })),
      });
<<<<<<< HEAD
      validationErrorMessage = 'blockHash must be 32 bytes';
=======
      hubErrorMessage = 'block hash must be 32 bytes';
>>>>>>> e8eabe9a
    });

    test('with invalid eth signature', async () => {
      const claim: VerificationEthAddressClaim = {
        fid,
        address: faker.datatype.hexadecimal({ length: 40, case: 'lower' }), // mismatched address
        network: FarcasterNetwork.Testnet,
        blockHash: utils.arrayify(faker.datatype.hexadecimal({ length: 64, case: 'lower' })),
      };
      const signature = await signVerificationEthAddressClaim(claim, wallet);
      body = new VerificationAddEthAddressBodyT(
        Array.from(arrayify(wallet.address)),
        Array.from(signature),
        Array.from(claim.blockHash)
      );
<<<<<<< HEAD
      validationErrorMessage = 'ethSignature does not match address';
=======
      hubErrorMessage = 'invalid eth signature';
>>>>>>> e8eabe9a
    });
  });
});

describe('validateVerificationRemoveMessage', () => {
  test('succeeds', async () => {
    const verificationRemoveData = await Factories.VerificationRemoveData.create();
    const verificationRemove = new MessageModel(
      await Factories.Message.create(
        { data: Array.from(verificationRemoveData.bb?.bytes() ?? []) },
        { transient: { signer } }
      )
    ) as VerificationRemoveModel;
    expect(validateVerificationRemoveMessage(verificationRemove)._unsafeUnwrap()).toEqual(verificationRemove);
  });

  describe('fails', () => {
    let body: VerificationRemoveBodyT;
    let hubErrorMessage: string;

    afterEach(async () => {
      const verificationRemoveData = await Factories.VerificationRemoveData.create({ body });
      const verificationRemove = new MessageModel(
        await Factories.Message.create(
          { data: Array.from(verificationRemoveData.bb?.bytes() ?? []) },
          { transient: { signer } }
        )
      ) as VerificationRemoveModel;
<<<<<<< HEAD
      expect(validateVerificationRemoveMessage(verificationRemove)._unsafeUnwrapErr()).toEqual(
        new HubError('bad_request.validation_failure', validationErrorMessage)
=======
      expect(() => validateVerificationRemoveMessage(verificationRemove)).toThrow(
        new HubError('bad_request.validation_failure', hubErrorMessage)
>>>>>>> e8eabe9a
      );
    });

    test('when address is missing', () => {
      body = Factories.VerificationRemoveBody.build({
        address: [],
      });
      hubErrorMessage = 'address is missing';
    });

    test('with invalid address', () => {
      body = Factories.VerificationRemoveBody.build({
        address: Array.from(Factories.Bytes.build({}, { transient: { length: 10 } })),
      });
      hubErrorMessage = 'address must be 20 bytes';
    });
  });
});

describe('validateSignerMessage', () => {
  test('succeeds with SignerAdd', async () => {
    const signerAddData = await Factories.SignerAddData.create();
    const signerAdd = new MessageModel(
      await Factories.Message.create({ data: Array.from(signerAddData.bb?.bytes() ?? []) }, { transient: { wallet } })
    ) as SignerAddModel;
    expect(validateSignerMessage(signerAdd)._unsafeUnwrap()).toEqual(signerAdd);
  });

  test('succeeds with SignerRemove', async () => {
    const SignerRemoveData = await Factories.SignerRemoveData.create();
    const signerRemove = new MessageModel(
      await Factories.Message.create(
        { data: Array.from(SignerRemoveData.bb?.bytes() ?? []) },
        { transient: { wallet } }
      )
    ) as SignerRemoveModel;
    expect(validateSignerMessage(signerRemove)._unsafeUnwrap()).toEqual(signerRemove);
  });

  describe('fails', () => {
    let body: SignerBodyT;
    let hubErrorMessage: string;

    afterEach(async () => {
      const signerAddData = await Factories.SignerAddData.create({ body });
      const signerAdd = new MessageModel(
        await Factories.Message.create({ data: Array.from(signerAddData.bb?.bytes() ?? []) }, { transient: { wallet } })
      ) as SignerAddModel;
<<<<<<< HEAD
      expect(validateSignerMessage(signerAdd)._unsafeUnwrapErr()).toEqual(
        new HubError('bad_request.validation_failure', validationErrorMessage)
=======
      expect(() => validateSignerMessage(signerAdd)).toThrow(
        new HubError('bad_request.validation_failure', hubErrorMessage)
>>>>>>> e8eabe9a
      );
    });

    test('when signer is missing', () => {
      body = Factories.SignerBody.build({
        signer: [],
      });
<<<<<<< HEAD
      validationErrorMessage = 'publicKey is missing';
=======
      hubErrorMessage = 'public key is missing';
>>>>>>> e8eabe9a
    });

    test('with invalid signer', () => {
      body = Factories.SignerBody.build({
        signer: Array.from(Factories.Bytes.build({}, { transient: { length: 10 } })),
      });
<<<<<<< HEAD
      validationErrorMessage = 'publicKey must be 32 bytes';
=======
      hubErrorMessage = 'public key must be 32 bytes';
>>>>>>> e8eabe9a
    });
  });
});

describe('validateFollowMessage', () => {
  test('succeeds with FollowAdd', async () => {
    const followAddData = await Factories.FollowAddData.create();
    const followAdd = new MessageModel(
      await Factories.Message.create({ data: Array.from(followAddData.bb?.bytes() ?? []) }, { transient: { wallet } })
    ) as FollowAddModel;
    expect(validateFollowMessage(followAdd)._unsafeUnwrap()).toEqual(followAdd);
  });

  test('succeeds with FollowRemove', async () => {
    const followRemoveData = await Factories.FollowRemoveData.create();
    const followRemove = new MessageModel(
      await Factories.Message.create(
        { data: Array.from(followRemoveData.bb?.bytes() ?? []) },
        { transient: { wallet } }
      )
    ) as FollowRemoveModel;
    expect(validateFollowMessage(followRemove)._unsafeUnwrap()).toEqual(followRemove);
  });

  describe('fails', () => {
    let body: FollowBodyT;
    let hubErrorMessage: string;

    afterEach(async () => {
      const followAddData = await Factories.FollowAddData.create({ body });
      const followAdd = new MessageModel(
        await Factories.Message.create({ data: Array.from(followAddData.bb?.bytes() ?? []) }, { transient: { wallet } })
      ) as FollowAddModel;
<<<<<<< HEAD
      expect(validateFollowMessage(followAdd)._unsafeUnwrapErr()).toEqual(
        new HubError('bad_request.validation_failure', validationErrorMessage)
=======
      expect(() => validateFollowMessage(followAdd)).toThrow(
        new HubError('bad_request.validation_failure', hubErrorMessage)
>>>>>>> e8eabe9a
      );
    });

    test('when user fid is missing', () => {
      body = Factories.FollowBody.build({
        user: new UserIdT([]),
      });
      hubErrorMessage = 'fid is missing';
    });

    test('with invalid user fid', () => {
      body = Factories.FollowBody.build({
        user: new UserIdT(Array.from(Factories.Bytes.build({}, { transient: { length: 33 } }))),
      });
      hubErrorMessage = 'fid > 32 bytes';
    });
  });
});

describe('validateUserDataAddMessage', () => {
  test('succeeds', async () => {
    const userDataAddData = await Factories.UserDataAddData.create();
    const userDataAdd = new MessageModel(
      await Factories.Message.create({ data: Array.from(userDataAddData.bb?.bytes() ?? []) }, { transient: { signer } })
    ) as UserDataAddModel;
    expect(validateUserDataAddMessage(userDataAdd)._unsafeUnwrap()).toEqual(userDataAdd);
  });

  describe('fails', () => {
    let body: UserDataBodyT;
    let hubErrorMessage: string;

    afterEach(async () => {
      const userDataAddData = await Factories.UserDataAddData.create({ body });
      const userDataAdd = new MessageModel(
        await Factories.Message.create(
          { data: Array.from(userDataAddData.bb?.bytes() ?? []) },
          { transient: { signer } }
        )
      ) as UserDataAddModel;
<<<<<<< HEAD
      expect(validateUserDataAddMessage(userDataAdd)._unsafeUnwrapErr()).toEqual(
        new HubError('bad_request.validation_failure', validationErrorMessage)
=======
      expect(() => validateUserDataAddMessage(userDataAdd)).toThrow(
        new HubError('bad_request.validation_failure', hubErrorMessage)
>>>>>>> e8eabe9a
      );
    });

    test('when pfp > 256', () => {
      body = Factories.UserDataBody.build({
        type: UserDataType.Pfp,
        value: faker.random.alphaNumeric(257),
      });
      hubErrorMessage = 'pfp value > 256';
    });

    test('when display > 32', () => {
      body = Factories.UserDataBody.build({
        type: UserDataType.Display,
        value: faker.random.alphaNumeric(33),
      });
      hubErrorMessage = 'display value > 32';
    });

    test('when bio > 256', () => {
      body = Factories.UserDataBody.build({
        type: UserDataType.Bio,
        value: faker.random.alphaNumeric(257),
      });
      hubErrorMessage = 'bio value > 256';
    });

    test('when location > 32', () => {
      body = Factories.UserDataBody.build({
        type: UserDataType.Location,
        value: faker.random.alphaNumeric(33),
      });
      hubErrorMessage = 'location value > 32';
    });

    test('when url > 256', () => {
      body = Factories.UserDataBody.build({
        type: UserDataType.Url,
        value: faker.random.alphaNumeric(257),
      });
      hubErrorMessage = 'url value > 256';
    });
  });
});<|MERGE_RESOLUTION|>--- conflicted
+++ resolved
@@ -83,12 +83,8 @@
   test('fails with EIP712 signer and non-signer message type', async () => {
     // Default message type is CastAdd
     const message = new MessageModel(await Factories.Message.create({}, { transient: { wallet } }));
-<<<<<<< HEAD
     const result = await validateMessage(message);
     expect(result._unsafeUnwrapErr()).toEqual(
-=======
-    await expect(validateMessage(message)).rejects.toThrow(
->>>>>>> e8eabe9a
       new HubError('bad_request.validation_failure', 'invalid signatureScheme')
     );
   });
@@ -98,12 +94,8 @@
     const message = new MessageModel(
       await Factories.Message.create({ data: Array.from(signerAddData.bb?.bytes() ?? []) }, { transient: { signer } })
     );
-<<<<<<< HEAD
     const result = await validateMessage(message);
     expect(result._unsafeUnwrapErr()).toEqual(
-=======
-    await expect(validateMessage(message)).rejects.toThrow(
->>>>>>> e8eabe9a
       new HubError('bad_request.validation_failure', 'invalid signatureScheme')
     );
   });
@@ -112,40 +104,24 @@
     const message = new MessageModel(
       await Factories.Message.create({ hashScheme: 10 as unknown as HashScheme.Blake2b })
     );
-<<<<<<< HEAD
     const result = await validateMessage(message);
     expect(result._unsafeUnwrapErr()).toEqual(new HubError('bad_request.validation_failure', 'invalid hashScheme'));
-=======
-    await expect(validateMessage(message)).rejects.toThrow(
-      new HubError('bad_request.validation_failure', 'invalid hashScheme')
-    );
->>>>>>> e8eabe9a
   });
 
   test('fails with invalid hash', async () => {
     const message = new MessageModel(
       await Factories.Message.create({ hash: Array.from(utils.arrayify(faker.datatype.hexadecimal({ length: 8 }))) })
     );
-<<<<<<< HEAD
     const result = await validateMessage(message);
     expect(result._unsafeUnwrapErr()).toEqual(new HubError('bad_request.validation_failure', 'invalid hash'));
-=======
-    await expect(validateMessage(message)).rejects.toThrow(
-      new HubError('bad_request.validation_failure', 'invalid hash')
-    );
->>>>>>> e8eabe9a
   });
 
   test('fails with invalid signatureScheme', async () => {
     const message = new MessageModel(
       await Factories.Message.create({ signatureScheme: 10 as unknown as SignatureScheme.Ed25519 })
     );
-<<<<<<< HEAD
     const result = await validateMessage(message);
     expect(result._unsafeUnwrapErr()).toEqual(
-=======
-    await expect(validateMessage(message)).rejects.toThrow(
->>>>>>> e8eabe9a
       new HubError('bad_request.validation_failure', 'invalid signatureScheme')
     );
   });
@@ -157,25 +133,15 @@
         signer: Array.from(utils.arrayify(faker.datatype.hexadecimal({ length: 64 }))),
       })
     );
-<<<<<<< HEAD
     const result = await validateMessage(message);
     expect(result._unsafeUnwrapErr()).toEqual(new HubError('bad_request.validation_failure', 'invalid signature'));
-=======
-    await expect(validateMessage(message)).rejects.toThrow(
-      new HubError('bad_request.validation_failure', 'invalid signature')
-    );
->>>>>>> e8eabe9a
   });
 
   test('fails with timestamp more than 10 mins in the future', async () => {
     const data = await Factories.MessageData.create({ timestamp: getFarcasterTime() + ALLOWED_CLOCK_SKEW_SECONDS + 1 });
     const message = new MessageModel(await Factories.Message.create({ data: Array.from(data.bb?.bytes() ?? []) }));
-<<<<<<< HEAD
     const result = await validateMessage(message);
     expect(result._unsafeUnwrapErr()).toEqual(
-=======
-    await expect(validateMessage(message)).rejects.toThrow(
->>>>>>> e8eabe9a
       new HubError('bad_request.validation_failure', 'timestamp more than 10 mins in the future')
     );
   });
@@ -188,18 +154,13 @@
   });
 
   test('fails with empty array', () => {
-<<<<<<< HEAD
     expect(validateFid(new Uint8Array())._unsafeUnwrapErr()).toEqual(
-=======
-    expect(() => validateFid(new Uint8Array())).toThrow(
->>>>>>> e8eabe9a
       new HubError('bad_request.validation_failure', 'fid is missing')
     );
   });
 
   test('fails when greater than 32 bytes', () => {
     const fid = Factories.Bytes.build({}, { transient: { length: 33 } });
-<<<<<<< HEAD
     expect(validateFid(fid)._unsafeUnwrapErr()).toEqual(
       new HubError('bad_request.validation_failure', 'fid > 32 bytes')
     );
@@ -209,13 +170,6 @@
     expect(validateFid(undefined)._unsafeUnwrapErr()).toEqual(
       new HubError('bad_request.validation_failure', 'fid is missing')
     );
-=======
-    expect(() => validateFid(fid)).toThrow(new HubError('bad_request.validation_failure', 'fid > 32 bytes'));
-  });
-
-  test('fails when undefined', () => {
-    expect(() => validateFid(undefined)).toThrow(new HubError('bad_request.validation_failure', 'fid is missing'));
->>>>>>> e8eabe9a
   });
 });
 
@@ -226,39 +180,26 @@
   });
 
   test('fails with empty array', () => {
-<<<<<<< HEAD
     expect(validateTsHash(new Uint8Array())._unsafeUnwrapErr()).toEqual(
-=======
-    expect(() => validateTsHash(new Uint8Array())).toThrow(
->>>>>>> e8eabe9a
       new HubError('bad_request.validation_failure', 'tsHash is missing')
     );
   });
 
   test('fails when greater than 8 bytes', () => {
     const tsHash = Factories.Bytes.build({}, { transient: { length: 9 } });
-<<<<<<< HEAD
     expect(validateTsHash(tsHash)._unsafeUnwrapErr()).toEqual(
-=======
-    expect(() => validateTsHash(tsHash)).toThrow(
->>>>>>> e8eabe9a
       new HubError('bad_request.validation_failure', 'tsHash must be 8 bytes')
     );
   });
 
   test('fails when less than 8 bytes', () => {
     const tsHash = Factories.Bytes.build({}, { transient: { length: 7 } });
-<<<<<<< HEAD
     expect(validateTsHash(tsHash)._unsafeUnwrapErr()).toEqual(
-=======
-    expect(() => validateTsHash(tsHash)).toThrow(
->>>>>>> e8eabe9a
       new HubError('bad_request.validation_failure', 'tsHash must be 8 bytes')
     );
   });
 
   test('fails when undefined', () => {
-<<<<<<< HEAD
     expect(validateTsHash(undefined)._unsafeUnwrapErr()).toEqual(
       new HubError('bad_request.validation_failure', 'tsHash is missing')
     );
@@ -290,11 +231,6 @@
     expect(validateCastId(castId)._unsafeUnwrapErr()).toEqual(
       new HubError('bad_request.validation_failure', 'fid is missing, tsHash is missing')
     );
-=======
-    expect(() => validateTsHash(undefined)).toThrow(
-      new HubError('bad_request.validation_failure', 'tsHash is missing')
-    );
->>>>>>> e8eabe9a
   });
 });
 
@@ -312,24 +248,16 @@
 
   test('fails with longer address', () => {
     const invalidAddress = new Uint8Array([...address, 1]);
-<<<<<<< HEAD
     expect(validateEthAddress(invalidAddress)._unsafeUnwrapErr()).toEqual(
       new HubError('bad_request.validation_failure', 'address must be 20 bytes')
     );
-=======
-    expect(() => validateEthAddress(invalidAddress)).toThrow(HubError);
->>>>>>> e8eabe9a
   });
 
   test('fails with shorter address', () => {
     const invalidAddress = address.slice(0, -1);
-<<<<<<< HEAD
     expect(validateEthAddress(invalidAddress)._unsafeUnwrapErr()).toEqual(
       new HubError('bad_request.validation_failure', 'address must be 20 bytes')
     );
-=======
-    expect(() => validateEthAddress(invalidAddress)).toThrow(HubError);
->>>>>>> e8eabe9a
   });
 });
 
@@ -341,36 +269,21 @@
 
   test('fails when greater than 32 bytes', () => {
     const blockHash = Factories.Bytes.build({}, { transient: { length: 33 } });
-<<<<<<< HEAD
     expect(validateEthBlockHash(blockHash)._unsafeUnwrapErr()).toEqual(
       new HubError('bad_request.validation_failure', 'blockHash must be 32 bytes')
-=======
-    expect(() => validateEthBlockHash(blockHash)).toThrow(
-      new HubError('bad_request.validation_failure', 'block hash must be 32 bytes')
->>>>>>> e8eabe9a
     );
   });
 
   test('fails when less than 32 bytes', () => {
     const blockHash = Factories.Bytes.build({}, { transient: { length: 31 } });
-<<<<<<< HEAD
     expect(validateEthBlockHash(blockHash)._unsafeUnwrapErr()).toEqual(
       new HubError('bad_request.validation_failure', 'blockHash must be 32 bytes')
-=======
-    expect(() => validateEthBlockHash(blockHash)).toThrow(
-      new HubError('bad_request.validation_failure', 'block hash must be 32 bytes')
->>>>>>> e8eabe9a
     );
   });
 
   test('fails when undefined', () => {
-<<<<<<< HEAD
     expect(validateEthBlockHash(undefined)._unsafeUnwrapErr()).toEqual(
       new HubError('bad_request.validation_failure', 'blockHash is missing')
-=======
-    expect(() => validateEthBlockHash(undefined)).toThrow(
-      new HubError('bad_request.validation_failure', 'block hash is missing')
->>>>>>> e8eabe9a
     );
   });
 });
@@ -389,24 +302,16 @@
 
   test('fails with longer key', () => {
     const invalidKey = new Uint8Array([...publicKey, 1]);
-<<<<<<< HEAD
     expect(validateEd25519PublicKey(invalidKey)._unsafeUnwrapErr()).toEqual(
       new HubError('bad_request.validation_failure', 'publicKey must be 32 bytes')
     );
-=======
-    expect(() => validateEd25519PublicKey(invalidKey)).toThrow(HubError);
->>>>>>> e8eabe9a
   });
 
   test('fails with shorter key', () => {
     const invalidKey = publicKey.slice(0, -1);
-<<<<<<< HEAD
     expect(validateEd25519PublicKey(invalidKey)._unsafeUnwrapErr()).toEqual(
       new HubError('bad_request.validation_failure', 'publicKey must be 32 bytes')
     );
-=======
-    expect(() => validateEd25519PublicKey(invalidKey)).toThrow(HubError);
->>>>>>> e8eabe9a
   });
 });
 
@@ -428,13 +333,8 @@
       const castAdd = new MessageModel(
         await Factories.Message.create({ data: Array.from(castAddData.bb?.bytes() ?? []) }, { transient: { signer } })
       ) as CastAddModel;
-<<<<<<< HEAD
       expect(validateCastAddMessage(castAdd)._unsafeUnwrapErr()).toEqual(
-        new HubError('bad_request.validation_failure', validationErrorMessage)
-=======
-      expect(() => validateCastAddMessage(castAdd)).toThrow(
         new HubError('bad_request.validation_failure', hubErrorMessage)
->>>>>>> e8eabe9a
       );
     });
 
@@ -499,11 +399,7 @@
     const castRemove = new MessageModel(
       await Factories.Message.create({ data: Array.from(castRemoveData.bb?.bytes() ?? []) }, { transient: { signer } })
     ) as CastRemoveModel;
-<<<<<<< HEAD
     expect(validateCastRemoveMessage(castRemove)._unsafeUnwrapErr()).toEqual(
-=======
-    expect(() => validateCastRemoveMessage(castRemove)).toThrow(
->>>>>>> e8eabe9a
       new HubError('bad_request.validation_failure', 'tsHash is missing')
     );
   });
@@ -541,13 +437,8 @@
           { transient: { signer } }
         )
       ) as ReactionAddModel;
-<<<<<<< HEAD
       expect(validateReactionMessage(reactionAdd)._unsafeUnwrapErr()).toEqual(
-        new HubError('bad_request.validation_failure', validationErrorMessage)
-=======
-      expect(() => validateReactionMessage(reactionAdd)).toThrow(
         new HubError('bad_request.validation_failure', hubErrorMessage)
->>>>>>> e8eabe9a
       );
     });
 
@@ -607,14 +498,8 @@
           { transient: { signer } }
         )
       ) as VerificationAddEthAddressModel;
-<<<<<<< HEAD
       const result = await validateVerificationAddEthAddressMessage(verificationAdd);
-      expect(result._unsafeUnwrapErr()).toEqual(new HubError('bad_request.validation_failure', validationErrorMessage));
-=======
-      await expect(validateVerificationAddEthAddressMessage(verificationAdd)).rejects.toThrow(
-        new HubError('bad_request.validation_failure', hubErrorMessage)
-      );
->>>>>>> e8eabe9a
+      expect(result._unsafeUnwrapErr()).toEqual(new HubError('bad_request.validation_failure', hubErrorMessage));
     });
 
     test('with missing eth address', () => {
@@ -631,22 +516,14 @@
 
     test('with missing block hash', () => {
       body = Factories.VerificationAddEthAddressBody.build({ blockHash: [] });
-<<<<<<< HEAD
-      validationErrorMessage = 'blockHash is missing';
-=======
-      hubErrorMessage = 'block hash is missing';
->>>>>>> e8eabe9a
+      hubErrorMessage = 'blockHash is missing';
     });
 
     test('with invalid block hash', () => {
       body = Factories.VerificationAddEthAddressBody.build({
         blockHash: Array.from(Factories.Bytes.build({}, { transient: { length: 10 } })),
       });
-<<<<<<< HEAD
-      validationErrorMessage = 'blockHash must be 32 bytes';
-=======
-      hubErrorMessage = 'block hash must be 32 bytes';
->>>>>>> e8eabe9a
+      hubErrorMessage = 'blockHash must be 32 bytes';
     });
 
     test('with invalid eth signature', async () => {
@@ -662,11 +539,7 @@
         Array.from(signature),
         Array.from(claim.blockHash)
       );
-<<<<<<< HEAD
-      validationErrorMessage = 'ethSignature does not match address';
-=======
-      hubErrorMessage = 'invalid eth signature';
->>>>>>> e8eabe9a
+      hubErrorMessage = 'ethSignature does not match address';
     });
   });
 });
@@ -695,13 +568,8 @@
           { transient: { signer } }
         )
       ) as VerificationRemoveModel;
-<<<<<<< HEAD
       expect(validateVerificationRemoveMessage(verificationRemove)._unsafeUnwrapErr()).toEqual(
-        new HubError('bad_request.validation_failure', validationErrorMessage)
-=======
-      expect(() => validateVerificationRemoveMessage(verificationRemove)).toThrow(
         new HubError('bad_request.validation_failure', hubErrorMessage)
->>>>>>> e8eabe9a
       );
     });
 
@@ -750,13 +618,8 @@
       const signerAdd = new MessageModel(
         await Factories.Message.create({ data: Array.from(signerAddData.bb?.bytes() ?? []) }, { transient: { wallet } })
       ) as SignerAddModel;
-<<<<<<< HEAD
       expect(validateSignerMessage(signerAdd)._unsafeUnwrapErr()).toEqual(
-        new HubError('bad_request.validation_failure', validationErrorMessage)
-=======
-      expect(() => validateSignerMessage(signerAdd)).toThrow(
         new HubError('bad_request.validation_failure', hubErrorMessage)
->>>>>>> e8eabe9a
       );
     });
 
@@ -764,22 +627,14 @@
       body = Factories.SignerBody.build({
         signer: [],
       });
-<<<<<<< HEAD
-      validationErrorMessage = 'publicKey is missing';
-=======
-      hubErrorMessage = 'public key is missing';
->>>>>>> e8eabe9a
+      hubErrorMessage = 'publicKey is missing';
     });
 
     test('with invalid signer', () => {
       body = Factories.SignerBody.build({
         signer: Array.from(Factories.Bytes.build({}, { transient: { length: 10 } })),
       });
-<<<<<<< HEAD
-      validationErrorMessage = 'publicKey must be 32 bytes';
-=======
-      hubErrorMessage = 'public key must be 32 bytes';
->>>>>>> e8eabe9a
+      hubErrorMessage = 'publicKey must be 32 bytes';
     });
   });
 });
@@ -813,13 +668,8 @@
       const followAdd = new MessageModel(
         await Factories.Message.create({ data: Array.from(followAddData.bb?.bytes() ?? []) }, { transient: { wallet } })
       ) as FollowAddModel;
-<<<<<<< HEAD
       expect(validateFollowMessage(followAdd)._unsafeUnwrapErr()).toEqual(
-        new HubError('bad_request.validation_failure', validationErrorMessage)
-=======
-      expect(() => validateFollowMessage(followAdd)).toThrow(
         new HubError('bad_request.validation_failure', hubErrorMessage)
->>>>>>> e8eabe9a
       );
     });
 
@@ -860,13 +710,8 @@
           { transient: { signer } }
         )
       ) as UserDataAddModel;
-<<<<<<< HEAD
       expect(validateUserDataAddMessage(userDataAdd)._unsafeUnwrapErr()).toEqual(
-        new HubError('bad_request.validation_failure', validationErrorMessage)
-=======
-      expect(() => validateUserDataAddMessage(userDataAdd)).toThrow(
         new HubError('bad_request.validation_failure', hubErrorMessage)
->>>>>>> e8eabe9a
       );
     });
 
