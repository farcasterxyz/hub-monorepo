<<<<<<< HEAD
import MessageModel from '~/storage/flatbuffers/model';
import {
  CastAddModel,
  CastRemoveModel,
  FollowAddModel,
  FollowRemoveModel,
  SignerAddModel,
  SignerRemoveModel,
  UserDataAddModel,
  VerificationAddEthAddressModel,
  VerificationRemoveModel,
} from '~/storage/flatbuffers/types';
=======
import MessageModel from '~/storage/flatbuffers/messageModel';
import * as Types from '~/storage/flatbuffers/types';

>>>>>>> b91ad44c
import { MessageBody, MessageType } from '~/utils/generated/message_generated';

export const isCastRemove = (message: MessageModel): message is Types.CastRemoveModel => {
  return message.type() === MessageType.CastRemove && message.data.bodyType() === MessageBody.CastRemoveBody;
};

export const isCastAdd = (message: MessageModel): message is Types.CastAddModel => {
  return message.type() === MessageType.CastAdd && message.data.bodyType() === MessageBody.CastAddBody;
};

export const isFollowRemove = (message: MessageModel): message is Types.FollowRemoveModel => {
  return message.type() === MessageType.FollowRemove && message.data.bodyType() === MessageBody.FollowBody;
};

export const isFollowAdd = (message: MessageModel): message is Types.FollowAddModel => {
  return message.type() === MessageType.FollowAdd && message.data.bodyType() === MessageBody.FollowBody;
};

export const isReactionAdd = (message: MessageModel): message is Types.ReactionAddModel => {
  return message.type() === MessageType.ReactionAdd && message.data.bodyType() === MessageBody.ReactionBody;
};

export const isReactionRemove = (message: MessageModel): message is Types.ReactionRemoveModel => {
  return message.type() === MessageType.ReactionRemove && message.data.bodyType() === MessageBody.ReactionBody;
};

export const isVerificationRemove = (message: MessageModel): message is Types.VerificationRemoveModel => {
  return (
    message.type() === MessageType.VerificationRemove && message.data.bodyType() === MessageBody.VerificationRemoveBody
  );
};

export const isVerificationAddEthAddress = (message: MessageModel): message is Types.VerificationAddEthAddressModel => {
  return (
    message.type() === MessageType.VerificationAddEthAddress &&
    message.data.bodyType() === MessageBody.VerificationAddEthAddressBody
  );
};

export const isSignerRemove = (message: MessageModel): message is Types.SignerRemoveModel => {
  return message.type() === MessageType.SignerRemove && message.data.bodyType() === MessageBody.SignerBody;
};

export const isSignerAdd = (message: MessageModel): message is Types.SignerAddModel => {
  return message.type() === MessageType.SignerAdd && message.data.bodyType() === MessageBody.SignerBody;
};

export const isUserDataAdd = (message: MessageModel): message is UserDataAddModel => {
  return message.type() === MessageType.UserDataAdd && message.data.bodyType() === MessageBody.UserDataBody;
};<|MERGE_RESOLUTION|>--- conflicted
+++ resolved
@@ -1,21 +1,6 @@
-<<<<<<< HEAD
-import MessageModel from '~/storage/flatbuffers/model';
-import {
-  CastAddModel,
-  CastRemoveModel,
-  FollowAddModel,
-  FollowRemoveModel,
-  SignerAddModel,
-  SignerRemoveModel,
-  UserDataAddModel,
-  VerificationAddEthAddressModel,
-  VerificationRemoveModel,
-} from '~/storage/flatbuffers/types';
-=======
 import MessageModel from '~/storage/flatbuffers/messageModel';
 import * as Types from '~/storage/flatbuffers/types';
 
->>>>>>> b91ad44c
 import { MessageBody, MessageType } from '~/utils/generated/message_generated';
 
 export const isCastRemove = (message: MessageModel): message is Types.CastRemoveModel => {
@@ -63,6 +48,6 @@
   return message.type() === MessageType.SignerAdd && message.data.bodyType() === MessageBody.SignerBody;
 };
 
-export const isUserDataAdd = (message: MessageModel): message is UserDataAddModel => {
+export const isUserDataAdd = (message: MessageModel): message is Types.UserDataAddModel => {
   return message.type() === MessageType.UserDataAdd && message.data.bodyType() === MessageBody.UserDataBody;
 };