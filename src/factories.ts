--- conflicted
+++ resolved
@@ -19,13 +19,10 @@
   Message,
   MessageFactoryTransientParams,
   MessageSigner,
-<<<<<<< HEAD
   CustodyAddEvent,
   EthereumSigner,
   CustodyRemoveAll,
-=======
   HashAlgorithm,
->>>>>>> c11fd20a
 } from '~/types';
 import { hashMessage, signEd25519, hashFCObject, generateEd25519Signer, generateEthereumSigner } from '~/utils';
 
@@ -227,6 +224,7 @@
           username: Faker.name.firstName().toLowerCase(),
         },
         hash: '',
+        hashType: HashAlgorithm.Blake2b,
         signature: '',
         signatureType: SignatureAlgorithm.EthereumPersonalSign,
         signer: '',
@@ -303,6 +301,7 @@
           username: Faker.name.firstName().toLowerCase(),
         },
         hash: '',
+        hashType: HashAlgorithm.Blake2b,
         signature: '',
         signatureType: Faker.helpers.randomize([SignatureAlgorithm.Ed25519, SignatureAlgorithm.EthereumPersonalSign]),
         signer: '',
