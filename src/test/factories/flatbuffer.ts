import { Factory } from 'fishery';
import { faker } from '@faker-js/faker';
import { KeyPair } from '~/types';
import {
  CastAddBody,
  CastAddBodyT,
  CastId,
  CastIdT,
  CastRemoveBody,
  CastRemoveBodyT,
  FarcasterNetwork,
  FollowBody,
  FollowBodyT,
  HashScheme,
  Message,
  MessageBody,
  MessageData,
  MessageDataT,
  MessageT,
  MessageType,
  ReactionBody,
  ReactionBodyT,
  ReactionType,
  SignatureScheme,
  SignerBody,
  SignerBodyT,
<<<<<<< HEAD
  UserDataBody,
  UserDataBodyT,
  UserDataType,
  UserID,
  UserIDT,
=======
  UserId,
  UserIdT,
>>>>>>> b91ad44c
} from '~/utils/generated/message_generated';
import { Builder, ByteBuffer } from 'flatbuffers';
import { blake2b } from 'ethereum-cryptography/blake2b';
import { generateEd25519KeyPair, generateEthereumSigner } from '~/utils/crypto';
import * as ed from '@noble/ed25519';
import { arrayify } from 'ethers/lib/utils';
import {
  VerificationAddEthAddressBody,
  VerificationAddEthAddressBodyT,
} from '~/utils/generated/farcaster/verification-add-eth-address-body';
import { ethers, Wallet } from 'ethers';
import { signMessageData, signVerificationEthAddressClaim } from '~/utils/eip712';
import { VerificationEthAddressClaim } from '~/storage/flatbuffers/types';
import { VerificationRemoveBody, VerificationRemoveBodyT } from '~/utils/generated/farcaster/verification-remove-body';
import { ContractEvent, ContractEventT, ContractEventType } from '~/utils/generated/contract_event_generated';

const FIDFactory = Factory.define<Uint8Array>(() => {
  // TODO: generate larger random fid
  return new Uint8Array([faker.datatype.number(255)]);
});

const TsHashFactory = Factory.define<Uint8Array>(() => {
  const builder = new Builder();
  builder.addInt32(faker.date.recent().getTime());
  const hash = arrayify(faker.datatype.hexadecimal({ length: 4 }).toLowerCase());
  return new Uint8Array([...builder.asUint8Array(), ...hash]);
});

const UserIdFactory = Factory.define<UserIdT, any, UserId>(({ onCreate }) => {
  onCreate((params) => {
    const builder = new Builder();
    builder.finish(params.pack(builder));
    return UserId.getRootAsUserId(new ByteBuffer(builder.asUint8Array()));
  });

  return new UserIdT(Array.from(FIDFactory.build()));
});

const CastIdFactory = Factory.define<CastIdT, any, CastId>(({ onCreate }) => {
  onCreate((params) => {
    const builder = new Builder();
    builder.finish(params.pack(builder));
    return CastId.getRootAsCastId(new ByteBuffer(builder.asUint8Array()));
  });

  return new CastIdT(Array.from(FIDFactory.build()), Array.from(TsHashFactory.build()));
});

const MessageDataFactory = Factory.define<MessageDataT, any, MessageData>(({ onCreate }) => {
  onCreate((params) => {
    const builder = new Builder();
    builder.finish(params.pack(builder));
    return MessageData.getRootAsMessageData(new ByteBuffer(builder.asUint8Array()));
  });

  return new MessageDataT(
    MessageBody.CastAddBody,
    CastAddBodyFactory.build(),
    MessageType.CastAdd,
    faker.date.recent().getTime(),
    Array.from(FIDFactory.build()),
    FarcasterNetwork.Testnet
  );
});

const CastAddBodyFactory = Factory.define<CastAddBodyT, any, CastAddBody>(({ onCreate }) => {
  onCreate((params) => {
    const builder = new Builder();
    builder.finish(params.pack(builder));
    return CastAddBody.getRootAsCastAddBody(new ByteBuffer(builder.asUint8Array()));
  });

  return new CastAddBodyT(
    [faker.internet.url(), faker.internet.url()],
    [UserIdFactory.build(), UserIdFactory.build(), UserIdFactory.build()],
    CastIdFactory.build(),
    faker.lorem.sentence(4)
  );
});

const CastAddDataFactory = Factory.define<MessageDataT, any, MessageData>(({ onCreate }) => {
  onCreate((params) => {
    return MessageDataFactory.create(params);
  });

  return MessageDataFactory.build({
    bodyType: MessageBody.CastAddBody,
    body: CastAddBodyFactory.build(),
    type: MessageType.CastAdd,
  });
});

const CastRemoveBodyFactory = Factory.define<CastRemoveBodyT, any, CastRemoveBody>(({ onCreate }) => {
  onCreate((params) => {
    const builder = new Builder();
    builder.finish(params.pack(builder));
    return CastRemoveBody.getRootAsCastRemoveBody(new ByteBuffer(builder.asUint8Array()));
  });

  return new CastRemoveBodyT(Array.from(TsHashFactory.build()));
});

const CastRemoveDataFactory = Factory.define<MessageDataT, any, MessageData>(({ onCreate }) => {
  onCreate((params) => {
    return MessageDataFactory.create(params);
  });

  return MessageDataFactory.build({
    bodyType: MessageBody.CastRemoveBody,
    body: CastRemoveBodyFactory.build(),
    type: MessageType.CastRemove,
  });
});

const FollowBodyFactory = Factory.define<FollowBodyT, any, FollowBody>(({ onCreate }) => {
  onCreate((params) => {
    const builder = new Builder();
    builder.finish(params.pack(builder));
    return FollowBody.getRootAsFollowBody(new ByteBuffer(builder.asUint8Array()));
  });

  return new FollowBodyT(UserIdFactory.build());
});

const FollowAddDataFactory = Factory.define<MessageDataT, any, MessageData>(({ onCreate }) => {
  onCreate((params) => {
    return MessageDataFactory.create(params);
  });

  return MessageDataFactory.build({
    bodyType: MessageBody.FollowBody,
    body: FollowBodyFactory.build(),
    type: MessageType.FollowAdd,
  });
});

const FollowRemoveDataFactory = Factory.define<MessageDataT, any, MessageData>(({ onCreate }) => {
  onCreate((params) => {
    return MessageDataFactory.create(params);
  });

  return MessageDataFactory.build({
    bodyType: MessageBody.FollowBody,
    body: FollowBodyFactory.build(),
    type: MessageType.FollowRemove,
  });
});

const ReactionBodyFactory = Factory.define<ReactionBodyT, any, ReactionBody>(({ onCreate }) => {
  onCreate((params) => {
    const builder = new Builder();
    builder.finish(params.pack(builder));
    return ReactionBody.getRootAsReactionBody(new ByteBuffer(builder.asUint8Array()));
  });

  return new ReactionBodyT(CastIdFactory.build(), ReactionType.Like);
});

const ReactionAddDataFactory = Factory.define<MessageDataT, any, MessageData>(({ onCreate }) => {
  onCreate((params) => {
    return MessageDataFactory.create(params);
  });

  return MessageDataFactory.build({
    bodyType: MessageBody.ReactionBody,
    body: ReactionBodyFactory.build(),
    type: MessageType.ReactionAdd,
  });
});

const ReactionRemoveDataFactory = Factory.define<MessageDataT, any, MessageData>(({ onCreate }) => {
  onCreate((params) => {
    return MessageDataFactory.create(params);
  });

  return MessageDataFactory.build({
    bodyType: MessageBody.ReactionBody,
    body: ReactionBodyFactory.build(),
    type: MessageType.ReactionRemove,
  });
});

const VerificationAddEthAddressBodyFactory = Factory.define<
  VerificationAddEthAddressBodyT,
  { wallet?: ethers.Wallet; fid?: Uint8Array; network?: FarcasterNetwork },
  VerificationAddEthAddressBody
>(({ onCreate, transientParams }) => {
  onCreate(async (params) => {
    // Generate address and signature
    const wallet = transientParams.wallet ?? (await generateEthereumSigner()).wallet;
    params.address = Array.from(arrayify(wallet.address));

    const fid = transientParams.fid ?? FIDFactory.build();
    const claim: VerificationEthAddressClaim = {
      fid,
      address: wallet.address,
      network: transientParams.network ?? FarcasterNetwork.Testnet,
      blockHash: Uint8Array.from(params.blockHash),
    };
    const signature = await signVerificationEthAddressClaim(claim, wallet);
    params.ethSignature = Array.from(arrayify(signature));

    const builder = new Builder();
    builder.finish(params.pack(builder));
    return VerificationAddEthAddressBody.getRootAsVerificationAddEthAddressBody(new ByteBuffer(builder.asUint8Array()));
  });

  return new VerificationAddEthAddressBodyT(
    Array.from(arrayify(faker.datatype.hexadecimal({ length: 40 }))),
    Array.from(arrayify(faker.datatype.hexadecimal({ length: 64 }))),
    Array.from(arrayify(faker.datatype.hexadecimal({ length: 64 })))
  );
});

const VerificationAddEthAddressDataFactory = Factory.define<MessageDataT, any, MessageData>(({ onCreate }) => {
  onCreate((params) => {
    return MessageDataFactory.create(params);
  });

  return MessageDataFactory.build({
    bodyType: MessageBody.VerificationAddEthAddressBody,
    body: VerificationAddEthAddressBodyFactory.build(),
    type: MessageType.VerificationAddEthAddress,
  });
});

const VerificationRemoveBodyFactory = Factory.define<VerificationRemoveBodyT, any, VerificationRemoveBody>(
  ({ onCreate }) => {
    onCreate((params) => {
      const builder = new Builder();
      builder.finish(params.pack(builder));
      return VerificationRemoveBody.getRootAsVerificationRemoveBody(new ByteBuffer(builder.asUint8Array()));
    });

    return new VerificationRemoveBodyT(Array.from(arrayify(faker.datatype.hexadecimal({ length: 40 }))));
  }
);

const VerificationRemoveDataFactory = Factory.define<MessageDataT, any, MessageData>(({ onCreate }) => {
  onCreate((params) => {
    return MessageDataFactory.create(params);
  });

  return MessageDataFactory.build({
    bodyType: MessageBody.VerificationRemoveBody,
    body: VerificationRemoveBodyFactory.build(),
    type: MessageType.VerificationRemove,
  });
});

const SignerBodyFactory = Factory.define<SignerBodyT, any, SignerBody>(({ onCreate }) => {
  onCreate((params) => {
    const builder = new Builder();
    builder.finish(params.pack(builder));
    return SignerBody.getRootAsSignerBody(new ByteBuffer(builder.asUint8Array()));
  });

  return new SignerBodyT(Array.from(arrayify(faker.datatype.hexadecimal({ length: 64 }))));
});

const SignerAddDataFactory = Factory.define<MessageDataT, any, MessageData>(({ onCreate }) => {
  onCreate((params) => {
    return MessageDataFactory.create(params);
  });

  return MessageDataFactory.build({
    bodyType: MessageBody.SignerBody,
    body: SignerBodyFactory.build(),
    type: MessageType.SignerAdd,
  });
});

const SignerRemoveDataFactory = Factory.define<MessageDataT, any, MessageData>(({ onCreate }) => {
  onCreate((params) => {
    return MessageDataFactory.create(params);
  });

  return MessageDataFactory.build({
    bodyType: MessageBody.SignerBody,
    body: SignerBodyFactory.build(),
    type: MessageType.SignerRemove,
  });
});

const UserDataBodyFactory = Factory.define<UserDataBodyT, any, UserDataBody>(({ onCreate }) => {
  onCreate((params) => {
    const builder = new Builder();
    builder.finish(params.pack(builder));
    return UserDataBody.getRootAsUserDataBody(new ByteBuffer(builder.asUint8Array()));
  });

  return new UserDataBodyT(UserDataType.Pfp, faker.internet.url());
});

const UserDataAddDataFactory = Factory.define<MessageDataT, any, MessageData>(({ onCreate }) => {
  onCreate((params) => {
    return MessageDataFactory.create(params);
  });

  return MessageDataFactory.build({
    bodyType: MessageBody.UserDataBody,
    body: UserDataBodyFactory.build(),
    type: MessageType.UserDataAdd,
  });
});

const MessageFactory = Factory.define<MessageT, { signer?: KeyPair; wallet?: Wallet }, Message>(
  ({ onCreate, transientParams }) => {
    onCreate(async (params) => {
      // Generate hash
      if (params.hash.length == 0) {
        params.hash = Array.from(blake2b(new Uint8Array(params.data), 4));
      }

      // Generate signature
      if (transientParams.signer) {
        const signer = transientParams.signer;
        params.signature = Array.from(await ed.sign(new Uint8Array(params.data), signer.privateKey));
        params.signer = Array.from(signer.publicKey);
      } else if (transientParams.wallet) {
        params.signature = Array.from(await signMessageData(new Uint8Array(params.data), transientParams.wallet));
        params.signatureScheme = SignatureScheme.EthSignTypedData;
        params.signer = Array.from(arrayify(transientParams.wallet.address));
      } else {
        const signer = await generateEd25519KeyPair();
        params.signature = Array.from(await ed.sign(new Uint8Array(params.data), signer.privateKey));
        params.signer = Array.from(signer.publicKey);
      }

      const builder = new Builder();
      builder.finish(params.pack(builder));
      return Message.getRootAsMessage(new ByteBuffer(builder.asUint8Array()));
    });

    const data = MessageDataFactory.build();
    const builder = new Builder();
    builder.finish(data.pack(builder));

    return new MessageT(Array.from(builder.asUint8Array()), [], HashScheme.Blake2b, [], SignatureScheme.Ed25519, []);
  }
);

const IDRegistryEventFactory = Factory.define<ContractEventT, any, ContractEvent>(({ onCreate }) => {
  onCreate((params) => {
    const builder = new Builder();
    builder.finish(params.pack(builder));
    return ContractEvent.getRootAsContractEvent(new ByteBuffer(builder.asUint8Array()));
  });

  return new ContractEventT(
    faker.datatype.number({ max: 100000 }),
    Array.from(arrayify(faker.datatype.hexadecimal({ length: 64 }))),
    Array.from(arrayify(faker.datatype.hexadecimal({ length: 64 }))),
    faker.datatype.number({ max: 1000 }),
    Array.from(FIDFactory.build()),
    Array.from(arrayify(faker.datatype.hexadecimal({ length: 40 }))),
    ContractEventType.IDRegistryRegister
  );
});

const Factories = {
  FID: FIDFactory,
  TsHash: TsHashFactory,
  UserId: UserIdFactory,
  CastId: CastIdFactory,
  ReactionBody: ReactionBodyFactory,
  ReactionAddData: ReactionAddDataFactory,
  ReactionRemoveData: ReactionRemoveDataFactory,
  CastAddBody: CastAddBodyFactory,
  CastRemoveBody: CastRemoveBodyFactory,
  MessageData: MessageDataFactory,
  CastAddData: CastAddDataFactory,
  CastRemoveData: CastRemoveDataFactory,
  FollowBody: FollowBodyFactory,
  FollowAddData: FollowAddDataFactory,
  FollowRemoveData: FollowRemoveDataFactory,
  VerificationAddEthAddressBody: VerificationAddEthAddressBodyFactory,
  VerificationAddEthAddressData: VerificationAddEthAddressDataFactory,
  VerificationRemoveBody: VerificationRemoveBodyFactory,
  VerificationRemoveData: VerificationRemoveDataFactory,
  SignerBody: SignerBodyFactory,
  SignerAddData: SignerAddDataFactory,
  SignerRemoveData: SignerRemoveDataFactory,
  UserDataBody: UserDataBodyFactory,
  UserDataAddData: UserDataAddDataFactory,
  Message: MessageFactory,
  IDRegistryEvent: IDRegistryEventFactory,
};

export default Factories;<|MERGE_RESOLUTION|>--- conflicted
+++ resolved
@@ -24,16 +24,11 @@
   SignatureScheme,
   SignerBody,
   SignerBodyT,
-<<<<<<< HEAD
   UserDataBody,
   UserDataBodyT,
   UserDataType,
-  UserID,
-  UserIDT,
-=======
   UserId,
   UserIdT,
->>>>>>> b91ad44c
 } from '~/utils/generated/message_generated';
 import { Builder, ByteBuffer } from 'flatbuffers';
 import { blake2b } from 'ethereum-cryptography/blake2b';
