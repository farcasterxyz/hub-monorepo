import Engine from '~/engine';
import { Factories } from '~/factories';
import { Cast, MessageFactoryTransientParams, MessageSigner, Reaction, Root } from '~/types';
import Faker from 'faker';
import { generateEd25519Signer } from '~/utils';

const engine = new Engine();
const username = 'alice';

describe('mergeReaction', () => {
  let aliceSigner: MessageSigner;
  let root: Root;
  let cast: Cast;
  let reaction: Reaction;
  let transient: { transient: MessageFactoryTransientParams };
  const subject = () => engine._getActiveReactions(username);

  beforeAll(async () => {
<<<<<<< HEAD
    // Randomly generate either an Ed25519 or Ethereum signer
    if (Math.random() > 0.5) {
      aliceSigner = await generateEd25519Signer();
    } else {
      aliceSigner = await generateEthereumSigner();
    }
=======
    aliceSigner = await generateEd25519Signer();
    aliceAddress = aliceSigner.signerKey;
>>>>>>> 4cf2ca45
    transient = { transient: { signer: aliceSigner } };

    root = await Factories.Root.create({ data: { rootBlock: 100, username: 'alice' } }, transient);

    cast = await Factories.Cast.create(
      {
        data: {
          rootBlock: root.data.rootBlock,
          username: 'alice',
          signedAt: root.data.signedAt + 1,
        },
      },
      transient
    );

    reaction = await Factories.Reaction.create(
      {
        data: {
          rootBlock: root.data.rootBlock,
          username: 'alice',
          signedAt: root.data.signedAt + 1,
        },
      },
      transient
    );
    engine._resetUsers();
  });

  // Every test should start with a valid signer and root for alice
  beforeEach(() => {
    engine._reset();

    // const aliceRegistrationSignerChange = {
    //   blockNumber: 99,
    //   blockHash: Faker.datatype.hexaDecimal(64).toLowerCase(),
    //   logIndex: 0,
    //   address: aliceAddress,
    // };

    // engine.addSignerChange('alice', aliceRegistrationSignerChange);
    engine.addCustody('alice', aliceSigner.signerKey);
    engine.mergeRoot(root);
  });

  test('fails to add a root or cast when passed in here', async () => {
    const invalidRootReaction = root as unknown as Reaction;
    expect((await engine.mergeReaction(invalidRootReaction))._unsafeUnwrapErr()).toBe(
      'ReactionSet.merge: invalid reaction'
    );
    expect(subject()).toEqual([]);

    const invalidCastReaction = cast as unknown as Reaction;
    expect((await engine.mergeReaction(invalidCastReaction))._unsafeUnwrapErr()).toBe(
      'ReactionSet.merge: invalid reaction'
    );
    expect(subject()).toEqual([]);
  });

  describe('signer validation: ', () => {
    test('fails if there are no known signers', async () => {
      engine._resetSigners();

      const result = await engine.mergeReaction(reaction);
      expect(result._unsafeUnwrapErr()).toBe('mergeReaction: unknown user');
      expect(subject()).toEqual([]);
    });

    test('fails if the signer was not valid', async () => {
      // Calling Factory without specifying a signing key makes Faker choose a random one
      const reactionInvalidSigner = await Factories.Reaction.create({
        data: {
          username: 'alice',
        },
      });

      const result = await engine.mergeReaction(reactionInvalidSigner);
      expect(result._unsafeUnwrapErr()).toBe('validateMessage: invalid signer');
      expect(subject()).toEqual([]);
    });

    test('fails if the signer was valid, but the username was invalid', async () => {
      const unknownUser = await Factories.Reaction.create(
        {
          data: {
            rootBlock: root.data.rootBlock,
            username: 'rob',
            signedAt: root.data.signedAt + 1,
          },
        },
        transient
      );

      expect((await engine.mergeReaction(unknownUser))._unsafeUnwrapErr()).toBe('mergeReaction: unknown user');
      expect(subject()).toEqual([]);
    });

    test('succeeds if the signer was valid, even if it changes in a later block', async () => {
      const signerChange = {
        blockNumber: 150,
        blockHash: Faker.datatype.hexaDecimal(64).toLowerCase(),
        logIndex: 0,
        address: Faker.datatype.hexaDecimal(40).toLowerCase(),
      };

      engine.addSignerChange('alice', signerChange);

      expect((await engine.mergeReaction(reaction)).isOk()).toBe(true);
      expect(subject()).toEqual([reaction]);
    });
  });

  describe('message validation: ', () => {
    test('fails if the hash is invalid', async () => {
      const invalidHash = JSON.parse(JSON.stringify(reaction)) as Reaction;
      invalidHash.hash = '0xd4126acebadb14b41943fc10599c00e2e3627f1e38672c8476277ecf17accb48';

      expect((await engine.mergeReaction(invalidHash))._unsafeUnwrapErr()).toBe('validateMessage: invalid hash');
      expect(subject()).toEqual([]);
    });

    test('fails if the signature is invalid', async () => {
      const invalidSignature = JSON.parse(JSON.stringify(reaction)) as Reaction;
      invalidSignature.signature =
        '0x5b699d494b515b22258c01ad19710d44c3f12235f0c01e91d09a1e4e2cd25d80c77026a7319906da3b8ce62abc18477c19e444a02949a0dde54f8cadef889502';
      expect((await engine.mergeReaction(invalidSignature))._unsafeUnwrapErr()).toBe(
        'validateMessage: invalid signature'
      );
      expect(subject()).toEqual([]);
    });

    test('fails if signedAt is > current time + safety margin', async () => {
      const elevenMinutesAhead = Date.now() + 11 * 60 * 1000;

      const futureReaction = await Factories.Reaction.create(
        {
          data: {
            username: 'alice',
            rootBlock: root.data.rootBlock,
            signedAt: elevenMinutesAhead,
          },
        },
        transient
      );

      expect((await engine.mergeReaction(futureReaction))._unsafeUnwrapErr()).toEqual(
        'validateMessage: signedAt more than 10 mins in the future'
      );
    });
  });

  describe('root validation: ', () => {
    test('fails if there is no root', async () => {
      engine._resetRoots();
      const result = await engine.mergeReaction(reaction);
      expect(result._unsafeUnwrapErr()).toBe('validateMessage: no root present');
      expect(subject()).toEqual([]);
    });

    test('fails if the message does not reference the correct root', async () => {
      const invalidLateRootBlock = await Factories.Reaction.create(
        {
          data: {
            username: 'alice',
            rootBlock: root.data.rootBlock + 1,
          },
        },
        transient
      );

      const invalidEarlyRootBlock = await Factories.Reaction.create(
        {
          data: {
            username: 'alice',
            rootBlock: root.data.rootBlock - 1,
          },
        },
        transient
      );

      expect((await engine.mergeReaction(invalidLateRootBlock))._unsafeUnwrapErr()).toBe(
        'validateMessage: root block does not match'
      );
      expect(subject()).toEqual([]);

      expect((await engine.mergeReaction(invalidEarlyRootBlock))._unsafeUnwrapErr()).toBe(
        'validateMessage: root block does not match'
      );
      expect(subject()).toEqual([]);
    });

    test('fails if signedAt is < than the roots signedAt', async () => {
      const pastCast = await Factories.Reaction.create(
        {
          data: {
            username: 'alice',
            rootBlock: root.data.rootBlock,
            signedAt: root.data.signedAt - 1,
          },
        },
        transient
      );

      expect((await engine.mergeReaction(pastCast))._unsafeUnwrapErr()).toEqual(
        'validateMessage: message timestamp was earlier than root'
      );
    });
  });

  describe('reaction validation: ', () => {
    // test('fails if the schema is invalid', async () => {});
    // test('fails if targetUri does not match schema', async () => {});
    test('fails if the type is invalid', async () => {
      const reactionInvalidType = await Factories.Reaction.create(
        {
          data: {
            username: 'alice',
            rootBlock: root.data.rootBlock,
            body: {
              type: 'wrong' as unknown as any,
            },
          },
        },
        transient
      );
      const result = await engine.mergeReaction(reactionInvalidType);

      expect(result.isOk()).toBe(false);
      expect(result._unsafeUnwrapErr()).toBe('validateMessage: unknown message');
      expect(subject()).toEqual([]);
    });
  });

  describe('reaction merge: ', () => {
    test('succeeds if a valid active reaction is added', async () => {
      expect((await engine.mergeReaction(reaction)).isOk()).toBe(true);
      expect(subject()).toEqual([reaction]);
    });
  });
});<|MERGE_RESOLUTION|>--- conflicted
+++ resolved
@@ -16,17 +16,7 @@
   const subject = () => engine._getActiveReactions(username);
 
   beforeAll(async () => {
-<<<<<<< HEAD
-    // Randomly generate either an Ed25519 or Ethereum signer
-    if (Math.random() > 0.5) {
-      aliceSigner = await generateEd25519Signer();
-    } else {
-      aliceSigner = await generateEthereumSigner();
-    }
-=======
     aliceSigner = await generateEd25519Signer();
-    aliceAddress = aliceSigner.signerKey;
->>>>>>> 4cf2ca45
     transient = { transient: { signer: aliceSigner } };
 
     root = await Factories.Root.create({ data: { rootBlock: 100, username: 'alice' } }, transient);
