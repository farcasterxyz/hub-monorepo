import Engine from '~/engine';
import { Factories } from '~/factories';
import {
<<<<<<< HEAD
  CustodyAddEvent,
  Ed25519Signer,
  EthereumSigner,
  SignerAdd,
  Verification,
  VerificationAddFactoryTransientParams,
} from '~/types';
=======
  MessageSigner,
  Root,
  Verification,
  VerificationAdd,
  VerificationAddFactoryTransientParams,
  VerificationClaim,
} from '~/types';
import Faker from 'faker';
>>>>>>> 3c789b41
import { ethers } from 'ethers';
import { hashFCObject, generateEd25519Signer, generateEthereumSigner } from '~/utils';

const engine = new Engine();

// TODO: add test helpers to clean up the setup of these tests
// TODO: refactor these tests to be faster (currently ~7s)
describe('mergeVerification', () => {
<<<<<<< HEAD
  let aliceCustody: EthereumSigner;
  let aliceCustodyAdd: CustodyAddEvent;
  let aliceSigner: Ed25519Signer;
  let transientParams: { transient: VerificationAddFactoryTransientParams };
  let aliceSignerAdd: SignerAdd;
=======
  let aliceSigner: MessageSigner;
  let aliceAddress: string;
  let aliceRoot: Root;
  let aliceEthWallet: ethers.Wallet;
  let aliceClaimHash: string;
  let aliceExternalSignature: string;
  let transientParams: { transient: VerificationAddFactoryTransientParams };
  let genericVerificationAdd: VerificationAdd;
>>>>>>> 3c789b41

  beforeAll(async () => {
    aliceCustody = await generateEthereumSigner();
    aliceCustodyAdd = await Factories.CustodyAddEvent.create({}, { transient: { signer: aliceCustody } });
    aliceSigner = await generateEd25519Signer();
<<<<<<< HEAD
    transientParams = { transient: { signer: aliceSigner } };
    aliceSignerAdd = await Factories.SignerAdd.create(
      { data: { username: 'alice' } },
      { transient: { signer: aliceCustody, delegateSigner: aliceSigner } }
=======
    aliceEthWallet = ethers.Wallet.createRandom();
    aliceAddress = aliceSigner.signerKey;
    transientParams = { transient: { signer: aliceSigner, ethWallet: aliceEthWallet } };
    aliceRoot = await Factories.Root.create({ data: { rootBlock: 100, username: 'alice' } }, transientParams);

    const verificationClaim: VerificationClaim = {
      username: 'alice',
      externalUri: aliceEthWallet.address,
    };
    aliceClaimHash = await hashFCObject(verificationClaim);

    aliceExternalSignature = await aliceEthWallet.signMessage(aliceClaimHash);

    genericVerificationAdd = await Factories.VerificationAdd.create(
      {
        data: {
          rootBlock: aliceRoot.data.rootBlock,
          username: 'alice',
          signedAt: aliceRoot.data.signedAt + 1,
          body: {
            claimHash: aliceClaimHash,
            externalSignature: aliceExternalSignature,
          },
        },
      },
      transientParams
>>>>>>> 3c789b41
    );
  });

  beforeEach(() => {
    engine._reset();
    engine.mergeCustodyEvent('alice', aliceCustodyAdd);
    engine.mergeSignerMessage(aliceSignerAdd);
  });

  test('fails with invalid message type', async () => {
    const cast = (await Factories.Cast.create(
      {
        data: { username: 'alice' },
      },
      transientParams
    )) as unknown as Verification;
    expect((await engine.mergeVerification(cast)).isOk()).toBe(false);
  });

  test('succeeds with a valid VerificationAdd', async () => {
<<<<<<< HEAD
    const verificationAddMessage = await Factories.VerificationAdd.create(
      {
        data: {
          username: 'alice',
        },
      },
      transientParams
    );
    const res = await engine.mergeVerification(verificationAddMessage);
    expect(res.isOk()).toBe(true);
    expect(engine._getVerificationAdds('alice')).toEqual([verificationAddMessage]);
=======
    expect((await engine.mergeVerification(genericVerificationAdd)).isOk()).toBe(true);
    expect(engine._getVerificationAdds('alice')).toEqual([genericVerificationAdd]);
>>>>>>> 3c789b41
  });

  test('fails if message signer is not valid', async () => {
    engine._resetSigners();
<<<<<<< HEAD
    const verificationAddMessage = await Factories.VerificationAdd.create(
      {
        data: {
          username: 'alice',
        },
      },
      transientParams
    );
    expect((await engine.mergeVerification(verificationAddMessage))._unsafeUnwrapErr()).toBe(
=======
    expect((await engine.mergeVerification(genericVerificationAdd))._unsafeUnwrapErr()).toBe(
>>>>>>> 3c789b41
      'mergeVerification: unknown user'
    );
    expect(engine._getVerificationAdds('alice')).toEqual([]);
  });

  test('fails with malformed externalSignature', async () => {
    const verificationAddMessage = await Factories.VerificationAdd.create(
      {
        data: {
          username: 'alice',
<<<<<<< HEAD
          body: { externalSignature: 'foo' },
=======
          signedAt: aliceRoot.data.signedAt + 1,
          body: { externalSignature: 'foo', claimHash: aliceClaimHash },
>>>>>>> 3c789b41
        },
      },
      transientParams
    );
    const res = await engine.mergeVerification(verificationAddMessage);
    expect(res._unsafeUnwrapErr()).toBe('validateVerificationAdd: invalid externalSignature');
    expect(engine._getVerificationAdds('alice')).toEqual([]);
  });

  test('fails with externalSignature from unknown address', async () => {
    const ethWalletAlice = ethers.Wallet.createRandom();
    const verificationAddMessage = await Factories.VerificationAdd.create(
      {
        data: {
          username: 'alice',
<<<<<<< HEAD
          body: { externalUri: ethWalletAlice.address },
=======
          signedAt: aliceRoot.data.signedAt + 1,
          body: {
            externalUri: ethWalletAlice.address,
            externalSignature: aliceExternalSignature,
          },
>>>>>>> 3c789b41
        },
      },
      transientParams
    );
    const res = await engine.mergeVerification(verificationAddMessage);
    expect(res._unsafeUnwrapErr()).toBe('validateVerificationAdd: externalSignature does not match externalUri');
    expect(engine._getVerificationAdds('alice')).toEqual([]);
  });

  test('fails with invalid claimHash', async () => {
    const verificationAddMessage = await Factories.VerificationAdd.create(
      {
        data: {
          username: 'alice',
<<<<<<< HEAD
          body: { claimHash: 'bar' },
=======
          signedAt: aliceRoot.data.signedAt + 1,
          body: { claimHash: 'bar', externalSignature: aliceExternalSignature },
>>>>>>> 3c789b41
        },
      },
      transientParams
    );
    const res = await engine.mergeVerification(verificationAddMessage);
    expect(res._unsafeUnwrapErr()).toBe('validateVerificationAdd: invalid claimHash');
    expect(engine._getVerificationAdds('alice')).toEqual([]);
  });

  test('fails with invalid externalSignatureType', async () => {
    const verificationAddMessage = await Factories.VerificationAdd.create(
      {
        data: {
          username: 'alice',
<<<<<<< HEAD
          body: { externalSignatureType: 'bar' as unknown as 'eip-191-0x45' },
=======
          signedAt: aliceRoot.data.signedAt + 1,
          body: {
            claimHash: aliceClaimHash,
            externalSignature: aliceExternalSignature,
            externalSignatureType: 'bar' as unknown as 'eip-191-0x45',
          },
>>>>>>> 3c789b41
        },
      },
      transientParams
    );
    const res = await engine.mergeVerification(verificationAddMessage);
    expect(res._unsafeUnwrapErr()).toBe('validateMessage: unknown message');
    expect(engine._getVerificationAdds('alice')).toEqual([]);
  });

  // TODO: share these generic message validation tests between engine tests

  test('fails with invalid hash', async () => {
<<<<<<< HEAD
    const verificationAddMessage = await Factories.VerificationAdd.create(
      {
        data: {
          username: 'alice',
        },
      },
      transientParams
    );
    verificationAddMessage.hash = await hashFCObject({ foo: 'bar' });
    const res = await engine.mergeVerification(verificationAddMessage);
=======
    const badHashVerification: VerificationAdd = { ...genericVerificationAdd, hash: 'foo' };
    const res = await engine.mergeVerification(badHashVerification);
>>>>>>> 3c789b41
    expect(res._unsafeUnwrapErr()).toBe('validateMessage: invalid hash');
    expect(engine._getVerificationAdds('alice')).toEqual([]);
  });

  test('fails with invalid signature', async () => {
<<<<<<< HEAD
    const verificationAddMessage = await Factories.VerificationAdd.create(
      {
        data: {
          username: 'alice',
        },
      },
      transientParams
    );
    verificationAddMessage.signature =
      '0x5b699d494b515b22258c01ad19710d44c3f12235f0c01e91d09a1e4e2cd25d80c77026a7319906da3b8ce62abc18477c19e444a02949a0dde54f8cadef889502';
    const res = await engine.mergeVerification(verificationAddMessage);
=======
    const badMessageSignature: VerificationAdd = {
      ...genericVerificationAdd,
      signature:
        '0x5b699d494b515b22258c01ad19710d44c3f12235f0c01e91d09a1e4e2cd25d80c77026a7319906da3b8ce62abc18477c19e444a02949a0dde54f8cadef889502',
    };
    const res = await engine.mergeVerification(badMessageSignature);
>>>>>>> 3c789b41
    expect(res._unsafeUnwrapErr()).toBe('validateMessage: invalid signature');
    expect(engine._getVerificationAdds('alice')).toEqual([]);
  });

  test('fails if signedAt is > current time + safety margin', async () => {
    const elevenMinutesAhead = Date.now() + 11 * 60 * 1000;
    const verificationAddMessage = await Factories.VerificationAdd.create(
      {
        data: {
          username: 'alice',
          signedAt: elevenMinutesAhead,
          body: {
            claimHash: aliceClaimHash,
            externalSignature: aliceExternalSignature,
          },
        },
      },
      transientParams
    );
    const res = await engine.mergeVerification(verificationAddMessage);
    expect(res._unsafeUnwrapErr()).toBe('validateMessage: signedAt more than 10 mins in the future');
    expect(engine._getVerificationAdds('alice')).toEqual([]);
  });

<<<<<<< HEAD
  test('succeeds with a valid VerificationRemove', async () => {
    const verificationAddMessage = await Factories.VerificationAdd.create(
      {
        data: {
          username: 'alice',
        },
      },
      transientParams
    );
    expect((await engine.mergeVerification(verificationAddMessage)).isOk()).toBe(true);
    expect(engine._getVerificationAdds('alice')).toEqual([verificationAddMessage]);
=======
  test('fails if there is no root', async () => {
    engine._resetRoots();
    const res = await engine.mergeVerification(genericVerificationAdd);
    expect(res._unsafeUnwrapErr()).toBe('validateMessage: no root present');
    expect(engine._getVerificationAdds('alice')).toEqual([]);
  });

  test('succeeds with a valid VerificationRemove', async () => {
    expect((await engine.mergeVerification(genericVerificationAdd)).isOk()).toBe(true);
    expect(engine._getVerificationAdds('alice')).toEqual([genericVerificationAdd]);
>>>>>>> 3c789b41
    const verificationRemoveMessage = await Factories.VerificationRemove.create(
      {
        data: {
          username: 'alice',
          signedAt: genericVerificationAdd.data.signedAt + 1,
          body: { claimHash: genericVerificationAdd.data.body.claimHash },
        },
      },
      transientParams
    );
    expect((await engine.mergeVerification(verificationRemoveMessage)).isOk()).toBe(true);
    expect(engine._getVerificationRemoves('alice')).toEqual([verificationRemoveMessage]);
    expect(engine._getVerificationAdds('alice')).toEqual([]);
  });

  test('succeeds with a valid VerificationRemove before relevant VerificationAdd has been added', async () => {
<<<<<<< HEAD
    const verificationAddMessage = await Factories.VerificationAdd.create(
      {
        data: {
          username: 'alice',
        },
      },
      transientParams
    );
=======
>>>>>>> 3c789b41
    const verificationRemoveMessage = await Factories.VerificationRemove.create(
      {
        data: {
          username: 'alice',
          signedAt: genericVerificationAdd.data.signedAt + 1,
          body: { claimHash: genericVerificationAdd.data.body.claimHash },
        },
      },
      transientParams
    );
    expect((await engine.mergeVerification(verificationRemoveMessage)).isOk()).toBe(true);
    expect(engine._getVerificationRemoves('alice')).toEqual([verificationRemoveMessage]);
    expect(engine._getVerificationAdds('alice')).toEqual([]);
    expect((await engine.mergeVerification(genericVerificationAdd)).isOk()).toBe(false);
    expect(engine._getVerificationAdds('alice')).toEqual([]);
  });
});<|MERGE_RESOLUTION|>--- conflicted
+++ resolved
@@ -1,63 +1,46 @@
 import Engine from '~/engine';
 import { Factories } from '~/factories';
 import {
-<<<<<<< HEAD
-  CustodyAddEvent,
   Ed25519Signer,
   EthereumSigner,
   SignerAdd,
   Verification,
   VerificationAddFactoryTransientParams,
+  VerificationAdd,
+  VerificationClaim,
+  IDRegistryEvent,
 } from '~/types';
-=======
-  MessageSigner,
-  Root,
-  Verification,
-  VerificationAdd,
-  VerificationAddFactoryTransientParams,
-  VerificationClaim,
-} from '~/types';
-import Faker from 'faker';
->>>>>>> 3c789b41
-import { ethers } from 'ethers';
+import { Wallet } from 'ethers';
 import { hashFCObject, generateEd25519Signer, generateEthereumSigner } from '~/utils';
 
 const engine = new Engine();
 
 // TODO: add test helpers to clean up the setup of these tests
-// TODO: refactor these tests to be faster (currently ~7s)
 describe('mergeVerification', () => {
-<<<<<<< HEAD
   let aliceCustody: EthereumSigner;
-  let aliceCustodyAdd: CustodyAddEvent;
+  let aliceCustodyRegister: IDRegistryEvent;
   let aliceSigner: Ed25519Signer;
-  let transientParams: { transient: VerificationAddFactoryTransientParams };
   let aliceSignerAdd: SignerAdd;
-=======
-  let aliceSigner: MessageSigner;
-  let aliceAddress: string;
-  let aliceRoot: Root;
-  let aliceEthWallet: ethers.Wallet;
+  let aliceEthWallet: Wallet;
   let aliceClaimHash: string;
   let aliceExternalSignature: string;
   let transientParams: { transient: VerificationAddFactoryTransientParams };
   let genericVerificationAdd: VerificationAdd;
->>>>>>> 3c789b41
 
   beforeAll(async () => {
     aliceCustody = await generateEthereumSigner();
-    aliceCustodyAdd = await Factories.CustodyAddEvent.create({}, { transient: { signer: aliceCustody } });
+    aliceCustodyRegister = await Factories.IDRegistryEvent.create({
+      args: { to: aliceCustody.signerKey },
+      name: 'Register',
+    });
     aliceSigner = await generateEd25519Signer();
-<<<<<<< HEAD
     transientParams = { transient: { signer: aliceSigner } };
     aliceSignerAdd = await Factories.SignerAdd.create(
       { data: { username: 'alice' } },
       { transient: { signer: aliceCustody, delegateSigner: aliceSigner } }
-=======
-    aliceEthWallet = ethers.Wallet.createRandom();
-    aliceAddress = aliceSigner.signerKey;
+    );
+    aliceEthWallet = Wallet.createRandom();
     transientParams = { transient: { signer: aliceSigner, ethWallet: aliceEthWallet } };
-    aliceRoot = await Factories.Root.create({ data: { rootBlock: 100, username: 'alice' } }, transientParams);
 
     const verificationClaim: VerificationClaim = {
       username: 'alice',
@@ -70,9 +53,7 @@
     genericVerificationAdd = await Factories.VerificationAdd.create(
       {
         data: {
-          rootBlock: aliceRoot.data.rootBlock,
-          username: 'alice',
-          signedAt: aliceRoot.data.signedAt + 1,
+          username: 'alice',
           body: {
             claimHash: aliceClaimHash,
             externalSignature: aliceExternalSignature,
@@ -80,13 +61,12 @@
         },
       },
       transientParams
->>>>>>> 3c789b41
     );
   });
 
   beforeEach(() => {
     engine._reset();
-    engine.mergeCustodyEvent('alice', aliceCustodyAdd);
+    engine.mergeIDRegistryEvent('alice', aliceCustodyRegister);
     engine.mergeSignerMessage(aliceSignerAdd);
   });
 
@@ -101,39 +81,13 @@
   });
 
   test('succeeds with a valid VerificationAdd', async () => {
-<<<<<<< HEAD
-    const verificationAddMessage = await Factories.VerificationAdd.create(
-      {
-        data: {
-          username: 'alice',
-        },
-      },
-      transientParams
-    );
-    const res = await engine.mergeVerification(verificationAddMessage);
-    expect(res.isOk()).toBe(true);
-    expect(engine._getVerificationAdds('alice')).toEqual([verificationAddMessage]);
-=======
     expect((await engine.mergeVerification(genericVerificationAdd)).isOk()).toBe(true);
     expect(engine._getVerificationAdds('alice')).toEqual([genericVerificationAdd]);
->>>>>>> 3c789b41
   });
 
   test('fails if message signer is not valid', async () => {
     engine._resetSigners();
-<<<<<<< HEAD
-    const verificationAddMessage = await Factories.VerificationAdd.create(
-      {
-        data: {
-          username: 'alice',
-        },
-      },
-      transientParams
-    );
-    expect((await engine.mergeVerification(verificationAddMessage))._unsafeUnwrapErr()).toBe(
-=======
     expect((await engine.mergeVerification(genericVerificationAdd))._unsafeUnwrapErr()).toBe(
->>>>>>> 3c789b41
       'mergeVerification: unknown user'
     );
     expect(engine._getVerificationAdds('alice')).toEqual([]);
@@ -144,12 +98,7 @@
       {
         data: {
           username: 'alice',
-<<<<<<< HEAD
-          body: { externalSignature: 'foo' },
-=======
-          signedAt: aliceRoot.data.signedAt + 1,
           body: { externalSignature: 'foo', claimHash: aliceClaimHash },
->>>>>>> 3c789b41
         },
       },
       transientParams
@@ -160,20 +109,15 @@
   });
 
   test('fails with externalSignature from unknown address', async () => {
-    const ethWalletAlice = ethers.Wallet.createRandom();
-    const verificationAddMessage = await Factories.VerificationAdd.create(
-      {
-        data: {
-          username: 'alice',
-<<<<<<< HEAD
-          body: { externalUri: ethWalletAlice.address },
-=======
-          signedAt: aliceRoot.data.signedAt + 1,
+    const ethWalletAlice = Wallet.createRandom();
+    const verificationAddMessage = await Factories.VerificationAdd.create(
+      {
+        data: {
+          username: 'alice',
           body: {
             externalUri: ethWalletAlice.address,
             externalSignature: aliceExternalSignature,
           },
->>>>>>> 3c789b41
         },
       },
       transientParams
@@ -188,12 +132,7 @@
       {
         data: {
           username: 'alice',
-<<<<<<< HEAD
-          body: { claimHash: 'bar' },
-=======
-          signedAt: aliceRoot.data.signedAt + 1,
           body: { claimHash: 'bar', externalSignature: aliceExternalSignature },
->>>>>>> 3c789b41
         },
       },
       transientParams
@@ -208,16 +147,11 @@
       {
         data: {
           username: 'alice',
-<<<<<<< HEAD
-          body: { externalSignatureType: 'bar' as unknown as 'eip-191-0x45' },
-=======
-          signedAt: aliceRoot.data.signedAt + 1,
           body: {
             claimHash: aliceClaimHash,
             externalSignature: aliceExternalSignature,
             externalSignatureType: 'bar' as unknown as 'eip-191-0x45',
           },
->>>>>>> 3c789b41
         },
       },
       transientParams
@@ -230,46 +164,19 @@
   // TODO: share these generic message validation tests between engine tests
 
   test('fails with invalid hash', async () => {
-<<<<<<< HEAD
-    const verificationAddMessage = await Factories.VerificationAdd.create(
-      {
-        data: {
-          username: 'alice',
-        },
-      },
-      transientParams
-    );
-    verificationAddMessage.hash = await hashFCObject({ foo: 'bar' });
-    const res = await engine.mergeVerification(verificationAddMessage);
-=======
     const badHashVerification: VerificationAdd = { ...genericVerificationAdd, hash: 'foo' };
     const res = await engine.mergeVerification(badHashVerification);
->>>>>>> 3c789b41
     expect(res._unsafeUnwrapErr()).toBe('validateMessage: invalid hash');
     expect(engine._getVerificationAdds('alice')).toEqual([]);
   });
 
   test('fails with invalid signature', async () => {
-<<<<<<< HEAD
-    const verificationAddMessage = await Factories.VerificationAdd.create(
-      {
-        data: {
-          username: 'alice',
-        },
-      },
-      transientParams
-    );
-    verificationAddMessage.signature =
-      '0x5b699d494b515b22258c01ad19710d44c3f12235f0c01e91d09a1e4e2cd25d80c77026a7319906da3b8ce62abc18477c19e444a02949a0dde54f8cadef889502';
-    const res = await engine.mergeVerification(verificationAddMessage);
-=======
     const badMessageSignature: VerificationAdd = {
       ...genericVerificationAdd,
       signature:
         '0x5b699d494b515b22258c01ad19710d44c3f12235f0c01e91d09a1e4e2cd25d80c77026a7319906da3b8ce62abc18477c19e444a02949a0dde54f8cadef889502',
     };
     const res = await engine.mergeVerification(badMessageSignature);
->>>>>>> 3c789b41
     expect(res._unsafeUnwrapErr()).toBe('validateMessage: invalid signature');
     expect(engine._getVerificationAdds('alice')).toEqual([]);
   });
@@ -291,33 +198,12 @@
     );
     const res = await engine.mergeVerification(verificationAddMessage);
     expect(res._unsafeUnwrapErr()).toBe('validateMessage: signedAt more than 10 mins in the future');
-    expect(engine._getVerificationAdds('alice')).toEqual([]);
-  });
-
-<<<<<<< HEAD
-  test('succeeds with a valid VerificationRemove', async () => {
-    const verificationAddMessage = await Factories.VerificationAdd.create(
-      {
-        data: {
-          username: 'alice',
-        },
-      },
-      transientParams
-    );
-    expect((await engine.mergeVerification(verificationAddMessage)).isOk()).toBe(true);
-    expect(engine._getVerificationAdds('alice')).toEqual([verificationAddMessage]);
-=======
-  test('fails if there is no root', async () => {
-    engine._resetRoots();
-    const res = await engine.mergeVerification(genericVerificationAdd);
-    expect(res._unsafeUnwrapErr()).toBe('validateMessage: no root present');
     expect(engine._getVerificationAdds('alice')).toEqual([]);
   });
 
   test('succeeds with a valid VerificationRemove', async () => {
     expect((await engine.mergeVerification(genericVerificationAdd)).isOk()).toBe(true);
     expect(engine._getVerificationAdds('alice')).toEqual([genericVerificationAdd]);
->>>>>>> 3c789b41
     const verificationRemoveMessage = await Factories.VerificationRemove.create(
       {
         data: {
@@ -334,17 +220,6 @@
   });
 
   test('succeeds with a valid VerificationRemove before relevant VerificationAdd has been added', async () => {
-<<<<<<< HEAD
-    const verificationAddMessage = await Factories.VerificationAdd.create(
-      {
-        data: {
-          username: 'alice',
-        },
-      },
-      transientParams
-    );
-=======
->>>>>>> 3c789b41
     const verificationRemoveMessage = await Factories.VerificationRemove.create(
       {
         data: {
