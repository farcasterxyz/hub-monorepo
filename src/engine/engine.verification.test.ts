--- conflicted
+++ resolved
@@ -11,6 +11,7 @@
   IDRegistryEvent,
   SignatureAlgorithm,
 } from '~/types';
+import Faker from 'faker';
 import { Wallet } from 'ethers';
 import { hashFCObject, generateEd25519Signer, generateEthereumSigner } from '~/utils';
 
@@ -18,19 +19,12 @@
 
 // TODO: add test helpers to clean up the setup of these tests
 describe('mergeVerification', () => {
-<<<<<<< HEAD
-  let aliceSigner: MessageSigner;
-  let aliceAddress: string;
-  let aliceRoot: Root;
-  let aliceBlockHash: string;
-  let aliceEthWallet: ethers.Wallet;
-=======
   let aliceCustody: EthereumSigner;
   let aliceCustodyRegister: IDRegistryEvent;
   let aliceSigner: Ed25519Signer;
   let aliceSignerAdd: SignerAdd;
+  let aliceBlockHash: string;
   let aliceEthWallet: Wallet;
->>>>>>> 88cf472c
   let aliceClaimHash: string;
   let aliceExternalSignature: string;
   let transientParams: { transient: VerificationAddFactoryTransientParams };
@@ -50,11 +44,7 @@
     );
     aliceEthWallet = Wallet.createRandom();
     transientParams = { transient: { signer: aliceSigner, ethWallet: aliceEthWallet } };
-<<<<<<< HEAD
-    aliceRoot = await Factories.Root.create({ data: { rootBlock: 100, username: 'alice' } }, transientParams);
     aliceBlockHash = Faker.datatype.hexaDecimal(64).toLowerCase();
-=======
->>>>>>> 88cf472c
 
     const verificationClaim: VerificationClaim = {
       username: 'alice',
@@ -114,12 +104,7 @@
       {
         data: {
           username: 'alice',
-<<<<<<< HEAD
-          signedAt: aliceRoot.data.signedAt + 1,
           body: { externalSignature: 'foo', claimHash: aliceClaimHash, blockHash: aliceBlockHash },
-=======
-          body: { externalSignature: 'foo', claimHash: aliceClaimHash },
->>>>>>> 88cf472c
         },
       },
       transientParams
@@ -167,9 +152,7 @@
     const verificationAddMessage = await Factories.VerificationAdd.create(
       {
         data: {
-          rootBlock: aliceRoot.data.rootBlock,
-          username: 'alice',
-          signedAt: aliceRoot.data.signedAt + 1,
+          username: 'alice',
           body: {
             claimHash: aliceClaimHash,
             blockHash: Faker.datatype.hexaDecimal(64).toLowerCase(),
