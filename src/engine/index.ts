--- conflicted
+++ resolved
@@ -38,12 +38,9 @@
 import VerificationSet from '~/sets/verificationSet';
 import SignerSet from '~/sets/signerSet';
 import FollowSet from '~/sets/followSet';
-<<<<<<< HEAD
 import { CastURL, ChainAccountURL, ChainURL, parseUrl, UserURL } from '~/urls';
 import { Web2URL } from '~/urls/web2Url';
-=======
 import IDRegistryProvider from '~/provider/idRegistryProvider';
->>>>>>> f9c5cf6f
 
 /** The Engine receives messages and determines the current state of the Farcaster network */
 class Engine {
@@ -55,13 +52,9 @@
   private _follows: Map<number, FollowSet>;
   private _IDRegistryProvider?: IDRegistryProvider;
 
-<<<<<<< HEAD
   private _supportedChainIDs = new Set(['eip155:1']);
 
-  constructor() {
-=======
   constructor(networkUrl?: string, IDRegistryAddress?: string) {
->>>>>>> f9c5cf6f
     this._casts = new Map();
     this._reactions = new Map();
     this._verifications = new Map();
