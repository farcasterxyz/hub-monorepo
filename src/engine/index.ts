import {
  Cast,
  Root,
  Message,
  Reaction,
  Verification,
  VerificationAdd,
  VerificationRemove,
  VerificationClaim,
<<<<<<< HEAD
  SignerAdd,
  SignatureAlgorithm,
  SignerEdge,
  SignerMessage,
=======
  SignatureAlgorithm,
>>>>>>> 88dd039d
} from '~/types';
import { hashMessage, hashCompare, hashFCObject } from '~/utils';
import * as ed from '@noble/ed25519';
import { hexToBytes } from 'ethereum-cryptography/utils';
import { ok, err, Result } from 'neverthrow';
<<<<<<< HEAD
import { utils } from 'ethers';
import {
  isCast,
  isCastShort,
  isRoot,
  isReaction,
  isVerificationAdd,
  isVerificationRemove,
  isSignerAdd,
  isSignerRemove,
} from '~/types/typeguards';
=======
import { ethers, utils } from 'ethers';
import { isCast, isCastShort, isRoot, isReaction, isVerificationAdd, isVerificationRemove } from '~/types/typeguards';
>>>>>>> 88dd039d
import CastSet from '~/sets/castSet';
import ReactionSet from '~/sets/reactionSet';
import VerificationSet from '~/sets/verificationSet';
import SignerSet from '~/sets/signerSet';

export interface getUserFingerprint {
  rootBlockNum: number;
  rootBlockHash: string;
  lastMessageIndex: number | undefined;
  lastMessageHash: string | undefined;
}

export interface Signer {
  address: string;
  blockHash: string;
  blockNumber: number;
  logIndex: number;
}

/** The Engine receives messages and determines the current state of the Farcaster network */
class Engine {
  private _casts: Map<string, CastSet>;
  private _reactions: Map<string, ReactionSet>;
  private _roots: Map<string, Root>;
  private _users: Map<string, Signer[]>;
  private _verifications: Map<string, VerificationSet>;
  private _signers: Map<string, SignerSet>;

  constructor() {
    this._casts = new Map();
    this._reactions = new Map();
    this._roots = new Map();
    this._users = new Map();
    this._verifications = new Map();
    this._signers = new Map();
  }

  getSigners(username: string): Signer[] {
    return this._users.get(username) || [];
  }

  /**
   * Root Methods
   */

  getRoot(username: string): Root | undefined {
    return this._roots.get(username);
  }

  /** Add a new root for a username, if valid */
  async mergeRoot(root: Root): Promise<Result<void, string>> {
    if (!isRoot(root)) {
      return err('mergeRoot: invalid root');
    }

    // TODO: verify that the block and hash are from a valid ethereum block.

    const validation = await this.validateMessage(root);
    if (!validation.isOk()) {
      return validation;
    }

    const username = root.data.username;
    const currentRoot = this._roots.get(username);

    if (!currentRoot) {
      this._roots.set(username, root);
      return ok(undefined);
    }

    if (currentRoot.data.rootBlock < root.data.rootBlock) {
      this._roots.set(username, root);
      this._casts.set(username, new CastSet());
      return ok(undefined);
    } else if (currentRoot.data.rootBlock > root.data.rootBlock) {
      return err('mergeRoot: provided root was older (lower block)');
    } else {
      const hashCmp = hashCompare(currentRoot.hash, root.hash);
      if (hashCmp < 0) {
        this._roots.set(username, root);
        this._casts.set(username, new CastSet());
        return ok(undefined);
      } else if (hashCmp >= 1) {
        return err('mergeRoot: newer root was present (lexicographically higher hash)');
      } else {
        return err('mergeRoot: provided root was a duplicate');
      }
    }
  }

  /**
   * Cast Methods
   */

  /** Get a cast for a username by its hash */
  getCast(username: string, hash: string): Cast | undefined {
    const castSet = this._casts.get(username);
    return castSet ? castSet.get(hash) : undefined;
  }

  /** Get hashes of unremoved cast messages for a username */
  getCastHashes(username: string): string[] {
    const castSet = this._casts.get(username);
    return castSet ? castSet.getHashes() : [];
  }

  /** Get hashes of all cast messages for a username */
  getAllCastHashes(username: string): string[] {
    const castSet = this._casts.get(username);
    return castSet ? castSet.getAllHashes() : [];
  }

  /** Merge a cast into the set */
  async mergeCast(cast: Cast): Promise<Result<void, string>> {
    try {
      const username = cast.data.username;

      const signerChanges = this._users.get(username);
      if (!signerChanges) {
        return err('mergeCast: unknown user');
      }

      const isCastValidResult = await this.validateMessage(cast);
      if (isCastValidResult.isErr()) return isCastValidResult;

      let castSet = this._casts.get(username);
      if (!castSet) {
        castSet = new CastSet();
        this._casts.set(username, castSet);
      }
      return castSet.merge(cast);
    } catch (e: any) {
      return err('mergeCast: unexpected error');
    }
  }

  /**
   * Reaction Methods
   */

  /** Get a reaction for a username by hash */
  getReaction(username: string, hash: string): Reaction | undefined {
    const reactionSet = this._reactions.get(username);
    return reactionSet ? reactionSet.get(hash) : undefined;
  }

  /** Get hashes of all known reactions for a username */
  getReactionHashes(username: string): string[] {
    const reactionSet = this._reactions.get(username);
    return reactionSet ? reactionSet.getHashes() : [];
  }

  /** Get hashes of all known reactions for a username */
  getAllReactionHashes(username: string): string[] {
    const reactionSet = this._reactions.get(username);
    return reactionSet ? reactionSet.getAllHashes() : [];
  }

  /** Merge a reaction into the set  */
  async mergeReaction(reaction: Reaction): Promise<Result<void, string>> {
    try {
      const username = reaction.data.username;

      const signerChanges = this._users.get(username);
      if (!signerChanges) {
        return err('mergeReaction: unknown user');
      }

      const isReactionValidResult = await this.validateMessage(reaction);
      if (isReactionValidResult.isErr()) return isReactionValidResult;

      let reactionSet = this._reactions.get(username);
      if (!reactionSet) {
        reactionSet = new ReactionSet();
        this._reactions.set(username, reactionSet);
      }

      return reactionSet.merge(reaction);
    } catch (e: any) {
      return err('addCast: unexpected error');
    }
  }

  /**
   * Verification methods
   */

  /** Get a verification for a username by claimHash */
  getVerification(username: string, claimHash: string): Verification | undefined {
    const verificationSet = this._verifications.get(username);
    return verificationSet ? verificationSet.get(claimHash) : undefined;
  }

  /** Get claimHashes of known active verifications for a username */
  getVerificationClaimHashes(username: string): string[] {
    const verificationSet = this._verifications.get(username);
    return verificationSet ? verificationSet.getClaimHashes() : [];
  }

  /** Get claimHashes of all known verifications for a username */
  getAllVerificationClaimHashes(username: string): string[] {
    const verificationSet = this._verifications.get(username);
    return verificationSet ? verificationSet.getAllHashes() : [];
  }

  /** Merge verification message into the set */
  async mergeVerification(verification: Verification): Promise<Result<void, string>> {
    try {
      const username = verification.data.username;
      const signerChanges = this._users.get(username);
      if (!signerChanges) {
        return err('mergeVerification: unknown user');
      }
      const isVerificationValidResult = await this.validateMessage(verification);
      if (isVerificationValidResult.isErr()) return isVerificationValidResult;

      let verificationSet = this._verifications.get(username);
      if (!verificationSet) {
        verificationSet = new VerificationSet();
        this._verifications.set(username, verificationSet);
      }

      return verificationSet.merge(verification);
    } catch (e: any) {
      return err('mergeVerification: unexpected error');
    }
  }

  /**
   * Signer Methods
   */

  /** Add a new SignerChange event into the user's Signer Change array  */
  addSignerChange(username: string, newSignerChange: Signer): Result<void, string> {
    const signerChanges = this._users.get(username);

    if (!signerChanges) {
      this._users.set(username, [newSignerChange]);
      return ok(undefined);
    }

    let signerIdx = 0;

    // Insert the SignerChange into the array such that the array maintains ascending order
    // of blockNumbers, followed by logIndex (for changes that occur within the same block).
    for (const sc of signerChanges) {
      if (sc.blockNumber < newSignerChange.blockNumber) {
        signerIdx++;
      } else if (sc.blockNumber === newSignerChange.blockNumber) {
        if (sc.logIndex < newSignerChange.logIndex) {
          signerIdx++;
        } else if (sc.logIndex === newSignerChange.logIndex) {
          return err(`addSignerChange: duplicate signer change ${sc.blockHash}:${sc.logIndex}`);
        }
      }
    }

    signerChanges.splice(signerIdx, 0, newSignerChange);
    return ok(undefined);
  }

  addCustody(username: string, custodyPubKey: string): Result<void, string> {
    let signerSet = this._signers.get(username);
    if (!signerSet) {
      signerSet = new SignerSet();
      this._signers.set(username, signerSet);
    }
    return signerSet.addCustody(custodyPubKey);
  }

  /** Merge signer message into the set */
  async mergeSignerMessage(message: SignerMessage): Promise<Result<void, string>> {
    const username = message.data.username;
    const signerChanges = this._users.get(username);
    if (!signerChanges) {
      return err('mergeSignerMessage: unknown user');
    }
    const isMessageValidResult = await this.validateMessage(message);
    if (isMessageValidResult.isErr()) return isMessageValidResult;

    let signerSet = this._signers.get(username);
    if (!signerSet) {
      signerSet = new SignerSet();
      this._signers.set(username, signerSet);
    }

    return signerSet.merge(message);
  }

  /**
   * Internal Methods
   *
   * Public methods used only for testing, or private methods
   */

  _reset(): void {
    this._resetCasts();
    this._resetUsers();
    this._resetSigners();
    this._resetRoots();
    this._resetReactions();
    this._resetVerifications();
  }

  _resetCasts(): void {
    this._casts = new Map();
  }

  _resetSigners(): void {
    this._signers = new Map();
  }

  _resetUsers(): void {
    this._users = new Map();
  }

  _resetRoots(): void {
    this._roots = new Map();
  }

  _resetReactions(): void {
    this._reactions = new Map();
  }

  _resetVerifications(): void {
    this._verifications = new Map();
  }

  _getCastAdds(username: string): Cast[] {
    const castSet = this._casts.get(username);
    return castSet ? castSet._getAdds() : [];
  }

  _getActiveReactions(username: string): Reaction[] {
    const reactionSet = this._reactions.get(username);
    return reactionSet ? reactionSet._getActiveReactions() : [];
  }

  _getVerificationAdds(username: string): VerificationAdd[] {
    const verificationSet = this._verifications.get(username);
    return verificationSet ? verificationSet._getAdds() : [];
  }

  _getVerificationRemoves(username: string): VerificationRemove[] {
    const verificationSet = this._verifications.get(username);
    return verificationSet ? verificationSet._getRemoves() : [];
  }

  _getSigners(username: string): string[] {
    const signerSet = this._signers.get(username);
    return signerSet ? Array.from(signerSet._getVertexAdds()) : [];
  }

  _getCustodySigners(username: string): string[] {
    const signerSet = this._signers.get(username);
    return signerSet ? Array.from(signerSet._getCustodySigners()) : [];
  }

  /** Determine the valid signer address for a username at a block */
  private signerForBlock(username: string, blockNumber: number): string | undefined {
    const signerChanges = this._users.get(username);
    if (!signerChanges) {
      return undefined;
    }

    let signer = undefined;

    for (const sc of signerChanges) {
      if (sc.blockNumber <= blockNumber) {
        signer = sc.address;
      }
    }
    return signer;
  }

  private async validateMessage(message: Message): Promise<Result<void, string>> {
    // 1. Check that the signer was valid for the block in question.
    const expectedSigner = this.signerForBlock(message.data.username, message.data.rootBlock);
    if (!expectedSigner || expectedSigner !== message.signer) {
      return err('validateMessage: invalid signer');
    }

    // 2. Check that the hash value of the message was computed correctly.
    const computedHash = await hashMessage(message);
    if (message.hash !== computedHash) {
      return err('validateMessage: invalid hash');
    }

    // 3. Check that the signatureType and signature are valid.
    if (message.signatureType === SignatureAlgorithm.EthereumPersonalSign) {
      try {
        const recoveredSigner = ethers.utils.verifyMessage(message.hash, message.signature);
        if (recoveredSigner !== message.signer) {
          return err('validateMessage: invalid signature');
        }
      } catch (e: any) {
        return err('validateMessage: invalid signature');
      }
    } else if (message.signatureType === SignatureAlgorithm.Ed25519) {
      const signatureIsValid = await ed.verify(
        hexToBytes(message.signature),
        hexToBytes(message.hash),
        hexToBytes(message.signer)
      );
      if (!signatureIsValid) {
        return err('validateMessage: invalid signature');
      }
    } else {
      return err('validateMessage: invalid signatureType');
    }

    // 4. Verify that the timestamp is not too far in the future.
    const tenMinutes = 10 * 60 * 1000;
    if (message.data.signedAt - Date.now() > tenMinutes) {
      return err('validateMessage: signedAt more than 10 mins in the future');
    }

    if (isRoot(message)) {
      return this.validateRoot(message);
    }

    const root = this._roots.get(message.data.username);
    if (!root) {
      return err('validateMessage: no root present');
    }

    if (root.data.rootBlock !== message.data.rootBlock) {
      return err('validateMessage: root block does not match');
    }

    if (root.data.signedAt >= message.data.signedAt) {
      return err('validateMessage: message timestamp was earlier than root');
    }

    if (isCast(message)) {
      return this.validateCast(message);
    }

    if (isReaction(message)) {
      return this.validateReaction();
    }

    if (isVerificationAdd(message)) {
      return this.validateVerificationAdd(message);
    }

    if (isVerificationRemove(message)) {
      return this.validateVerificationRemove();
    }

    if (isSignerAdd(message)) {
      return this.validateSignerAdd(message);
    }

    if (isSignerRemove(message)) {
      return this.validateSignerRemove();
    }

    // TODO: check that the schema is a valid and known schema.
    // TODO: check that all required properties are present.
    // TODO: check that username is known to the registry
    // TODO: check that the signer is the owner of the username.
    return err('validateMessage: unknown message');
  }

  private validateRoot(root: Root): Result<void, string> {
    // TODO: Check that the blockHash is a real block and it's block matches rootBlock.
    if (root.data.body.blockHash.length !== 66) {
      return err('validateRoot: invalid eth block hash');
    }
    return ok(undefined);
  }

  private validateCast(cast: Cast): Result<void, string> {
    if (isCastShort(cast)) {
      const text = cast.data.body.text;
      const embed = cast.data.body.embed;

      if (text && text.length > 280) {
        return err('validateCast: text > 280 chars');
      }

      if (embed && embed.items.length > 2) {
        return err('validateCast: embeds > 2');
      }
    }

    // TODO: For remove cast, validate hash length.

    return ok(undefined);
  }

  private validateReaction(): Result<void, string> {
    // TODO: validate targetUri, schema
    return ok(undefined);
  }

  private async validateVerificationAdd(message: VerificationAdd): Promise<Result<void, string>> {
    const { externalUri, externalSignature, externalSignatureType, claimHash } = message.data.body;

    if (externalSignatureType !== 'eip-191-0x45') return err('validateVerificationAdd: invalid externalSignatureType');

    const verificationClaim: VerificationClaim = {
      username: message.data.username,
      externalUri: message.data.body.externalUri,
    };
    const reconstructedClaimHash = await hashFCObject(verificationClaim);
    if (reconstructedClaimHash !== claimHash) {
      return err('validateVerificationAdd: invalid claimHash');
    }

    try {
      const verifiedExternalAddress = utils.verifyMessage(claimHash, externalSignature);
      if (verifiedExternalAddress !== externalUri) {
        return err('validateVerificationAdd: externalSignature does not match externalUri');
      }
    } catch (e: any) {
      // TODO: pass through more helpful errors from Ethers
      return err('validateVerificationAdd: invalid externalSignature');
    }

    return ok(undefined);
  }

  private async validateVerificationRemove(): Promise<Result<void, string>> {
    // TODO: validate claimHash is a real hash
    return ok(undefined);
  }

  private async validateSignerAdd(message: SignerAdd): Promise<Result<void, string>> {
    const { childSignatureType, childSignature, childKey, edgeHash } = message.data.body;

    /** Validate childSignatureType */
    if (childSignatureType !== SignatureAlgorithm.Ed25519) return err('validateSignerAdd: invalid childSignatureType');

    /** Validate edgeHash */
    const signerEdge: SignerEdge = { childKey, parentKey: message.signer };
    const reconstructedEdgeHash = await hashFCObject(signerEdge);
    if (reconstructedEdgeHash !== edgeHash) return err('validateSignerAdd: invalid edgeHash');

    /** Validate childSignature */
    try {
      const childSignatureIsValid = await ed.verify(
        hexToBytes(childSignature),
        hexToBytes(edgeHash),
        hexToBytes(childKey)
      );
      if (!childSignatureIsValid) {
        return err('validateSignerAdd: childSignature does not match childKey');
      }
    } catch (e: any) {
      return err('validateSignerAdd: invalid childSignature');
    }

    return ok(undefined);
  }

  private async validateSignerRemove(): Promise<Result<void, string>> {
    // TODO: any SignerRemove custom validations?
    return ok(undefined);
  }
}

export default Engine;<|MERGE_RESOLUTION|>--- conflicted
+++ resolved
@@ -7,21 +7,16 @@
   VerificationAdd,
   VerificationRemove,
   VerificationClaim,
-<<<<<<< HEAD
   SignerAdd,
   SignatureAlgorithm,
   SignerEdge,
   SignerMessage,
-=======
-  SignatureAlgorithm,
->>>>>>> 88dd039d
 } from '~/types';
 import { hashMessage, hashCompare, hashFCObject } from '~/utils';
 import * as ed from '@noble/ed25519';
 import { hexToBytes } from 'ethereum-cryptography/utils';
 import { ok, err, Result } from 'neverthrow';
-<<<<<<< HEAD
-import { utils } from 'ethers';
+import { ethers, utils } from 'ethers';
 import {
   isCast,
   isCastShort,
@@ -32,10 +27,6 @@
   isSignerAdd,
   isSignerRemove,
 } from '~/types/typeguards';
-=======
-import { ethers, utils } from 'ethers';
-import { isCast, isCastShort, isRoot, isReaction, isVerificationAdd, isVerificationRemove } from '~/types/typeguards';
->>>>>>> 88dd039d
 import CastSet from '~/sets/castSet';
 import ReactionSet from '~/sets/reactionSet';
 import VerificationSet from '~/sets/verificationSet';
