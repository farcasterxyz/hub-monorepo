import {
  Cast,
  Message,
  Reaction,
  Verification,
  VerificationAdd,
  VerificationRemove,
  VerificationClaim,
  SignerAdd,
  SignatureAlgorithm,
<<<<<<< HEAD
  SignerEdge,
  SignerMessage,
  CustodyRemoveAll,
  CustodyAddEvent,
=======
  HashAlgorithm,
>>>>>>> c11fd20a
} from '~/types';
import { hashMessage, hashFCObject } from '~/utils';
import * as ed from '@noble/ed25519';
import { hexToBytes } from 'ethereum-cryptography/utils';
import { ok, err, Result } from 'neverthrow';
import { ethers, utils } from 'ethers';
import {
  isCast,
  isCastShort,
  isReaction,
  isVerificationAdd,
  isVerificationRemove,
  isSignerAdd,
  isSignerRemove,
  isSignerMessage,
  isCustodyRemoveAll,
} from '~/types/typeguards';
import CastSet from '~/sets/castSet';
import ReactionSet from '~/sets/reactionSet';
import VerificationSet from '~/sets/verificationSet';
import SignerSet from '~/sets/signerSet';

/** The Engine receives messages and determines the current state of the Farcaster network */
class Engine {
  private _casts: Map<string, CastSet>;
  private _reactions: Map<string, ReactionSet>;
  private _verifications: Map<string, VerificationSet>;
  private _signers: Map<string, SignerSet>;

  constructor() {
    this._casts = new Map();
    this._reactions = new Map();
    this._verifications = new Map();
    this._signers = new Map();
  }

  /**
   * Cast Methods
   */

  /** Get a cast for a username by its hash */
  getCast(username: string, hash: string): Cast | undefined {
    const castSet = this._casts.get(username);
    return castSet ? castSet.get(hash) : undefined;
  }

  /** Get hashes of unremoved cast messages for a username */
  getCastHashes(username: string): string[] {
    const castSet = this._casts.get(username);
    return castSet ? castSet.getHashes() : [];
  }

  /** Get hashes of all cast messages for a username */
  getAllCastHashes(username: string): string[] {
    const castSet = this._casts.get(username);
    return castSet ? castSet.getAllHashes() : [];
  }

  /** Merge a cast into the set */
  async mergeCast(cast: Cast): Promise<Result<void, string>> {
    try {
      const username = cast.data.username;

      if (!this._signers.get(username)) {
        return err('mergeCast: unknown user');
      }

      const isCastValidResult = await this.validateMessage(cast);
      if (isCastValidResult.isErr()) return isCastValidResult;

      let castSet = this._casts.get(username);
      if (!castSet) {
        castSet = new CastSet();
        this._casts.set(username, castSet);
      }
      return castSet.merge(cast);
    } catch (e: any) {
      return err('mergeCast: unexpected error');
    }
  }

  /**
   * Reaction Methods
   */

  /** Get a reaction for a username by hash */
  getReaction(username: string, hash: string): Reaction | undefined {
    const reactionSet = this._reactions.get(username);
    return reactionSet ? reactionSet.get(hash) : undefined;
  }

  /** Get hashes of all known reactions for a username */
  getReactionHashes(username: string): string[] {
    const reactionSet = this._reactions.get(username);
    return reactionSet ? reactionSet.getHashes() : [];
  }

  /** Get hashes of all known reactions for a username */
  getAllReactionHashes(username: string): string[] {
    const reactionSet = this._reactions.get(username);
    return reactionSet ? reactionSet.getAllHashes() : [];
  }

  /** Merge a reaction into the set  */
  async mergeReaction(reaction: Reaction): Promise<Result<void, string>> {
    try {
      const username = reaction.data.username;

      if (!this._signers.get(username)) {
        return err('mergeReaction: unknown user');
      }

      const isReactionValidResult = await this.validateMessage(reaction);
      if (isReactionValidResult.isErr()) return isReactionValidResult;

      let reactionSet = this._reactions.get(username);
      if (!reactionSet) {
        reactionSet = new ReactionSet();
        this._reactions.set(username, reactionSet);
      }

      return reactionSet.merge(reaction);
    } catch (e: any) {
      return err('addCast: unexpected error');
    }
  }

  /**
   * Verification methods
   */

  /** Get a verification for a username by claimHash */
  getVerification(username: string, claimHash: string): Verification | undefined {
    const verificationSet = this._verifications.get(username);
    return verificationSet ? verificationSet.get(claimHash) : undefined;
  }

  /** Get claimHashes of known active verifications for a username */
  getVerificationClaimHashes(username: string): string[] {
    const verificationSet = this._verifications.get(username);
    return verificationSet ? verificationSet.getClaimHashes() : [];
  }

  /** Get claimHashes of all known verifications for a username */
  getAllVerificationClaimHashes(username: string): string[] {
    const verificationSet = this._verifications.get(username);
    return verificationSet ? verificationSet.getAllHashes() : [];
  }

  /** Merge verification message into the set */
  async mergeVerification(verification: Verification): Promise<Result<void, string>> {
    const username = verification.data.username;
    const signerSet = this._signers.get(username);
    if (!signerSet) {
      return err('mergeVerification: unknown user');
    }
    const isVerificationValidResult = await this.validateMessage(verification);
    if (isVerificationValidResult.isErr()) return isVerificationValidResult;

    let verificationSet = this._verifications.get(username);
    if (!verificationSet) {
      verificationSet = new VerificationSet();
      this._verifications.set(username, verificationSet);
    }

    return verificationSet.merge(verification);
  }

  /**
   * Signer Methods
   */

  addCustody(username: string, addEvent: CustodyAddEvent): Result<void, string> {
    let signerSet = this._signers.get(username);
    if (!signerSet) {
      signerSet = new SignerSet();

      // Subscribe to events in order to revoke messages when signers are removed
      signerSet.on('removeSigner', (signerKey) => this.revokeSigner(username, signerKey));

      this._signers.set(username, signerSet);
    }
    return signerSet.addCustody(addEvent);
  }

  /** Merge signer message into the set */
  async mergeSignerMessage(message: SignerMessage | CustodyRemoveAll): Promise<Result<void, string>> {
    const username = message.data.username;
    const signerSet = this._signers.get(username);
    if (!signerSet) return err('mergeSignerMessage: unknown user');

    const isMessageValidResult = await this.validateMessage(message);
    if (isMessageValidResult.isErr()) return isMessageValidResult;

    return signerSet.merge(message);
  }

  /**
   * Private Methods
   */

  private revokeSigner(username: string, signer: string): Result<void, string> {
    // Revoke casts
    const castSet = this._casts.get(username);
    if (castSet) castSet.revokeSigner(signer);

    // Revoke reactions
    const reactionSet = this._reactions.get(username);
    if (reactionSet) reactionSet.revokeSigner(signer);

    // Revoke verifications
    const verificationSet = this._verifications.get(username);
    if (verificationSet) verificationSet.revokeSigner(signer);

    return ok(undefined);
  }

  private async validateMessage(message: Message): Promise<Result<void, string>> {
    // 1. Check that the signer is valid for the account
    const signerSet = this._signers.get(message.data.username);
    if (!signerSet) return err('validateMessage: unknown user');

    // A signer message must be signed by a custody address. All other messages have to be signed by delegates.
    const isValidSigner =
      (isSignerMessage(message) && signerSet.lookupCustody(message.signer)) || signerSet.lookupSigner(message.signer);
    if (!isValidSigner) return err('validateMessage: invalid signer');

    // 2. Check that the hashType and hash are valid
    if (message.hashType === HashAlgorithm.Blake2b) {
      const computedHash = await hashMessage(message);
      if (message.hash !== computedHash) {
        return err('validateMessage: invalid hash');
      }
    } else {
      return err('validateMessage: invalid hashType');
    }

    // 3. Check that the signatureType and signature are valid.
    if (message.signatureType === SignatureAlgorithm.EthereumPersonalSign) {
      try {
        const recoveredSigner = ethers.utils.verifyMessage(message.hash, message.signature);
        if (recoveredSigner.toLowerCase() !== message.signer.toLowerCase()) {
          return err('validateMessage: invalid signature');
        }
      } catch (e: any) {
        return err('validateMessage: invalid signature');
      }
    } else if (message.signatureType === SignatureAlgorithm.Ed25519) {
      const signatureIsValid = await ed.verify(
        hexToBytes(message.signature),
        hexToBytes(message.hash),
        hexToBytes(message.signer)
      );
      if (!signatureIsValid) {
        return err('validateMessage: invalid signature');
      }
    } else {
      return err('validateMessage: invalid signatureType');
    }

    // 4. Verify that the timestamp is not too far in the future.
    const tenMinutes = 10 * 60 * 1000;
    if (message.data.signedAt - Date.now() > tenMinutes) {
      return err('validateMessage: signedAt more than 10 mins in the future');
    }

    if (isCast(message)) {
      return this.validateCast(message);
    }

    if (isReaction(message)) {
      return this.validateReaction();
    }

    if (isVerificationAdd(message)) {
      return this.validateVerificationAdd(message);
    }

    if (isVerificationRemove(message)) {
      return this.validateVerificationRemove();
    }

    if (isCustodyRemoveAll(message)) {
      return this.validateCustodyRemoveAll();
    }

    if (isSignerAdd(message)) {
      return this.validateSignerAdd(message);
    }

    if (isSignerRemove(message)) {
      return this.validateSignerRemove();
    }

    // TODO: check that the schema is a valid and known schema.
    // TODO: check that all required properties are present.
    // TODO: check that username is known to the registry
    // TODO: check that the signer is the owner of the username.
    return err('validateMessage: unknown message');
  }

  private validateCast(cast: Cast): Result<void, string> {
    if (isCastShort(cast)) {
      const text = cast.data.body.text;
      const embed = cast.data.body.embed;

      if (text && text.length > 280) {
        return err('validateCast: text > 280 chars');
      }

      if (embed && embed.items.length > 2) {
        return err('validateCast: embeds > 2');
      }
    }

    // TODO: For remove cast, validate hash length.

    return ok(undefined);
  }

  private validateReaction(): Result<void, string> {
    // TODO: validate targetUri, schema
    return ok(undefined);
  }

  private async validateVerificationAdd(message: VerificationAdd): Promise<Result<void, string>> {
    const { externalUri, externalSignature, externalSignatureType, claimHash } = message.data.body;

    if (externalSignatureType !== 'eip-191-0x45') return err('validateVerificationAdd: invalid externalSignatureType');

    const verificationClaim: VerificationClaim = {
      username: message.data.username,
      externalUri: message.data.body.externalUri,
    };
    const reconstructedClaimHash = await hashFCObject(verificationClaim);
    if (reconstructedClaimHash !== claimHash) {
      return err('validateVerificationAdd: invalid claimHash');
    }

    try {
      const verifiedExternalAddress = utils.verifyMessage(claimHash, externalSignature);
      if (verifiedExternalAddress !== externalUri) {
        return err('validateVerificationAdd: externalSignature does not match externalUri');
      }
    } catch (e: any) {
      // TODO: pass through more helpful errors from Ethers
      return err('validateVerificationAdd: invalid externalSignature');
    }

    return ok(undefined);
  }

  private async validateVerificationRemove(): Promise<Result<void, string>> {
    // TODO: validate claimHash is a real hash
    return ok(undefined);
  }

  private async validateSignerAdd(message: SignerAdd): Promise<Result<void, string>> {
    const { childSignatureType, childSignature, childKey, edgeHash } = message.data.body;

    /** Validate childSignatureType */
    if (childSignatureType !== SignatureAlgorithm.Ed25519) return err('validateSignerAdd: invalid childSignatureType');

    /** Validate edgeHash */
    const signerEdge: SignerEdge = { childKey, parentKey: message.signer };
    const reconstructedEdgeHash = await hashFCObject(signerEdge);
    if (reconstructedEdgeHash !== edgeHash) return err('validateSignerAdd: invalid edgeHash');

    /** Validate childSignature */
    try {
      const childSignatureIsValid = await ed.verify(
        hexToBytes(childSignature),
        hexToBytes(edgeHash),
        hexToBytes(childKey)
      );
      if (!childSignatureIsValid) {
        return err('validateSignerAdd: childSignature does not match childKey');
      }
    } catch (e: any) {
      return err('validateSignerAdd: invalid childSignature');
    }

    return ok(undefined);
  }

  private async validateSignerRemove(): Promise<Result<void, string>> {
    // TODO: any SignerRemove custom validations?
    return ok(undefined);
  }

  private async validateCustodyRemoveAll(): Promise<Result<void, string>> {
    // TODO: any CustodyRemoveAll custom validation?
    return ok(undefined);
  }

  /**
   * Testing Methods
   */

  _reset(): void {
    this._resetCasts();
    this._resetSigners();
    this._resetReactions();
    this._resetVerifications();
  }

  _resetCasts(): void {
    this._casts = new Map();
  }

  _resetSigners(): void {
    this._signers = new Map();
  }

  _resetReactions(): void {
    this._reactions = new Map();
  }

  _resetVerifications(): void {
    this._verifications = new Map();
  }

  _getCastAdds(username: string): Cast[] {
    const castSet = this._casts.get(username);
    return castSet ? castSet._getAdds() : [];
  }

  _getActiveReactions(username: string): Reaction[] {
    const reactionSet = this._reactions.get(username);
    return reactionSet ? reactionSet._getActiveReactions() : [];
  }

  _getVerificationAdds(username: string): VerificationAdd[] {
    const verificationSet = this._verifications.get(username);
    return verificationSet ? verificationSet._getAdds() : [];
  }

  _getVerificationRemoves(username: string): VerificationRemove[] {
    const verificationSet = this._verifications.get(username);
    return verificationSet ? verificationSet._getRemoves() : [];
  }

  _getAllSigners(username: string): Set<string> {
    const signerSet = this._signers.get(username);
    return signerSet ? signerSet.getAllSigners() : new Set();
  }

  _getCustodyAddresses(username: string): Set<string> {
    const signerSet = this._signers.get(username);
    return signerSet ? signerSet.getCustodyAddresses() : new Set();
  }

  _getDelegateSigners(username: string): Set<string> {
    const signerSet = this._signers.get(username);
    return signerSet ? signerSet.getDelegateSigners() : new Set();
  }
}

export default Engine;<|MERGE_RESOLUTION|>--- conflicted
+++ resolved
@@ -8,14 +8,11 @@
   VerificationClaim,
   SignerAdd,
   SignatureAlgorithm,
-<<<<<<< HEAD
   SignerEdge,
   SignerMessage,
   CustodyRemoveAll,
   CustodyAddEvent,
-=======
   HashAlgorithm,
->>>>>>> c11fd20a
 } from '~/types';
 import { hashMessage, hashFCObject } from '~/utils';
 import * as ed from '@noble/ed25519';
