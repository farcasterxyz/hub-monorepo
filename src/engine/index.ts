--- conflicted
+++ resolved
@@ -12,14 +12,10 @@
   IDRegistryEvent,
   Follow,
   URI,
-<<<<<<< HEAD
-  CastShort,
-=======
   ReactionAdd,
   FollowAdd,
   CastShort,
   CastRecast,
->>>>>>> d59021ff
 } from '~/types';
 import { hashMessage, hashFCObject } from '~/utils';
 import * as ed from '@noble/ed25519';
@@ -398,13 +394,8 @@
 
     try {
       const verifiedExternalAddress = utils.verifyMessage(claimHash, externalSignature);
-<<<<<<< HEAD
       if (verifiedExternalAddress.toLowerCase() !== chainAccountURL.address.toLowerCase()) {
-        return err('validateVerificationAdd: externalSignature does not match externalUri');
-=======
-      if (verifiedExternalAddress !== externalUri) {
         return err('validateVerificationEthereumAddress: externalSignature does not match externalUri');
->>>>>>> d59021ff
       }
     } catch (e: any) {
       // TODO: pass through more helpful errors from Ethers
@@ -428,7 +419,9 @@
       return err('validateSignerMessage: delegate must be an EdDSA public key');
     }
 
-<<<<<<< HEAD
+    return ok(undefined);
+  }
+
   private validateChainURL(chainURL: string): Result<void, string> {
     const result = ChainURL.parse(chainURL);
     return result.andThen((chainUrlParsed) => {
@@ -449,18 +442,6 @@
       }
       return result;
     });
-  }
-
-  private async validateSignerRemove(): Promise<Result<void, string>> {
-    // TODO: any SignerRemove custom validations?
-=======
->>>>>>> d59021ff
-    return ok(undefined);
-  }
-
-  private async validateCustodyRemoveAll(): Promise<Result<void, string>> {
-    // TODO: any CustodyRemoveAll custom validation?
-    return ok(undefined);
   }
 
   private async validateFollow(message: Follow): Promise<Result<void, string>> {
