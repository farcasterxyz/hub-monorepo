--- conflicted
+++ resolved
@@ -92,7 +92,6 @@
   return type === FC.MessageType.FollowRemove && body && typeof body.targetUri === 'string';
 };
 
-<<<<<<< HEAD
 export const isMessage = (msg: any): msg is FC.Message => {
   const { data, hash, hashType, signature, signatureType, signer } = msg as FC.Message;
   return (
@@ -115,7 +114,8 @@
     typeof fid === 'number' &&
     typeof network === 'number'
   );
-=======
+};
+
 export const isIDRegistryEvent = (msg: FC.IDRegistryEvent): msg is FC.IDRegistryEvent => {
   try {
     const { args } = msg;
@@ -134,13 +134,4 @@
   } catch (error: any) {
     return false;
   }
-};
-
-export const isMessage = (msg: FC.Message): msg is FC.Message => {
-  try {
-    return isCast(msg) || isFollow(msg) || isReaction(msg) || isSignerMessage(msg) || isVerification(msg);
-  } catch (error: any) {
-    return false;
-  }
->>>>>>> 1167fa6a
 };