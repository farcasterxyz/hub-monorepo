--- conflicted
+++ resolved
@@ -326,16 +326,14 @@
   type: SignatureAlgorithm.EthereumPersonalSign;
 };
 
-<<<<<<< HEAD
 export type EthAddressUrlFactoryTransientParams = {
   address?: string;
 };
-=======
+
 /** A NetworkId is a positive number representing the Farcaster network a message was intended for */
 export enum FarcasterNetwork {
   Mainnet = 1, // Ethereum mainnet
   Testnet = 2, // Gorli
   Betanet = 3, // Gorli
   Devnet = 4, // Gorli
-}
->>>>>>> d59021ff
+}