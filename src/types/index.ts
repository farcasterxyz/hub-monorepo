--- conflicted
+++ resolved
@@ -30,11 +30,14 @@
   username: string;
 };
 
-<<<<<<< HEAD
-type Body = RootBody | CastBody | ReactionBody | SignerAddBody | SignerRemoveBody;
-=======
-export type Body = RootBody | CastBody | ReactionBody | VerificationAddBody | VerificationRemoveBody;
->>>>>>> ef04bb36
+export type Body =
+  | RootBody
+  | CastBody
+  | ReactionBody
+  | VerificationAddBody
+  | VerificationRemoveBody
+  | SignerAddBody
+  | SignerRemoveBody;
 
 // ===========================
 //  Root Types
