--- conflicted
+++ resolved
@@ -238,12 +238,10 @@
 /**
  * A SignerAddFactoryTransientParams is passed to the SignerAdd factory
  *
- * @privateKey - the private key for signing the SignerAdd message
  * @childPrivateKey - the private key for signing the edgeHash
  */
-export type SignerAddFactoryTransientParams = {
-  signer?: MessageSigner;
-  childSigner?: EddsaSigner;
+export type SignerAddFactoryTransientParams = MessageFactoryTransientParams & {
+  childSigner?: Ed25519Signer;
 };
 
 /**
@@ -265,13 +263,38 @@
   schema: 'farcaster.xyz/schemas/v1/signer-remove';
 };
 
-/**
- * A SignerRemoveFactoryTransientParams is passed to the SignerRemove factory
- *
- * @privateKey - the private key for signing the SignerRemove message, should be the parent of the childKey
- */
-export type SignerRemoveFactoryTransientParams = {
-  signer?: MessageSigner;
+// ===========================
+//  URI Types
+// ===========================
+
+export type URI = FarcasterURI | ChainURI | HTTPURI;
+
+/**
+ * A FarcasterURI points to any Farcaster message and is structured as farcaster://<user>/<type>:<id>
+ * e.g. A Cast from Alice becomes farcaster://alice/cast-new:0x4eCCe9ba252fC2a05F2A7B0a55943C756eCDA6b9
+ */
+export type FarcasterURI = string;
+
+/**
+ * A Chain URI points to on-chain assets using the CAIP-20 standard with a `chain://` prefix.
+ * e.g. An NFT becomes chain://eip155:1/erc721:0xaba7161a7fb69c88e16ed9f455ce62b791ee4d03/7894
+ */
+export type ChainURI = string;
+
+export type HTTPURI = string;
+
+// ===========================
+//  Misc Types
+// ===========================
+
+/**
+ * A KeyPair that is used in the signing process
+ * @privateKey - the private key of the user
+ * @publicKey - the public key of the user
+ */
+export type KeyPair = {
+  privateKey: Uint8Array;
+  publicKey: Uint8Array;
 };
 
 /** SignatureAlgorithm enum */
@@ -280,51 +303,6 @@
   EthereumPersonalSign = 'eth-personal-sign',
 }
 
-// ===========================
-//  URI Types
-// ===========================
-
-export type URI = FarcasterURI | ChainURI | HTTPURI;
-
-/**
- * A FarcasterURI points to any Farcaster message and is structured as farcaster://<user>/<type>:<id>
- * e.g. A Cast from Alice becomes farcaster://alice/cast-new:0x4eCCe9ba252fC2a05F2A7B0a55943C756eCDA6b9
- */
-export type FarcasterURI = string;
-
-/**
- * A Chain URI points to on-chain assets using the CAIP-20 standard with a `chain://` prefix.
- * e.g. An NFT becomes chain://eip155:1/erc721:0xaba7161a7fb69c88e16ed9f455ce62b791ee4d03/7894
- */
-export type ChainURI = string;
-
-export type HTTPURI = string;
-
-// ===========================
-//  Misc Types
-// ===========================
-
-/**
- * A KeyPair that is used in the signing process
- * @privateKey - the private key of the user
- * @publicKey - the public key of the user
- */
-export type KeyPair = {
-  privateKey: Uint8Array;
-  publicKey: Uint8Array;
-};
-
-<<<<<<< HEAD
-export type MessageSigner = EddsaSigner | EthereumSigner;
-
-export type EddsaSigner = {
-=======
-/** SignatureAlgorithm enum */
-export enum SignatureAlgorithm {
-  Ed25519 = 'ed25519',
-  EthereumPersonalSign = 'eth-personal-sign',
-}
-
 /** MessageFactoryTransientParams is the generic transient params type for factories */
 export type MessageFactoryTransientParams = {
   signer?: MessageSigner;
@@ -334,16 +312,12 @@
 
 /** An Ed25519Signer is a MessageSigner object with a Ed25519 private key */
 export type Ed25519Signer = {
->>>>>>> b61e344f
   privateKey: Uint8Array;
   signerKey: string; // Public key hex
   type: SignatureAlgorithm.Ed25519;
 };
 
-<<<<<<< HEAD
-=======
 /** An EthereumSigner is a MessageSigner object with an ethers wallet */
->>>>>>> b61e344f
 export type EthereumSigner = {
   wallet: ethers.Wallet;
   signerKey: string; // Address
