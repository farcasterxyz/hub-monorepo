--- conflicted
+++ resolved
@@ -5,13 +5,9 @@
  *
  * @data - the data that is being signed.
  * @hash - the blake2b hash of the message.
-<<<<<<< HEAD
- * @signature - the ecdsa signature of the hash of the message.
-=======
  * @hashType - the type of hash algorithm used to calculate the hash
  * @signature - the ecdsa signature of the hash of the message
  * @signatureType - the type of signing algorithm used to sign the message
->>>>>>> c11fd20a
  * @signer - the ethereum address whose private key was used to create the signature
  */
 export type Message<T = Body> = {
