--- conflicted
+++ resolved
@@ -69,13 +69,12 @@
     return Array.from(this._vertices);
   }
 
-<<<<<<< HEAD
   getSigners(): Set<string> {
-    return new Set([...this._custodyAddresses, ...this._vertexAdds]);
-=======
+    return new Set([...this._custodyAdds, ...this._vertexAdds]);
+  }
+
   sanitizeKey(key: string): string {
     return key.toLowerCase();
->>>>>>> 4cf2ca45
   }
 
   constructEdgeKey(parentKey: string, childKey: string): string {
