import { TypedEmitter } from 'tiny-typed-emitter';
import { Result, ok, err } from 'neverthrow';
import { CustodyAddEvent, CustodyRemoveAll, SignerAdd, SignerMessage, SignerRemove } from '~/types';
import { isCustodyRemoveAll, isSignerAdd, isSignerRemove } from '~/types/typeguards';
import { hashCompare } from '~/utils';

/*   
  SignerSet manages the account's associated custody addresses authorized 
  for Signing and their corresponding delegates.

  Read more about the SignerSet in the protocol docs: https://github.com/farcasterxyz/protocol#45-signer-authorizations

  This implementation uses a modified 2P2P set. There are four sets in total:

  (1) custodyAdds: add set for custody addresses
  (2) custodyRemoves: remove set for custody addresses
  (3) signerAdds: add set for delegate signers
  (4) signerRemoves: remove set for delegate signers

  Each message is signed by a custody address that was added at a particular block number.
  Conflicts are resolved in this order:
  - Higher custody block number wins
  - If custody block numbers are the same
    - Removes win
    - If two messages have the same type (i.e. both adds)
      - Custody address with the higher lexicographical order wins
      - If custody addresses have the same order (i.e. they are identical)
        - Message with higher lexicographical hash wins
*/

export type SignerSetEvents = {
  addCustody: (custodyAddress: string) => void;
  removeCustody: (custodyAddress: string) => void;
  addSigner: (signerKey: string) => void;
  removeSigner: (signerKey: string) => void;
};

class SignerSet extends TypedEmitter<SignerSetEvents> {
  private _custodyAdds: Map<string, CustodyAddEvent>;
  private _custodyRemoves: Map<string, CustodyRemoveAll>;
  private _signerAdds: Map<string, SignerAdd>;
  private _signerRemoves: Map<string, SignerRemove>;

  constructor() {
    super();
    this._custodyAdds = new Map();
    this._custodyRemoves = new Map();
    this._signerAdds = new Map();
    this._signerRemoves = new Map();
  }

<<<<<<< HEAD
  // TODO: add more helper functions as we integrate signer set into engine
=======
>>>>>>> 268e6f1d
  getCustodyAddresses(): Set<string> {
    return new Set([...this._custodyAdds.keys()]);
  }

  getDelegateSigners(): Set<string> {
    return new Set([...this._signerAdds.keys()]);
  }

  getAllSigners(): Set<string> {
    return new Set([...this.getCustodyAddresses(), ...this.getDelegateSigners()]);
  }

<<<<<<< HEAD
  // getAllSigners(): Set<string> {
  //   return new Set([...this._custodyAdds, ...this._vertexAdds]);
  // }

=======
>>>>>>> 268e6f1d
  lookup(signer: string) {
    return this.lookupCustody(signer) || this.lookupSigner(signer);
  }

  lookupCustody(custodyAddress: string) {
    return this._custodyAdds.get(custodyAddress);
  }

  lookupSigner(signer: string) {
    return this._signerAdds.get(signer);
  }

  sanitizeKey(key: string): string {
    return key.toLowerCase();
  }

  merge(message: SignerMessage | CustodyRemoveAll): Result<void, string> {
    if (isCustodyRemoveAll(message)) {
      return this.mergeCustodyRemoveAll(message);
    }

    if (isSignerRemove(message)) {
      return this.mergeSignerRemove(message);
    }

    if (isSignerAdd(message)) {
      return this.mergeSignerAdd(message);
    }

    return err('SignerSet.merge: invalid message format');
  }

  /**
   * addCustody adds a custody address to custodyAdds set.
   *
   * @param event - event from Farcaster ID Registry
   */
  addCustody(event: CustodyAddEvent): Result<void, string> {
    const sanitizedAddress = this.sanitizeKey(event.custodyAddress);

    // If custody exists in custodyAdds
    const existingCustodyAdd = this._custodyAdds.get(sanitizedAddress);
    if (existingCustodyAdd) {
      // If existing block number wins (greater or equal), no-op
      if (existingCustodyAdd.blockNumber >= event.blockNumber) return ok(undefined);
    }

    // If custody exists in custodyRemoves
    const existingCustodyRemove = this._custodyRemoves.get(sanitizedAddress);
    if (existingCustodyRemove) {
      const existingCustodyAddEvent = this._custodyAdds.get(this.sanitizeKey(existingCustodyRemove.signer));

      if (existingCustodyAddEvent) {
        // If existing block number wins (same or greater block), no-op
        if (existingCustodyAddEvent.blockNumber > event.blockNumber) return ok(undefined);

        // If new block number wins, remove address from removes
        if (existingCustodyAddEvent.blockNumber < event.blockNumber) {
          this._custodyRemoves.delete(sanitizedAddress);
        }
      }
    }

    this._custodyAdds.set(sanitizedAddress, event);
    this.emit('addCustody', sanitizedAddress);
    return ok(undefined);
  }

  /**
   * Private Methods
   */

  /**
   * mergeCustodyRemoveAll moves all address in custodyAdds with a block number before the
   * signer of the CustodyRemoveAll message to custodyRemoves
   *
   * @param message - CustodyRemoveAll message
   */
  private mergeCustodyRemoveAll(message: CustodyRemoveAll): Result<void, string> {
    const sanitizedAddress = this.sanitizeKey(message.signer);

    // If custodyAddress exists in custodyRemoves, no-op
    if (this._custodyRemoves.has(sanitizedAddress)) return ok(undefined);

    // If custodyAddress does not exist in custodyAdds, fail
    const custodyAddEvent = this._custodyAdds.get(sanitizedAddress);
    if (!custodyAddEvent) return err('SignerSet.mergeCustodyRemoveAll: custodyAddress does not exist');

    // For each custody address, remove if block number is before signer
    for (const [address, addEvent] of this._custodyAdds) {
      if (addEvent.blockNumber < custodyAddEvent.blockNumber) {
        // Look through signerAdds
        for (const [signerKey, signerAdd] of this._signerAdds) {
          if (this.sanitizeKey(signerAdd.signer) === address) {
            this._signerAdds.delete(signerKey);
            this.emit('removeSigner', signerKey);
          }
        }

        // Look through signerRemoves
        for (const [signerKey, signerRemove] of this._signerRemoves) {
          if (this.sanitizeKey(signerRemove.signer) === address) {
            this._signerRemoves.delete(signerKey);
          }
        }

        // Look through custodyRemoves
        for (const [custodyAddress, custodyRemoveAll] of this._custodyRemoves) {
          if (this.sanitizeKey(custodyRemoveAll.signer) === address) {
            this._custodyRemoves.delete(custodyAddress);
          }
        }

        this._custodyAdds.delete(address);
        this._custodyRemoves.set(address, message);
        this.emit('removeCustody', address);
      }
    }

    return ok(undefined);
  }

  /**
   * mergeSignerAdd tries to add a new signer with a SignerAdd message
   *
   * @param message - a SignerAdd message
   */
  private mergeSignerAdd(message: SignerAdd): Result<void, string> {
    const custodyAddress = this.sanitizeKey(message.signer);
    const signerKey = this.sanitizeKey(message.data.body.childKey);

    // If custody address has been removed, no-op
    if (this._custodyRemoves.has(custodyAddress)) return ok(undefined);

    // If custody address is missing, fail
    const custodyAddEvent = this._custodyAdds.get(custodyAddress);
    if (!custodyAddEvent) return err('SignerSet.mergeSignerAdd: custodyAddress does not exist');

    // If signer add exists
    const existingSignerAdd = this._signerAdds.get(signerKey);
    if (existingSignerAdd) {
      const existingCustodyAddEvent = this._custodyAdds.get(this.sanitizeKey(existingSignerAdd.signer));

      if (existingCustodyAddEvent) {
        // If existing block number wins, no-op
        if (existingCustodyAddEvent.blockNumber > custodyAddEvent.blockNumber) return ok(undefined);

        // If block numbers are the same
        if (existingCustodyAddEvent.blockNumber === custodyAddEvent.blockNumber) {
          // If the custody addresses are the same and existing signer add has the same or higher hash, no-op
          if (
            existingCustodyAddEvent.custodyAddress === custodyAddEvent.custodyAddress &&
            hashCompare(existingSignerAdd.hash, message.hash) >= 0
          ) {
            return ok(undefined);
          }

          // If the custody addreses are different and existing custody address has a higher order, no-op
          if (
            existingCustodyAddEvent.custodyAddress !== custodyAddEvent.custodyAddress &&
            hashCompare(existingCustodyAddEvent.custodyAddress, custodyAddress) >= 0
          ) {
            return ok(undefined);
          }
        }
      }
    }

    // If signer remove exists
    const existingSignerRemove = this._signerRemoves.get(signerKey);
    if (existingSignerRemove) {
      const existingCustodyAddEvent = this._custodyAdds.get(this.sanitizeKey(existingSignerRemove.signer));

      if (existingCustodyAddEvent) {
        // If existing block number wins (same block number or greater), no-op
        if (existingCustodyAddEvent.blockNumber >= custodyAddEvent.blockNumber) return ok(undefined);

        // If new block number wins, remove signer from removes
        if (existingCustodyAddEvent.blockNumber < custodyAddEvent.blockNumber) {
          this._signerRemoves.delete(signerKey);
        }
      }
    }

    this._signerAdds.set(signerKey, message);
    this.emit('addSigner', signerKey);
    return ok(undefined);
  }

  /**
   * mergeSignerRemove tries to remove a signer with a SignerRemove message
   *
   * @param message - a SignerRemove message
   */
  private mergeSignerRemove(message: SignerRemove): Result<void, string> {
    const custodyAddress = this.sanitizeKey(message.signer);
    const signerKey = this.sanitizeKey(message.data.body.childKey);

    // If custody address has been removed, no-op
    if (this._custodyRemoves.has(custodyAddress)) return ok(undefined);

    // If custody address is missing, fail
    const custodyAddEvent = this._custodyAdds.get(custodyAddress);
    if (!custodyAddEvent) return err('SignerSet.mergeSignerRemove: custodyAddress does not exist');

    // If signer remove exists
    const existingSignerRemove = this._signerRemoves.get(signerKey);
    if (existingSignerRemove) {
      const existingCustodyAddEvent = this._custodyAdds.get(this.sanitizeKey(existingSignerRemove.signer));

      if (existingCustodyAddEvent) {
        // If existing block number wins, no-op
        if (existingCustodyAddEvent.blockNumber > custodyAddEvent.blockNumber) return ok(undefined);

        // If block numbers are the same
        if (existingCustodyAddEvent.blockNumber === custodyAddEvent.blockNumber) {
          // If the custody addresses are the same and existing signer remove has the same or higher hash, no-op
          if (
            existingCustodyAddEvent.custodyAddress === custodyAddEvent.custodyAddress &&
            hashCompare(existingSignerRemove.hash, message.hash) >= 0
          ) {
            return ok(undefined);
          }

          // If the custody addreses are different and existing custody address has a higher order, no-op
          if (
            existingCustodyAddEvent.custodyAddress !== custodyAddEvent.custodyAddress &&
            hashCompare(existingCustodyAddEvent.custodyAddress, custodyAddress) >= 0
          ) {
            return ok(undefined);
          }
        }
      }
    }

    // If signer add exists
    const existingSignerAdd = this._signerAdds.get(signerKey);
    if (existingSignerAdd) {
      const existingCustodyAddEvent = this._custodyAdds.get(this.sanitizeKey(existingSignerAdd.signer));

      if (existingCustodyAddEvent) {
        // If existing block number wins (greater only), no-op
        if (existingCustodyAddEvent.blockNumber > custodyAddEvent.blockNumber) return ok(undefined);

        // If new block number wins (same block number or greater), remove signer from adds
        if (existingCustodyAddEvent.blockNumber <= custodyAddEvent.blockNumber) {
          this._signerAdds.delete(signerKey);
        }
      }
    }

    this._signerRemoves.set(signerKey, message);
    this.emit('removeSigner', signerKey);
    return ok(undefined);
  }

  /**
   * Testing Methods
   */

  _reset(): void {
    this._custodyAdds = new Map();
    this._custodyRemoves = new Map();
    this._signerAdds = new Map();
    this._signerRemoves = new Map();
  }

  _getCustodyAdds() {
    return this._custodyAdds;
  }

  _getCustodyRemoves() {
    return this._custodyRemoves;
  }

  _getSignerAdds() {
    return this._signerAdds;
  }

  _getSignerRemoves() {
    return this._signerRemoves;
  }
}

export default SignerSet;<|MERGE_RESOLUTION|>--- conflicted
+++ resolved
@@ -2,7 +2,7 @@
 import { Result, ok, err } from 'neverthrow';
 import { CustodyAddEvent, CustodyRemoveAll, SignerAdd, SignerMessage, SignerRemove } from '~/types';
 import { isCustodyRemoveAll, isSignerAdd, isSignerRemove } from '~/types/typeguards';
-import { hashCompare } from '~/utils';
+import { hashCompare, sanitizeSigner } from '~/utils';
 
 /*   
   SignerSet manages the account's associated custody addresses authorized 
@@ -49,10 +49,6 @@
     this._signerRemoves = new Map();
   }
 
-<<<<<<< HEAD
-  // TODO: add more helper functions as we integrate signer set into engine
-=======
->>>>>>> 268e6f1d
   getCustodyAddresses(): Set<string> {
     return new Set([...this._custodyAdds.keys()]);
   }
@@ -65,13 +61,6 @@
     return new Set([...this.getCustodyAddresses(), ...this.getDelegateSigners()]);
   }
 
-<<<<<<< HEAD
-  // getAllSigners(): Set<string> {
-  //   return new Set([...this._custodyAdds, ...this._vertexAdds]);
-  // }
-
-=======
->>>>>>> 268e6f1d
   lookup(signer: string) {
     return this.lookupCustody(signer) || this.lookupSigner(signer);
   }
@@ -82,10 +71,6 @@
 
   lookupSigner(signer: string) {
     return this._signerAdds.get(signer);
-  }
-
-  sanitizeKey(key: string): string {
-    return key.toLowerCase();
   }
 
   merge(message: SignerMessage | CustodyRemoveAll): Result<void, string> {
@@ -110,7 +95,7 @@
    * @param event - event from Farcaster ID Registry
    */
   addCustody(event: CustodyAddEvent): Result<void, string> {
-    const sanitizedAddress = this.sanitizeKey(event.custodyAddress);
+    const sanitizedAddress = sanitizeSigner(event.custodyAddress);
 
     // If custody exists in custodyAdds
     const existingCustodyAdd = this._custodyAdds.get(sanitizedAddress);
@@ -122,11 +107,11 @@
     // If custody exists in custodyRemoves
     const existingCustodyRemove = this._custodyRemoves.get(sanitizedAddress);
     if (existingCustodyRemove) {
-      const existingCustodyAddEvent = this._custodyAdds.get(this.sanitizeKey(existingCustodyRemove.signer));
+      const existingCustodyAddEvent = this._custodyAdds.get(sanitizeSigner(existingCustodyRemove.signer));
 
       if (existingCustodyAddEvent) {
         // If existing block number wins (same or greater block), no-op
-        if (existingCustodyAddEvent.blockNumber > event.blockNumber) return ok(undefined);
+        if (existingCustodyAddEvent.blockNumber >= event.blockNumber) return ok(undefined);
 
         // If new block number wins, remove address from removes
         if (existingCustodyAddEvent.blockNumber < event.blockNumber) {
@@ -151,7 +136,7 @@
    * @param message - CustodyRemoveAll message
    */
   private mergeCustodyRemoveAll(message: CustodyRemoveAll): Result<void, string> {
-    const sanitizedAddress = this.sanitizeKey(message.signer);
+    const sanitizedAddress = sanitizeSigner(message.signer);
 
     // If custodyAddress exists in custodyRemoves, no-op
     if (this._custodyRemoves.has(sanitizedAddress)) return ok(undefined);
@@ -165,7 +150,7 @@
       if (addEvent.blockNumber < custodyAddEvent.blockNumber) {
         // Look through signerAdds
         for (const [signerKey, signerAdd] of this._signerAdds) {
-          if (this.sanitizeKey(signerAdd.signer) === address) {
+          if (sanitizeSigner(signerAdd.signer) === address) {
             this._signerAdds.delete(signerKey);
             this.emit('removeSigner', signerKey);
           }
@@ -173,14 +158,14 @@
 
         // Look through signerRemoves
         for (const [signerKey, signerRemove] of this._signerRemoves) {
-          if (this.sanitizeKey(signerRemove.signer) === address) {
+          if (sanitizeSigner(signerRemove.signer) === address) {
             this._signerRemoves.delete(signerKey);
           }
         }
 
         // Look through custodyRemoves
         for (const [custodyAddress, custodyRemoveAll] of this._custodyRemoves) {
-          if (this.sanitizeKey(custodyRemoveAll.signer) === address) {
+          if (sanitizeSigner(custodyRemoveAll.signer) === address) {
             this._custodyRemoves.delete(custodyAddress);
           }
         }
@@ -200,8 +185,8 @@
    * @param message - a SignerAdd message
    */
   private mergeSignerAdd(message: SignerAdd): Result<void, string> {
-    const custodyAddress = this.sanitizeKey(message.signer);
-    const signerKey = this.sanitizeKey(message.data.body.childKey);
+    const custodyAddress = sanitizeSigner(message.signer);
+    const signerKey = sanitizeSigner(message.data.body.childKey);
 
     // If custody address has been removed, no-op
     if (this._custodyRemoves.has(custodyAddress)) return ok(undefined);
@@ -213,7 +198,7 @@
     // If signer add exists
     const existingSignerAdd = this._signerAdds.get(signerKey);
     if (existingSignerAdd) {
-      const existingCustodyAddEvent = this._custodyAdds.get(this.sanitizeKey(existingSignerAdd.signer));
+      const existingCustodyAddEvent = this._custodyAdds.get(sanitizeSigner(existingSignerAdd.signer));
 
       if (existingCustodyAddEvent) {
         // If existing block number wins, no-op
@@ -243,7 +228,7 @@
     // If signer remove exists
     const existingSignerRemove = this._signerRemoves.get(signerKey);
     if (existingSignerRemove) {
-      const existingCustodyAddEvent = this._custodyAdds.get(this.sanitizeKey(existingSignerRemove.signer));
+      const existingCustodyAddEvent = this._custodyAdds.get(sanitizeSigner(existingSignerRemove.signer));
 
       if (existingCustodyAddEvent) {
         // If existing block number wins (same block number or greater), no-op
@@ -267,8 +252,8 @@
    * @param message - a SignerRemove message
    */
   private mergeSignerRemove(message: SignerRemove): Result<void, string> {
-    const custodyAddress = this.sanitizeKey(message.signer);
-    const signerKey = this.sanitizeKey(message.data.body.childKey);
+    const custodyAddress = sanitizeSigner(message.signer);
+    const signerKey = sanitizeSigner(message.data.body.childKey);
 
     // If custody address has been removed, no-op
     if (this._custodyRemoves.has(custodyAddress)) return ok(undefined);
@@ -280,7 +265,7 @@
     // If signer remove exists
     const existingSignerRemove = this._signerRemoves.get(signerKey);
     if (existingSignerRemove) {
-      const existingCustodyAddEvent = this._custodyAdds.get(this.sanitizeKey(existingSignerRemove.signer));
+      const existingCustodyAddEvent = this._custodyAdds.get(sanitizeSigner(existingSignerRemove.signer));
 
       if (existingCustodyAddEvent) {
         // If existing block number wins, no-op
@@ -310,7 +295,7 @@
     // If signer add exists
     const existingSignerAdd = this._signerAdds.get(signerKey);
     if (existingSignerAdd) {
-      const existingCustodyAddEvent = this._custodyAdds.get(this.sanitizeKey(existingSignerAdd.signer));
+      const existingCustodyAddEvent = this._custodyAdds.get(sanitizeSigner(existingSignerAdd.signer));
 
       if (existingCustodyAddEvent) {
         // If existing block number wins (greater only), no-op
