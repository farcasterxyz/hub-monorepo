--- conflicted
+++ resolved
@@ -14,42 +14,7 @@
     return this.signer.signerKey;
   }
 
-<<<<<<< HEAD
   async makeCastShort(text: string): Promise<FC.CastShort> {
-=======
-  async makeMessage(data: FC.Data): Promise<FC.Message> {
-    const message = {
-      data,
-      hash: '',
-      hashType: FC.HashAlgorithm.Blake2b,
-      signature: '',
-      signatureType: this.signer.type,
-      signer: this.signer.signerKey,
-    };
-    message.hash = await hashMessage(message);
-    if (this.signer.type === FC.SignatureAlgorithm.EthereumPersonalSign) {
-      message.signature = await this.signer.wallet.signMessage(message.hash);
-    } else if (this.signer.type === FC.SignatureAlgorithm.Ed25519) {
-      message.signature = await signEd25519(message.hash, this.signer.privateKey);
-    }
-    return message;
-  }
-
-  async makeRoot(ethBlockNum: number, ethblockHash: string): Promise<FC.Root> {
-    const message = await this.makeMessage({
-      body: {
-        blockHash: ethblockHash,
-        schema: 'farcaster.xyz/schemas/v1/root',
-      },
-      rootBlock: ethBlockNum,
-      signedAt: Date.now(),
-      username: this.username,
-    });
-    return message as FC.Root;
-  }
-
-  async makeCastShort(text: string, root: FC.Root): Promise<FC.CastShort> {
->>>>>>> c11fd20a
     const schema = 'farcaster.xyz/schemas/v1/cast-short' as const;
     const signedAt = Date.now();
 
@@ -182,6 +147,7 @@
     const message = {
       data,
       hash: '',
+      hashType: FC.HashAlgorithm.Blake2b,
       signature: '',
       signatureType: this.signer.type,
       signer: this.signer.signerKey,
